--- conflicted
+++ resolved
@@ -1,10 +1,6 @@
 [tool.poetry]
 name = "ska-mid-cbf-mcs"
-<<<<<<< HEAD
-version = "0.12.7"
-=======
 version = "0.12.8"
->>>>>>> a52f50aa
 description = ""
 authors = ["Mariana Paulo <mariana.paulo@criticalsoftware.com>"]
 readme = "README.md"
