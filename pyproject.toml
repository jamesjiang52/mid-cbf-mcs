[tool.poetry]
name = "ska-mid-cbf-mcs"
version = "0.15.2"
description = ""
authors = ["Mariana Paulo <mariana.paulo@criticalsoftware.com>"]
readme = "README.md"
packages = [
    { include = "ska_mid_cbf_mcs", from = "src" }
]

[tool.poetry.scripts]
CbfController='ska_mid_cbf_mcs.controller.controller_device:main'
CbfSubarray='ska_mid_cbf_mcs.subarray.subarray_device:main'
FspMulti='ska_mid_cbf_mcs.fsp.fsp_multi:main'
Vcc='ska_mid_cbf_mcs.vcc.vcc_device:main'
TalonLRU='ska_mid_cbf_mcs.talon_lru.talon_lru_device:main'
TalonBoard='ska_mid_cbf_mcs.talon_board.talon_board_device:main'
PowerSwitch='ska_mid_cbf_mcs.power_switch.power_switch_device:main'
SlimLink='ska_mid_cbf_mcs.slim.slim_link_device:main'
Slim='ska_mid_cbf_mcs.slim.slim_device:main'
TalonDxLogConsumer='ska_mid_cbf_mcs.talondx_log_consumer.talondx_log_consumer_device:main'
TmCspSubarrayLeafNodeTest='ska_mid_cbf_mcs.tm_leaf_node:main'

[tool.poetry.dependencies]
python = ">=3.10,<3.13"
backoff = "^2.2.1"
typing-extensions = "^4.8.0"
pytango = "9.5.0"
pyyaml = "^6.0.1"
scp = "^0.14.5"
paramiko = "^3.3.1"
influxdb-client = "^1.37.0"
multidict = "^6.0.4"
yarl = "^1.9.2"
aiohttp = "^3.8.5"
aiocsv = "^1.2.4"
requests = "2.28.0"
ska-tango-base = "1.0.0"
<<<<<<< HEAD
ska-tango-testing = "0.7.1"
=======
ska-tango-testing = "0.6.1"
>>>>>>> 12d837a7
ska-ser-log-transactions = "^0.2.2+ae0f5c92"
ska-telmodel = "1.19.1"
nbmake = "^1.4.3"
nbqa = "^1.7.0"
jupyterhub = "^4.0.2"
jupyterlab = "^4.0.6"
notebook = "^7.0.4"
pylint-junit = "^0.3.2"
polling2 = "^0.5.0"
pysnmp = "4.4.12"
pyasn1 = "0.4.8"
beautifultable = "^1.1.0"

[tool.poetry.group.dev.dependencies]
pytest-pydocstyle = "2.2.0"
pytest-pycodestyle = "2.2.0"
pytest = "6.2.5"
pytest-bdd = "^6.1.1"
pytest-cov = "^4.1.0"
pytest-dependency = "^0.6.0"
pytest-forked = "^1.6.0"
pytest-json-report = "^1.5.0"
pytest-mock = "^3.11.1"
pytest-xdist = "^3.3.1"
pytest-repeat = "^0.9.1"
pytest-pylint = "^0.19.0"
pylint = "2.15.5"

[tool.poetry.group.docs.dependencies]
Sphinx = "^6"
ska-ser-sphinx-theme = "^0.1.1"
myst-parser = "^2.0.0"
sphinxcontrib-mermaid = "^0.9.2"
black = "^23.9.1"
flake8 = "^6.1.0"
sphinxcontrib-plantuml = "^0.26"

[[tool.poetry.source]]
name = "ska-nexus"
url = "https://artefact.skao.int/repository/pypi-internal/simple"


[[tool.poetry.source]]
name = "PyPI-public"
url = "https://pypi.org/simple"

[tool.isort]
multi_line_output = 3
include_trailing_comma = true
force_grid_wrap = 0
line_length = 79

[build-system]
requires = ["poetry-core"]
build-backend = "poetry.core.masonry.api"<|MERGE_RESOLUTION|>--- conflicted
+++ resolved
@@ -36,11 +36,7 @@
 aiocsv = "^1.2.4"
 requests = "2.28.0"
 ska-tango-base = "1.0.0"
-<<<<<<< HEAD
 ska-tango-testing = "0.7.1"
-=======
-ska-tango-testing = "0.6.1"
->>>>>>> 12d837a7
 ska-ser-log-transactions = "^0.2.2+ae0f5c92"
 ska-telmodel = "1.19.1"
 nbmake = "^1.4.3"
