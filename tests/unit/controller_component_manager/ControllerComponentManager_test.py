#!/usr/bin/env python
# -*- coding: utf-8 -*-
#
# This file is part of the mid-cbf-mcs project
#
#
#
# Distributed under the terms of the BSD-3-Clause license.
# See LICENSE.txt for more info.

"""Contain the tests for the CbfController component manager."""
from __future__ import annotations

# Path
import os

from ska_tango_base.commands import ResultCode

from ska_mid_cbf_mcs.component.component_manager import CommunicationStatus
from ska_mid_cbf_mcs.controller.controller_component_manager import (
    ControllerComponentManager,
)
from ska_mid_cbf_mcs.testing.mock.mock_callable import MockCallable

json_file_path = os.path.dirname(os.path.abspath(__file__)) + "/../../data/"


class TestControllerComponentManager:
    """Tests of the controller component manager."""

    def test_communication(
        self: TestControllerComponentManager,
        controller_component_manager: ControllerComponentManager,
        communication_status_changed_callback: MockCallable,
    ) -> None:
        """
        Test the controller component manager's management of communication.

        :param controller_component_manager: the controller component
            manager under test.
        :param communication_status_changed_callback: callback to be
            called when the status of the communications channel between
            the component manager and its component changes
        """
        assert (
            controller_component_manager.communication_status
            == CommunicationStatus.DISABLED
        )

        controller_component_manager.start_communicating()
        communication_status_changed_callback.assert_next_call(
            CommunicationStatus.NOT_ESTABLISHED
        )
        communication_status_changed_callback.assert_next_call(
            CommunicationStatus.ESTABLISHED
        )
        assert (
            controller_component_manager.communication_status
            == CommunicationStatus.ESTABLISHED
        )

        controller_component_manager.stop_communicating()
        communication_status_changed_callback.assert_next_call(
            CommunicationStatus.DISABLED
        )
        assert (
            controller_component_manager.communication_status
            == CommunicationStatus.DISABLED
        )

    def test_On(
        self: TestControllerComponentManager,
        controller_component_manager: ControllerComponentManager,
    ) -> None:
        """
        Test on().
        """
        controller_component_manager.start_communicating()
        assert (
            controller_component_manager.communication_status
            == CommunicationStatus.ESTABLISHED
        )
        assert controller_component_manager._connected is True
<<<<<<< HEAD

        with open(json_file_path + "sys_param_4_boards.json") as f:
            sp = f.read()
        (result_code, _) = controller_component_manager.init_sys_param(sp)
        assert result_code == ResultCode.OK

        # TODO: CIP-1569
        # Temporarily commenting out the assert below
        # assert controller_component_manager._on is False
=======
        assert controller_component_manager._on is False
>>>>>>> 87c360be

        (result_code, _) = controller_component_manager.on()
        assert controller_component_manager._on is True
        assert result_code == ResultCode.OK

    def test_On_No_SysParam(
        self: TestControllerComponentManager,
        controller_component_manager: ControllerComponentManager,
    ) -> None:
        """
        Test on().
        """
        controller_component_manager.start_communicating()
        assert (
            controller_component_manager.communication_status
            == CommunicationStatus.ESTABLISHED
        )
        assert controller_component_manager._connected is True

        # TODO: CIP-1569
        # Temporarily commenting out the assert below
        # assert controller_component_manager._on is False

        (result_code, _) = controller_component_manager.on()
        assert result_code == ResultCode.FAILED

    def test_Off(
        self: TestControllerComponentManager,
        controller_component_manager: ControllerComponentManager,
    ) -> None:
        """
        Test off().
        """
        controller_component_manager.start_communicating()
        assert (
            controller_component_manager.communication_status
            == CommunicationStatus.ESTABLISHED
        )
        assert controller_component_manager._connected is True

        (result_code, _) = controller_component_manager.on()
        assert controller_component_manager._on is True

        (result_code, _) = controller_component_manager.off()
        assert result_code == ResultCode.OK

    def test_Standby(
        self: TestControllerComponentManager,
        controller_component_manager: ControllerComponentManager,
    ) -> None:
        """
        Test standby().
        """
        controller_component_manager.start_communicating()
        assert (
            controller_component_manager.communication_status
            == CommunicationStatus.ESTABLISHED
        )
        assert controller_component_manager._connected is True

        (result_code, _) = controller_component_manager.standby()
        assert result_code == ResultCode.OK

    def test_InvalidSysParam(
        self: TestControllerComponentManager,
        controller_component_manager: ControllerComponentManager,
    ) -> None:
        """
        Test if component manager handles invalid sys param
        """
        controller_component_manager.start_communicating()
        assert (
            controller_component_manager.communication_status
            == CommunicationStatus.ESTABLISHED
        )
        assert controller_component_manager._connected is True

        with open(json_file_path + "sys_param_dup_vcc.json") as f:
            sp = f.read()
        (result_code, _) = controller_component_manager.init_sys_param(sp)
        assert result_code == ResultCode.FAILED

        with open(json_file_path + "sys_param_invalid_rec_id.json") as f:
            sp = f.read()
        (result_code, _) = controller_component_manager.init_sys_param(sp)
        assert result_code == ResultCode.FAILED<|MERGE_RESOLUTION|>--- conflicted
+++ resolved
@@ -81,19 +81,13 @@
             == CommunicationStatus.ESTABLISHED
         )
         assert controller_component_manager._connected is True
-<<<<<<< HEAD
 
         with open(json_file_path + "sys_param_4_boards.json") as f:
             sp = f.read()
         (result_code, _) = controller_component_manager.init_sys_param(sp)
         assert result_code == ResultCode.OK
 
-        # TODO: CIP-1569
-        # Temporarily commenting out the assert below
-        # assert controller_component_manager._on is False
-=======
         assert controller_component_manager._on is False
->>>>>>> 87c360be
 
         (result_code, _) = controller_component_manager.on()
         assert controller_component_manager._on is True
