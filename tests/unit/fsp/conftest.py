--- conflicted
+++ resolved
@@ -59,11 +59,7 @@
         "device": "fsp-01",
         "device_class": "Fsp",
         "proxy": CbfDeviceProxy,
-<<<<<<< HEAD
-        "patch": None,
-=======
         "patch": patched_fsp_device_class,
->>>>>>> 9cce66f5
     }
 
 @pytest.fixture
