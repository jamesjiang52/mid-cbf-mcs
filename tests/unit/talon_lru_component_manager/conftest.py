--- conflicted
+++ resolved
@@ -183,14 +183,10 @@
     check_power_mode_callback: MockCallable,
 ) -> TalonLRUComponentManager:
     return TalonLRUComponentManager(
-<<<<<<< HEAD
-        talon_fqdns=["mid_csp_cbf/talon_board/talon-001", "mid_csp_cbf/talon_board/talon-002"],
-=======
         talon_fqdns=[
             "mid_csp_cbf/talon_board/talon-001",
             "mid_csp_cbf/talon_board/talon-002",
         ],
->>>>>>> 09ed4763
         pdu_fqdns=[
             "mid_csp_cbf/power_switch/001",
             "mid_csp_cbf/power_switch/002",
