#!/usr/bin/env python
# -*- coding: utf-8 -*-
#
# This file is part of the mid-cbf-mcs project
#
#
#
# Distributed under the terms of the BSD-3-Clause license.
# See LICENSE.txt for more info.
"""Contain the tests for the Vcc."""

from __future__ import annotations
from typing import List

# Standard imports
import os
import time
import json
import logging
import pytest
from typing import Callable, Type, Dict

# Path
file_path = os.path.dirname(os.path.abspath(__file__)) + "/../../data/"

# Tango imports
import tango
from tango import DevState
from tango.server import command

#SKA imports
from ska_mid_cbf_mcs.device_proxy import CbfDeviceProxy

from ska_tango_base.control_model import HealthState, AdminMode, ObsState, LoggingLevel


class TestVcc:
    """
    Test class for Vcc tests.
    """

    @pytest.mark.parametrize(
        "config_file_name",
        [
            (
                "Vcc_ConfigureScan_basic.json"
            )
        ]
    )
    @pytest.mark.skip(
        reason="Not updated to version 0.11.3 of the base classes."
    )    
    def test_Vcc_ConfigureScan_basic(
        self,
        device_under_test: CbfDeviceProxy,
        config_file_name: str
    ) -> None:
        """
            Test a minimal successful scan configuration.

            :param device_under_test: fixture that provides a
                :py:class:`tango.DeviceProxy` to the device under test, in a
                :py:class:`tango.test_context.DeviceTestContext`.
            :param config_file_name: JSON file for the configuration 
        """

        # to get the mock devices, use tango_harness.get_device("fqdn")

        device_under_test.On()
        time.sleep(1)
        assert device_under_test.State() == DevState.ON
        
        f = open(file_path + config_file_name)
        json_str = f.read().replace("\n", "")
        configuration = json.loads(json_str)
        f.close()

        frequency_bands = ["1", "2", "3", "4", "5a", "5b"]
        device_under_test.TurnOnBandDevice(configuration["frequency_band"])

        device_under_test.ConfigureScan(json_str)
        time.sleep(3)

        assert device_under_test.obsState == ObsState.READY
        assert device_under_test.configID == configuration["config_id"]
        assert device_under_test.frequencyBand == frequency_bands.index(configuration["frequency_band"])
        assert device_under_test.rfiFlaggingMask == str(configuration["rfi_flagging_mask"])
        if "band_5_tuning" in configuration:
                if device_under_test.frequencyBand in [4, 5]:
                    band5Tuning_config = configuration["band_5_tuning"]
                    for i in range(0, len(band5Tuning_config)):
                        assert device_under_test.band5Tuning[i] == band5Tuning_config[i]
        if "frequency_band_offset_stream_1" in configuration:
            assert  device_under_test.frequencyBandOffsetStream1 == configuration["frequency_band_offset_stream_1"]
        if "frequency_band_offset_stream_2" in configuration:
            assert  device_under_test.frequencyBandOffsetStream2 == configuration["frequency_band_offset_stream_2"] 
        assert device_under_test.scfoBand1 == configuration["scfo_band_1"]
        assert device_under_test.scfoBand2 == configuration["scfo_band_2"]
        assert device_under_test.scfoBand3 == configuration["scfo_band_3"]
        assert device_under_test.scfoBand4 == configuration["scfo_band_4"]
        assert device_under_test.scfoBand5a == configuration["scfo_band_5a"]
        assert device_under_test.scfoBand5b == configuration["scfo_band_5b"]

        device_under_test.TurnOffBandDevice(configuration["frequency_band"])

<<<<<<< HEAD

=======
    
    @pytest.mark.skip(
        reason="Not updated to version 0.11.3 of the base classes."
    ) 
>>>>>>> 91c9df33
    def test_On_Off(
        self: TestVcc,
        device_under_test: CbfDeviceProxy
    ) -> None:
        """
            Test for Vcc's On and Off commands

            :param device_under_test: fixture that provides a
                :py:class:`tango.DeviceProxy` to the device under test, in a
                :py:class:`tango.test_context.DeviceTestContext`.
        """
        
        device_under_test.On()
        time.sleep(1)
        assert device_under_test.State() == DevState.ON

        device_under_test.Off()
        time.sleep(1)
        assert device_under_test.State() == DevState.OFF


    @pytest.mark.parametrize(
        "config_file_name, \
        scan_id", 
        [
            (
                "Vcc_ConfigureScan_basic.json",
                1,
            ),
                        (
                "Vcc_ConfigureScan_basic.json",
                2,
            )
        ]
    )
    @pytest.mark.skip(
        reason="Not updated to version 0.11.3 of the base classes."
    ) 
    def test_Scan_EndScan_GoToIdle(
        self: TestVcc,
        device_under_test: CbfDeviceProxy,
        config_file_name: str,
        scan_id: int
    ) -> None:
        """
            Test Vcc's Scan command state changes.

            :param device_under_test: fixture that provides a
                :py:class:`tango.DeviceProxy` to the device under test, in a
                :py:class:`tango.test_context.DeviceTestContext`.
            :param config_file_name: JSON file for the configuration
            :param scan_id: the scan id
        """

        # turn on device and configure scan
        device_under_test.On()
        f = open(file_path + config_file_name)
        json_string = f.read().replace("\n", "")
        f.close()
        device_under_test.ConfigureScan(json_string)
        time.sleep(3)

        scan_id_device_data = tango.DeviceData()
        scan_id_device_data.insert(tango.DevString, str(scan_id))

        # Use callable 'Scan'  API
        device_under_test.Scan(scan_id_device_data)
        time.sleep(0.1)
        assert device_under_test.scanID == scan_id
        assert device_under_test.obsState == ObsState.SCANNING


        device_under_test.EndScan()
        time.sleep(0.1)
        assert device_under_test.obsState == ObsState.READY

        device_under_test.GoToIdle()
        time.sleep(0.1)
        assert device_under_test.obsState == ObsState.IDLE


    @pytest.mark.parametrize(
        "sw_config_file_name, \
        config_file_name",
        [
            (
                "Vcc_ConfigureSearchWindow_basic.json",
                "Vcc_ConfigureScan_basic.json"
            )
        ]
    )
    def test_ConfigureSearchWindow_basic(
        self: TestVcc,
        device_under_test: CbfDeviceProxy,
        sw_config_file_name: str,
        config_file_name: str
    ):
        """
        Test a minimal successful search window configuration.
        """
        device_under_test.On()
        device_under_test.loggingLevel = LoggingLevel.DEBUG
        # set receptorID to 1 to correctly test tdcDestinationAddress
        device_under_test.receptorID = 1
        f = open(file_path + config_file_name)
        json_string = f.read().replace("\n", "")
        f.close()
        device_under_test.ConfigureScan(json_string)
        time.sleep(3)

        # configure search window
        f = open(file_path + sw_config_file_name)
        device_under_test.ConfigureSearchWindow(f.read().replace("\n", ""))
        f.close()


    @pytest.mark.parametrize(
        "config_file_name, \
        jones_matrix_file_name", 
        [
            (
                "Vcc_ConfigureScan_basic.json",
                "jonesmatrix_unit_test.json"
            )
        ]
    )
    @pytest.mark.skip(
        reason="Not updated to version 0.11.3 of the base classes."
    ) 
    def test_UpdateJonesMatrix(
        self: TestVcc,
        device_under_test: CbfDeviceProxy,
        config_file_name: str,
        jones_matrix_file_name: str,
    ) -> None:
        """
            Test Vcc's UpdateJonesMatrix command

            :param device_under_test: fixture that provides a
                :py:class:`tango.DeviceProxy` to the device under test, in a
                :py:class:`tango.test_context.DeviceTestContext`.
            :param config_file_name: JSON file for the configuration
            :param jones_matrix_file_name: JSON file for the jones matrix
            :param sub_id: the subarray id
        """

        assert device_under_test.State() == DevState.OFF
        device_under_test.On()
        time.sleep(3)
        assert device_under_test.State() == DevState.ON

        # jones matrix values should be set to 0.0 after init
        num_cols = 16
        num_rows = 26
        assert device_under_test.read_attribute("jonesMatrix", \
             extract_as=tango.ExtractAs.List).value == [[0.0] * num_cols for _ in range(num_rows)]
        
        f = open(file_path + config_file_name)
        json_str = f.read().replace("\n", "")
        configuration = json.loads(json_str)
        f.close()

        device_under_test.TurnOnBandDevice(configuration["frequency_band"])

        device_under_test.ConfigureScan(json_str)

        assert device_under_test.obsState == ObsState.READY

        # read the json file
        f = open(file_path + jones_matrix_file_name)
        json_str = f.read().replace("\n", "")
        f.close()
        jones_matrix = json.loads(json_str)

        # update the jones matrix
        for m in jones_matrix["jonesMatrix"]:
            device_under_test.UpdateJonesMatrix(json.dumps(m["matrixDetails"]))
        
        min_fs_id = 1
        max_fs_id = 26
        matrix_len = 16 
        for m in jones_matrix["jonesMatrix"]:
            for receptor in m["matrixDetails"]:
                rec_id = receptor["receptor"]
                if rec_id == device_under_test.receptorID:
                    for frequency_slice in receptor["receptorMatrix"]:
                        fs_id = frequency_slice["fsid"]
                        matrix = frequency_slice["matrix"]
                        if min_fs_id <= fs_id <= max_fs_id:
                            if len(matrix) == matrix_len:
                                assert list(device_under_test.jonesMatrix[fs_id-1]) == list(matrix)


    @pytest.mark.parametrize(
        "config_file_name, \
        delay_model_file_name", 
        [
            (
                "Vcc_ConfigureScan_basic.json",
                "delaymodel_unit_test.json"
            )
        ]
    )
    @pytest.mark.skip(
        reason="Not updated to version 0.11.3 of the base classes."
    ) 
    def test_UpdateDelayModel(
        self: TestVcc,
        device_under_test: CbfDeviceProxy,
        config_file_name: str,
        delay_model_file_name: str
    ) -> None:
        """
            Test Vcc's UpdateDelayModel Command.

            :param device_under_test: fixture that provides a
                :py:class:`tango.DeviceProxy` to the device under test, in a
                :py:class:`tango.test_context.DeviceTestContext`.
            :param config_file_name: JSON file for the configuration
            :param delay_model_file_name: JSON file for the delay model
        """

        assert device_under_test.State() == DevState.OFF
        device_under_test.On()
        time.sleep(5)
        assert device_under_test.State() == DevState.ON

        # delay model values should be set to 0.0 after init
        num_cols = 6
        num_rows = 26
        assert device_under_test.read_attribute("delayModel", \
             extract_as=tango.ExtractAs.List).value == [[0] * num_cols for i in range(num_rows)]
        
        f = open(file_path + config_file_name)
        json_str = f.read().replace("\n", "")
        configuration = json.loads(json_str)
        f.close()

        device_under_test.TurnOnBandDevice(configuration["frequency_band"])

        device_under_test.ConfigureScan(json_str)

        assert device_under_test.obsState == ObsState.READY
        
        # read the json file
        f = open(file_path + delay_model_file_name)
        json_str_model = f.read().replace("\n", "")
        f.close()
        delay_model = json.loads(json_str_model)

        # update the delay model
        for m in delay_model["delayModel"]:
            device_under_test.write_attribute("receptorID", m["delayDetails"][0]["receptor"])
            assert device_under_test.receptorID == m["delayDetails"][0]["receptor"]
            device_under_test.UpdateDelayModel(json.dumps(m["delayDetails"]))
        
        min_fs_id = 1
        max_fs_id = 26
        model_len = 6
        for m in delay_model["delayModel"]:
            for delayDetails in m["delayDetails"]:
                for frequency_slice in delayDetails["receptorDelayDetails"]:
                    if min_fs_id <= frequency_slice["fsid"] <= max_fs_id:
                        if len(frequency_slice["delayCoeff"]) == model_len:
                            assert device_under_test.read_attribute("delayModel", \
                            extract_as=tango.ExtractAs.List).value[frequency_slice["fsid"] -1] \
                                 == frequency_slice["delayCoeff"] <|MERGE_RESOLUTION|>--- conflicted
+++ resolved
@@ -103,14 +103,10 @@
 
         device_under_test.TurnOffBandDevice(configuration["frequency_band"])
 
-<<<<<<< HEAD
-
-=======
     
     @pytest.mark.skip(
         reason="Not updated to version 0.11.3 of the base classes."
     ) 
->>>>>>> 91c9df33
     def test_On_Off(
         self: TestVcc,
         device_under_test: CbfDeviceProxy
