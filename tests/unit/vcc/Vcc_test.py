#!/usr/bin/env python
# -*- coding: utf-8 -*-
#
# This file is part of the mid-cbf-mcs project
#
#
#
# Distributed under the terms of the BSD-3-Clause license.
# See LICENSE.txt for more info.
"""Contain the tests for the Vcc."""

from __future__ import annotations

import gc
import json
import os
from typing import Iterator
from unittest.mock import Mock

import pytest
from assertpy import assert_that
from ska_control_model import AdminMode, ObsState, ResultCode, SimulationMode
from ska_tango_testing import context
from ska_tango_testing.integration import TangoEventTracer
from tango import DevState

from ska_mid_cbf_mcs.commons.global_enum import freq_band_dict
from ska_mid_cbf_mcs.vcc.vcc_device import Vcc

from ... import test_utils

# Path
test_data_path = os.path.dirname(os.path.abspath(__file__)) + "/../../data/"

# Disable garbage collection to prevent tests hanging
gc.disable()


class TestVcc:
    """
    Test class for VCC.
    """

    # TODO: check configured parameters in READY and IDLE?
    # TODO: test invalid frequency band
    # TODO: subarrayMembership?
    # TODO: simulator vs mock HPS?
    # TODO: validate ConfigureScan at VCC level?

    @pytest.fixture(name="test_context", scope="module")
    def vcc_test_context(
        self: TestVcc, initial_mocks: dict[str, Mock]
    ) -> Iterator[context.ThreadedTestTangoContextManager._TangoContext]:
        harness = context.ThreadedTestTangoContextManager()
        harness.add_device(
            device_name="mid_csp_cbf/vcc/001",
            device_class=Vcc,
            TalonLRUAddress="mid_csp_cbf/talon_lru/001",
            VccControllerAddress="talondx-001/vcc-app/vcc-controller",
            Band1And2Address="talondx-001/vcc-app/vcc-band-1-and-2",
            Band3Address="talondx-001/vcc-app/vcc-band-3",
            Band4Address="talondx-001/vcc-app/vcc-band-4",
            Band5Address="talondx-001/vcc-app/vcc-band-5",
            SW1Address="mid_csp_cbf/vcc_sw1/001",
            SW2Address="mid_csp_cbf/vcc_sw2/001",
            DeviceID="1",
        )
        for name, mock in initial_mocks.items():
            harness.add_mock_device(device_name=name, device_mock=mock)

        with harness as test_context:
            yield test_context

    def test_State(
        self: TestVcc, device_under_test: context.DeviceProxy
    ) -> None:
        """
        Test the State attribute just after device initialization.

        :param device_under_test: A fixture that provides a
            :py:class: `CbfDeviceProxy` to the device under test, in a
            :py:class:`context.DeviceProxy`.
        """
        assert device_under_test.state() == DevState.DISABLE

    def test_subarrayMembership(
        self: TestVcc,
        device_under_test: context.DeviceProxy,
        event_tracer: TangoEventTracer,
    ) -> None:
        """
        Test reading/writing subarrayMembership while catching the corresponding change events.

        :param device_under_test: A fixture that provides a
            :py:class: `CbfDeviceProxy` to the device under test, in a
            :py:class:`context.DeviceProxy`.
        :param event_tracer: A :py:class:`TangoEventTracer` used to recieve subscribed change events from the device under test.

        """
        assert device_under_test.subarrayMembership == 0
        device_under_test.subarrayMembership = 1
        assert device_under_test.subarrayMembership == 1

        # assert subarrayMembership attribute event change
        assert_that(event_tracer).within_timeout(
            test_utils.EVENT_TIMEOUT
        ).has_change_event_occurred(
            device_name=device_under_test,
            attribute_name="subarrayMembership",
            attribute_value=1,
        )

    def test_Status(
        self: TestVcc, device_under_test: context.DeviceProxy
    ) -> None:
        """
        Test the Status attribute just after device initialization.

        :param device_under_test: A fixture that provides a
            :py:class: `CbfDeviceProxy` to the device under test, in a
            :py:class:`context.DeviceProxy`.
        """
        assert device_under_test.Status() == "The device is in DISABLE state."

    def test_adminMode(
        self: TestVcc, device_under_test: context.DeviceProxy
    ) -> None:
        """
        Test the adminMode attribute just after device initialization.

        :param device_under_test: A fixture that provides a
            :py:class:`CbfDeviceProxy` to the device under test, in a
            :py:class:`tango.test_context.DeviceTestContext`.
        """
        assert device_under_test.adminMode == AdminMode.OFFLINE

    @pytest.mark.parametrize("command", ["On", "Off", "Standby"])
    def test_Power_Commands(
        self: TestVcc,
        device_under_test: context.DeviceProxy,
        event_tracer: TangoEventTracer,
        command: str,
    ) -> None:
        """
        Test the On/Off/Standby commands.

        :param device_under_test: A fixture that provides a
            :py:class: `CbfDeviceProxy` to the device under test, in a
            :py:class:`context.DeviceProxy`.
        :param event_tracer: A :py:class:`TangoEventTracer` used to recieve subscribed change events from the device under test.
        :param command: the command to test (one of On/Off/Standby)
        """

        device_under_test.simulationMode = SimulationMode.FALSE

        device_under_test.adminMode = AdminMode.ONLINE
        assert device_under_test.adminMode == AdminMode.ONLINE

        assert_that(event_tracer).within_timeout(
            test_utils.EVENT_TIMEOUT
        ).has_change_event_occurred(
            device_name=device_under_test,
            attribute_name="state",
            attribute_value=DevState.OFF,
        )

        if command == "On":
            expected_result = ResultCode.OK
            expected_state = DevState.ON
            result = device_under_test.On()
            assert_that(event_tracer).within_timeout(
                test_utils.EVENT_TIMEOUT
            ).has_change_event_occurred(
                device_name=device_under_test,
                attribute_name="state",
                attribute_value=expected_state,
            )
        elif command == "Off":
            expected_result = ResultCode.REJECTED
            expected_state = DevState.OFF
            result = device_under_test.Off()
        elif command == "Standby":
            expected_result = ResultCode.REJECTED
            expected_state = DevState.OFF
            result = device_under_test.Standby()

        assert result[0][0] == expected_result
        assert device_under_test.State() == expected_state

    @pytest.mark.parametrize(
        "frequency_band, success",
        [
            (
                "fail",
                False,
            ),
            ("1", True),
        ],
    )
    def test_ConfigureBand(
        self: TestVcc,
        device_under_test: context.DeviceProxy,
        event_tracer: TangoEventTracer,
        frequency_band: str,
        success: bool,
    ) -> None:
        """
        Test ConfigureBand with both failing and passing configurations.

        :param device_under_test: A fixture that provides a
            :py:class: `CbfDeviceProxy` to the device under test, in a
            :py:class:`context.DeviceProxy`.
        :param event_tracer: A :py:class:`TangoEventTracer` used to recieve subscribed change events from the device under test.
        :param frequency_band: The frequency band to configure.
        :param success: A parameterized value used to test success and failure conditions.
        """
        device_under_test.simulationMode = SimulationMode.FALSE

        # prepare device for observation
        assert test_utils.device_online_and_on(device_under_test, event_tracer)

        # setting band configuration with invalid frequency band

        band_configuration = {
            "frequency_band": frequency_band,
            "dish_sample_rate": 999999,
            "samples_per_frame": 18,
        }

        # test issuing invalid frequency band
        return_value = device_under_test.ConfigureBand(
            json.dumps(band_configuration)
        )

        # check that the command was successfully queued
        assert return_value[0] == ResultCode.QUEUED

        if success:
            # check that the queued command succeeded
            assert_that(event_tracer).within_timeout(
                test_utils.EVENT_TIMEOUT
            ).has_change_event_occurred(
                device_name=device_under_test,
                attribute_name="longRunningCommandResult",
                attribute_value=(
                    f"{return_value[1][0]}",
                    f'[{ResultCode.OK.value}, "ConfigureBand completed OK"]',
                ),
            )

            # assert frequencyBand attribute was pushed
            assert_that(event_tracer).within_timeout(
                test_utils.EVENT_TIMEOUT
            ).has_change_event_occurred(
                device_name=device_under_test,
                attribute_name="frequencyBand",
                attribute_value=freq_band_dict()[frequency_band]["band_index"],
            )

        else:
            # check that the queued command failed
            assert_that(event_tracer).within_timeout(
                test_utils.EVENT_TIMEOUT
            ).has_change_event_occurred(
                device_name=device_under_test,
                attribute_name="longRunningCommandResult",
                attribute_value=(
                    f"{return_value[1][0]}",
                    f'[{ResultCode.FAILED.value}, "frequency_band {frequency_band} is invalid."]',
                ),
            )

    @pytest.mark.parametrize(
        "config_file_name, scan_id", [("Vcc_ConfigureScan_basic.json", 1)]
    )
    def test_Scan(
        self: TestVcc,
        device_under_test: context.DeviceProxy,
        event_tracer: TangoEventTracer,
        config_file_name: str,
        scan_id: int,
    ) -> None:
        """
        Test a minimal successful scan configuration.

        :param device_under_test: A fixture that provides a
            :py:class: `CbfDeviceProxy` to the device under test, in a
            :py:class:`context.DeviceProxy`.
        :param event_tracer: A :py:class:`TangoEventTracer` used to recieve subscribed change events from the device under test.
        :param config_file_name: JSON file for the configuration.
        :param scan_id: An identifier for the scan operation.
        """
        # prepare device for observation
        assert test_utils.device_online_and_on(device_under_test, event_tracer)

        # prepare input data
        with open(test_data_path + config_file_name) as f:
            json_str = f.read().replace("\n", "")
            configuration = json.loads(json_str)
        freq_band_name = configuration["frequency_band"]
        band_configuration = {
            "frequency_band": freq_band_name,
            "dish_sample_rate": 999999,
            "samples_per_frame": 18,
        }

        # dict to store return code and unique IDs of queued commands
        command_dict = {}

        # test happy path observing command sequence
        command_dict["ConfigureBand"] = device_under_test.ConfigureBand(
            json.dumps(band_configuration)
        )
        # assert frequencyBand attribute updated
        assert_that(event_tracer).within_timeout(
            test_utils.EVENT_TIMEOUT
        ).has_change_event_occurred(
            device_name=device_under_test,
            attribute_name="frequencyBand",
            attribute_value=freq_band_dict()[freq_band_name]["band_index"],
        )

        command_dict["ConfigureScan"] = device_under_test.ConfigureScan(
            json_str
        )
        command_dict["Scan"] = device_under_test.Scan(scan_id)
        command_dict["EndScan"] = device_under_test.EndScan()
        command_dict["GoToIdle"] = device_under_test.GoToIdle()

        # assertions for all issued LRC
        for command_name, return_value in command_dict.items():
            # check that the command was successfully queued
            assert return_value[0] == ResultCode.QUEUED

            # check that the queued command succeeded
            assert_that(event_tracer).within_timeout(
                test_utils.EVENT_TIMEOUT
            ).has_change_event_occurred(
                device_name=device_under_test,
                attribute_name="longRunningCommandResult",
                attribute_value=(
                    f"{return_value[1][0]}",
                    f'[{ResultCode.OK.value}, "{command_name} completed OK"]',
                ),
            )

        # check all obsState transitions
        previous_state = ObsState.IDLE
        for obs_state in [
            ObsState.CONFIGURING,
            ObsState.READY,
            ObsState.SCANNING,
            ObsState.READY,
            ObsState.IDLE,
        ]:
            assert_that(event_tracer).within_timeout(
                test_utils.EVENT_TIMEOUT
            ).has_change_event_occurred(
                device_name=device_under_test,
                attribute_name="obsState",
                attribute_value=obs_state.value,
                previous_value=previous_state,
            )
            previous_state = obs_state

        # assert frequencyBand attribute reset during GoToIdle
        assert_that(event_tracer).within_timeout(
            test_utils.EVENT_TIMEOUT
        ).has_change_event_occurred(
            device_name=device_under_test,
            attribute_name="frequencyBand",
            attribute_value=0,
        )

    @pytest.mark.parametrize(
        "config_file_name, scan_id",
        [("Vcc_ConfigureScan_basic.json", 1)],
    )
    def test_Scan_reconfigure(
        self: TestVcc,
        device_under_test: context.DeviceProxy,
        event_tracer: TangoEventTracer,
        config_file_name: str,
        scan_id: int,
    ) -> None:
        """
        Test Vcc's ability to reconfigure and run multiple scans.

        :param device_under_test: A fixture that provides a
            :py:class: `CbfDeviceProxy` to the device under test, in a
            :py:class:`context.DeviceProxy`.
        :param event_tracer: A :py:class:`TangoEventTracer` used to recieve subscribed change events from the device under test.
        :param config_file_name: JSON file for the configuration.
        :param scan_id: An identifier for the scan operation.
        """

        device_under_test.simulationMode = SimulationMode.FALSE

        # prepare device for observation
        assert test_utils.device_online_and_on(device_under_test, event_tracer)

        # prepare input data
        with open(test_data_path + config_file_name) as f:
            json_str = f.read().replace("\n", "")
            configuration = json.loads(json_str)
        freq_band_name = configuration["frequency_band"]
        band_configuration = {
            "frequency_band": freq_band_name,
            "dish_sample_rate": 999999,
            "samples_per_frame": 18,
        }

        # dict to store return code and unique IDs of queued commands
        command_dict = {}

        # test happy path observing command sequence
        command_dict["ConfigureBand"] = device_under_test.ConfigureBand(
            json.dumps(band_configuration)
        )
        # assert frequencyBand attribute updated
        assert_that(event_tracer).within_timeout(
            test_utils.EVENT_TIMEOUT
        ).has_change_event_occurred(
            device_name=device_under_test,
            attribute_name="frequencyBand",
            attribute_value=freq_band_dict()[freq_band_name]["band_index"],
        )

        command_dict["ConfigureScan"] = device_under_test.ConfigureScan(
            json_str
        )
        command_dict["Scan"] = device_under_test.Scan(scan_id)
        command_dict["EndScan"] = device_under_test.EndScan()

        # assertions for all issued LRC
        for command_name, return_value in command_dict.items():
            # check that the command was successfully queued
            assert return_value[0] == ResultCode.QUEUED

            # check that the queued command succeeded
            assert_that(event_tracer).within_timeout(
                test_utils.EVENT_TIMEOUT
            ).has_change_event_occurred(
                device_name=device_under_test,
                attribute_name="longRunningCommandResult",
                attribute_value=(
                    f"{return_value[1][0]}",
                    f'[{ResultCode.OK.value}, "{command_name} completed OK"]',
                ),
            )

        # check all obsState transitions
        previous_state = ObsState.IDLE
        for obs_state in [
            ObsState.CONFIGURING,
            ObsState.READY,
            ObsState.SCANNING,
            ObsState.READY,
        ]:
            assert_that(event_tracer).within_timeout(
                test_utils.EVENT_TIMEOUT
            ).has_change_event_occurred(
                device_name=device_under_test,
                attribute_name="obsState",
                attribute_value=obs_state.value,
                previous_value=previous_state,
            )
            previous_state = obs_state

        # 2nd round of observation
        command_dict = {}
        command_dict["ConfigureScan"] = device_under_test.ConfigureScan(
            json_str
        )
        command_dict["Scan"] = device_under_test.Scan(scan_id)
        command_dict["EndScan"] = device_under_test.EndScan()
        command_dict["GoToIdle"] = device_under_test.GoToIdle()

        # assertions for all issued LRC
        for command_name, return_value in command_dict.items():
            # check that the command was successfully queued
            assert return_value[0] == ResultCode.QUEUED

            # check that the queued command succeeded
            assert_that(event_tracer).within_timeout(
                test_utils.EVENT_TIMEOUT
            ).has_change_event_occurred(
                device_name=device_under_test,
                attribute_name="longRunningCommandResult",
                attribute_value=(
                    f"{return_value[1][0]}",
                    f'[{ResultCode.OK.value}, "{command_name} completed OK"]',
                ),
            )

        # check all obsState transitions
        assert_that(event_tracer).within_timeout(
            test_utils.EVENT_TIMEOUT
        ).cbf_has_change_event_occurred(
            device_name=device_under_test,
            attribute_name="obsState",
            attribute_value=ObsState.CONFIGURING,
            previous_value=previous_state,
        )

        previous_state = ObsState.CONFIGURING
        for obs_state in [
            ObsState.READY,
            ObsState.SCANNING,
            ObsState.READY,
        ]:
            assert_that(event_tracer).within_timeout(
                test_utils.EVENT_TIMEOUT
            ).cbf_has_change_event_occurred(
                device_name=device_under_test,
                attribute_name="obsState",
                attribute_value=obs_state.value,
                previous_value=previous_state,
                target_n_events=2,
            )
            previous_state = obs_state

        assert_that(event_tracer).within_timeout(
            test_utils.EVENT_TIMEOUT
        ).cbf_has_change_event_occurred(
            device_name=device_under_test,
            attribute_name="obsState",
            attribute_value=ObsState.IDLE,
            previous_value=previous_state,
        )

        # assert frequencyBand attribute reset during GoToIdle
        assert_that(event_tracer).within_timeout(
            test_utils.EVENT_TIMEOUT
        ).has_change_event_occurred(
            device_name=device_under_test,
            attribute_name="frequencyBand",
            attribute_value=0,
        )

    @pytest.mark.parametrize(
        "config_file_name",
        ["Vcc_ConfigureScan_basic.json"],
    )
    def test_Abort_from_ready(
        self: TestVcc,
        device_under_test: context.DeviceProxy,
        event_tracer: TangoEventTracer,
        config_file_name: str,
    ) -> None:
        """
        Test Abort from ObsState.READY.

        :param device_under_test: A fixture that provides a
            :py:class: `CbfDeviceProxy` to the device under test, in a
            :py:class:`context.DeviceProxy`.
        :param event_tracer: A :py:class:`TangoEventTracer` used to recieve subscribed change events from the device under test.
        :param config_file_name: JSON file for the configuration.
        """

        device_under_test.simulationMode = SimulationMode.FALSE

        # prepare device for observation
        assert test_utils.device_online_and_on(device_under_test, event_tracer)

        # prepare input data
        with open(test_data_path + config_file_name) as f:
            json_str = f.read().replace("\n", "")
            configuration = json.loads(json_str)
        freq_band_name = configuration["frequency_band"]
        band_configuration = {
            "frequency_band": freq_band_name,
            "dish_sample_rate": 999999,
            "samples_per_frame": 18,
        }

        # dict to store return code and unique IDs of queued commands
        command_dict = {}

        # test issuing Abort and ObsReset from READY
        command_dict["ConfigureBand"] = device_under_test.ConfigureBand(
            json.dumps(band_configuration)
        )
        # assert frequencyBand attribute updated
        assert_that(event_tracer).within_timeout(
            test_utils.EVENT_TIMEOUT
        ).has_change_event_occurred(
            device_name=device_under_test,
            attribute_name="frequencyBand",
            attribute_value=freq_band_dict()[freq_band_name]["band_index"],
        )

        command_dict["ConfigureScan"] = device_under_test.ConfigureScan(
            json_str
        )
        command_dict["Abort"] = device_under_test.Abort()
        command_dict["ObsReset"] = device_under_test.ObsReset()

        # assertions for all issued LRC
        for command_name, return_value in command_dict.items():
            # check that the command was successfully queued
            assert return_value[0] == ResultCode.QUEUED

            # check that the queued command succeeded
            assert_that(event_tracer).within_timeout(
                test_utils.EVENT_TIMEOUT
            ).has_change_event_occurred(
                device_name=device_under_test,
                attribute_name="longRunningCommandResult",
                attribute_value=(
                    f"{return_value[1][0]}",
                    f'[{ResultCode.OK.value}, "{command_name} completed OK"]',
                ),
            )

        # check all obsState transitions
        previous_state = ObsState.IDLE
        for obs_state in [
            ObsState.CONFIGURING,
            ObsState.READY,
            ObsState.ABORTING,
            ObsState.ABORTED,
            ObsState.RESETTING,
            ObsState.IDLE,
        ]:
            assert_that(event_tracer).within_timeout(
                test_utils.EVENT_TIMEOUT
            ).has_change_event_occurred(
                device_name=device_under_test,
                attribute_name="obsState",
                attribute_value=obs_state.value,
                previous_value=previous_state,
            )
            previous_state = obs_state

        # assert frequencyBand attribute reset during ObsReset
        assert_that(event_tracer).within_timeout(
            test_utils.EVENT_TIMEOUT
        ).has_change_event_occurred(
            device_name=device_under_test,
            attribute_name="frequencyBand",
            attribute_value=0,
        )

        # Finally, ensure configuration works as expected after resetting
        command_dict["ConfigureBand"] = device_under_test.ConfigureBand(
            json.dumps(band_configuration)
        )
        # assert frequencyBand attribute updated
        assert_that(event_tracer).within_timeout(
            test_utils.EVENT_TIMEOUT
        ).has_change_event_occurred(
            device_name=device_under_test,
            attribute_name="frequencyBand",
            attribute_value=freq_band_dict()[freq_band_name]["band_index"],
        )

        command_dict["ConfigureScan"] = device_under_test.ConfigureScan(
            json_str
        )
        # assertions for all issued LRC
        for command_name, return_value in command_dict.items():
            # check that the command was successfully queued
            assert return_value[0] == ResultCode.QUEUED

            # check that the queued command succeeded
            assert_that(event_tracer).within_timeout(
                test_utils.EVENT_TIMEOUT
            ).has_change_event_occurred(
                device_name=device_under_test,
                attribute_name="longRunningCommandResult",
                attribute_value=(
                    f"{return_value[1][0]}",
                    f'[{ResultCode.OK.value}, "{command_name} completed OK"]',
                ),
            )

        # check all obsState transitions
        for obs_state in [
            ObsState.CONFIGURING,
            ObsState.READY,
        ]:
            assert_that(event_tracer).within_timeout(
                test_utils.EVENT_TIMEOUT
            ).cbf_has_change_event_occurred(
                device_name=device_under_test,
                attribute_name="obsState",
                attribute_value=obs_state.value,
                previous_value=previous_state,
                target_n_events=2,
            )
            previous_state = obs_state

    @pytest.mark.parametrize(
        "config_file_name, scan_id",
        [("Vcc_ConfigureScan_basic.json", 1)],
    )
    def test_Abort_from_scanning(
        self: TestVcc,
        device_under_test: context.DeviceProxy,
        event_tracer: TangoEventTracer,
        config_file_name: str,
        scan_id: int,
    ) -> None:
        """
        Test Abort from ObsState.SCANNING.

        :param device_under_test: A fixture that provides a
            :py:class: `CbfDeviceProxy` to the device under test, in a
            :py:class:`context.DeviceProxy`.
        :param event_tracer: A :py:class:`TangoEventTracer` used to recieve subscribed change events from the device under test.
        :param config_file_name: JSON file for the configuration.
        :param scan_id: An identifier for the scan operation.
        """

        device_under_test.simulationMode = SimulationMode.FALSE

        # prepare device for observation
        assert test_utils.device_online_and_on(device_under_test, event_tracer)

        # prepare input data
        with open(test_data_path + config_file_name) as f:
            json_str = f.read().replace("\n", "")
            configuration = json.loads(json_str)
        freq_band_name = configuration["frequency_band"]
        band_configuration = {
            "frequency_band": freq_band_name,
            "dish_sample_rate": 999999,
            "samples_per_frame": 18,
        }

        # dict to store return code and unique IDs of queued commands
        command_dict = {}

        # test issuing Abort and ObsReset from SCANNING
        command_dict["ConfigureBand"] = device_under_test.ConfigureBand(
            json.dumps(band_configuration)
        )
        # assert frequencyBand attribute updated
        assert_that(event_tracer).within_timeout(
            test_utils.EVENT_TIMEOUT
        ).has_change_event_occurred(
            device_name=device_under_test,
            attribute_name="frequencyBand",
            attribute_value=freq_band_dict()[freq_band_name]["band_index"],
        )

        command_dict["ConfigureScan"] = device_under_test.ConfigureScan(
            json_str
        )
        command_dict["Scan"] = device_under_test.Scan(scan_id)
        command_dict["Abort"] = device_under_test.Abort()
        command_dict["ObsReset"] = device_under_test.ObsReset()

        # assertions for all issued LRC
        for command_name, return_value in command_dict.items():
            # check that the command was successfully queued
            assert return_value[0] == ResultCode.QUEUED

            # check that the queued command succeeded
            assert_that(event_tracer).within_timeout(
                test_utils.EVENT_TIMEOUT
            ).has_change_event_occurred(
                device_name=device_under_test,
                attribute_name="longRunningCommandResult",
                attribute_value=(
                    f"{return_value[1][0]}",
                    f'[{ResultCode.OK.value}, "{command_name} completed OK"]',
                ),
            )

        # check all obsState transitions
        previous_state = ObsState.IDLE
        for obs_state in [
            ObsState.CONFIGURING,
            ObsState.READY,
            ObsState.SCANNING,
            ObsState.ABORTING,
            ObsState.ABORTED,
            ObsState.RESETTING,
            ObsState.IDLE,
        ]:
            assert_that(event_tracer).within_timeout(
                test_utils.EVENT_TIMEOUT
            ).has_change_event_occurred(
                device_name=device_under_test,
                attribute_name="obsState",
                attribute_value=obs_state.value,
                previous_value=previous_state,
            )
            previous_state = obs_state

        # assert frequencyBand attribute reset during ObsReset
        assert_that(event_tracer).within_timeout(
            test_utils.EVENT_TIMEOUT
        ).has_change_event_occurred(
            device_name=device_under_test,
            attribute_name="frequencyBand",
            attribute_value=0,
        )
<<<<<<< HEAD

        # assert if any captured events have gone unaddressed
        # change_event_callbacks.assert_not_called()

    @pytest.mark.parametrize(
        "frequency_band, success",
        [
            (
                "fail",
                False,
            ),
            ("1", True),
        ],
    )
    # Test scan for fail scenario
    def test_ConfigureBand(
        self: TestVcc,
        device_under_test: context.DeviceProxy,
        event_tracer: TangoEventTracer,
        frequency_band: str,
        success: bool,
    ) -> None:
        """
        Test ConfigureBand
        :param device_under_test: fixture that provides a
            :py:class: proxy to the device under test, in a
            :py:class:`context.DeviceProxy`.
        :param config_file_name: JSON file for the configuration
        """
        device_under_test.simulationMode = SimulationMode.FALSE

        # prepare device for observation
        assert test_utils.device_online_and_on(device_under_test, event_tracer)

        # setting band configuration with invalid frequency band

        band_configuration = {
            "frequency_band": frequency_band,
            "dish_sample_rate": 999999,
            "samples_per_frame": 18,
        }
=======
>>>>>>> 6df3b578

        # Finally, ensure configuration works as expected after resetting
        command_dict["ConfigureBand"] = device_under_test.ConfigureBand(
            json.dumps(band_configuration)
        )
        # assert frequencyBand attribute updated
        assert_that(event_tracer).within_timeout(
            test_utils.EVENT_TIMEOUT
        ).has_change_event_occurred(
            device_name=device_under_test,
            attribute_name="frequencyBand",
            attribute_value=freq_band_dict()[freq_band_name]["band_index"],
        )

        command_dict["ConfigureScan"] = device_under_test.ConfigureScan(
            json_str
        )
        # assertions for all issued LRC
        for command_name, return_value in command_dict.items():
            # check that the command was successfully queued
            assert return_value[0] == ResultCode.QUEUED

            # check that the queued command succeeded
            assert_that(event_tracer).within_timeout(
                test_utils.EVENT_TIMEOUT
            ).has_change_event_occurred(
                device_name=device_under_test,
                attribute_name="longRunningCommandResult",
                attribute_value=(
                    f"{return_value[1][0]}",
                    f'[{ResultCode.OK.value}, "{command_name} completed OK"]',
                ),
            )

        # check all obsState transitions
        for obs_state in [
            ObsState.CONFIGURING,
            ObsState.READY,
        ]:
            assert_that(event_tracer).within_timeout(
                test_utils.EVENT_TIMEOUT
            ).cbf_has_change_event_occurred(
                device_name=device_under_test,
                attribute_name="obsState",
                attribute_value=obs_state.value,
                previous_value=previous_state,
                target_n_events=2,
            )
            previous_state = obs_state<|MERGE_RESOLUTION|>--- conflicted
+++ resolved
@@ -798,50 +798,6 @@
             attribute_name="frequencyBand",
             attribute_value=0,
         )
-<<<<<<< HEAD
-
-        # assert if any captured events have gone unaddressed
-        # change_event_callbacks.assert_not_called()
-
-    @pytest.mark.parametrize(
-        "frequency_band, success",
-        [
-            (
-                "fail",
-                False,
-            ),
-            ("1", True),
-        ],
-    )
-    # Test scan for fail scenario
-    def test_ConfigureBand(
-        self: TestVcc,
-        device_under_test: context.DeviceProxy,
-        event_tracer: TangoEventTracer,
-        frequency_band: str,
-        success: bool,
-    ) -> None:
-        """
-        Test ConfigureBand
-        :param device_under_test: fixture that provides a
-            :py:class: proxy to the device under test, in a
-            :py:class:`context.DeviceProxy`.
-        :param config_file_name: JSON file for the configuration
-        """
-        device_under_test.simulationMode = SimulationMode.FALSE
-
-        # prepare device for observation
-        assert test_utils.device_online_and_on(device_under_test, event_tracer)
-
-        # setting band configuration with invalid frequency band
-
-        band_configuration = {
-            "frequency_band": frequency_band,
-            "dish_sample_rate": 999999,
-            "samples_per_frame": 18,
-        }
-=======
->>>>>>> 6df3b578
 
         # Finally, ensure configuration works as expected after resetting
         command_dict["ConfigureBand"] = device_under_test.ConfigureBand(
