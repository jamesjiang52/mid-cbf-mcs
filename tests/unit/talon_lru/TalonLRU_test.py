#!/usr/bin/env python
# -*- coding: utf-8 -*-
#
# This file is part of the mid-cbf-mcs project
#
#
#
# Distributed under the terms of the BSD-3-Clause license.
# See LICENSE.txt for more info.

"""Contain the tests for the TalonLRU device."""

from __future__ import annotations

# Standard imports
import pytest
<<<<<<< HEAD
from ska_tango_base.control_model import PowerMode
=======
import time
>>>>>>> 893ecc0b

# Tango imports
from tango import DevState

# Local imports
from ska_tango_base.commands import ResultCode
from ska_mid_cbf_mcs.device_proxy import CbfDeviceProxy
from ska_mid_cbf_mcs.testing.tango_harness import TangoHarness

from ska_tango_base.control_model import PowerMode, AdminMode

class TestTalonLRU:
    """Test class for the TalonLRU device"""

    def test_State(
        self: TestTalonLRU,
        device_under_test: CbfDeviceProxy,
    ) -> None:
        """
        Test State

        :param device_under_test: fixture that provides a
            :py:class:`CbfDeviceProxy` to the device under test, in a
            :py:class:`tango.test_context.DeviceTestContext`.
        """
        assert device_under_test.State() == DevState.DISABLE
    
    def test_Status(
        self: TestTalonLRU,
        device_under_test: CbfDeviceProxy,
    ) -> None:

        assert device_under_test.Status() == "The device is in DISABLE state."

    def test_adminMode(
        self: TestTalonLRU,
        device_under_test: CbfDeviceProxy,
    ) -> None:

        assert device_under_test.adminMode == AdminMode.OFFLINE

    def test_startup_state(
        self,
        tango_harness: TangoHarness,
        device_under_test: CbfDeviceProxy
    ) -> None:
        """
        Tests that the state of the TalonLRU device when it starts up is correct.
        """
        assert device_under_test.State() == DevState.DISABLE

        # trigger the mock start_communicating
        device_under_test.write_attribute("adminMode", AdminMode.ONLINE)
        time.sleep(2)
        assert device_under_test.adminMode == AdminMode.ONLINE

        mock_power_switch1 = tango_harness.get_device("mid_csp_cbf/power_switch/001")
        mock_power_switch2 = tango_harness.get_device("mid_csp_cbf/power_switch/002")

        # Check the device state based on the mock power switch behaviour
        if mock_power_switch1.stimulusMode == "conn_success" or mock_power_switch2.stimulusMode == "conn_success" \
           or mock_power_switch1.stimulusMode == "command_fail" or mock_power_switch2.stimulusMode == "command_fail":
            assert device_under_test.State() == DevState.OFF
        else:
            assert device_under_test.State() == DevState.FAULT


    def test_On(
        self,
        tango_harness: TangoHarness,
        device_under_test: CbfDeviceProxy
    ) -> None:
        """
        Tests that the On command behaves appropriately.
        """

        mock_power_switch1 = tango_harness.get_device("mid_csp_cbf/power_switch/001")
        mock_power_switch2 = tango_harness.get_device("mid_csp_cbf/power_switch/002")

        # Skip this test for certain configurations
        if (mock_power_switch1.stimulusMode == "conn_fail" or 
            mock_power_switch1.stimulusMode == "invalid_start_state" or
            mock_power_switch2.stimulusMode == "conn_fail" or 
            mock_power_switch2.stimulusMode == "invalid_start_state"):
            pytest.skip("TalonLRU device is not in a valid startup state for this test")
        
        # trigger the mock start_communicating
        device_under_test.write_attribute("adminMode", AdminMode.ONLINE)
        time.sleep(2)
        assert device_under_test.adminMode == AdminMode.ONLINE

        # Send the On command
        result = device_under_test.On()

        # Check that the state updates correctly when the device callbacks are called
        if (mock_power_switch1.stimulusMode == "command_fail" and 
            mock_power_switch2.stimulusMode == "command_fail"):
            assert result[0][0] == ResultCode.FAILED
            assert device_under_test.State() == DevState.FAULT
        else:
            assert result[0][0] == ResultCode.OK
            assert device_under_test.State() == DevState.ON
    
    def test_Off(
        self,
        tango_harness: TangoHarness,
        device_under_test: CbfDeviceProxy
    ) -> None:
        """
        Tests that the On command behaves appropriately.
        """

        mock_power_switch1 = tango_harness.get_device("mid_csp_cbf/power_switch/001")
        mock_power_switch2 = tango_harness.get_device("mid_csp_cbf/power_switch/002")

        # Skip this test for certain configurations
        if (mock_power_switch1.stimulusMode == "conn_fail" or 
            mock_power_switch1.stimulusMode == "invalid_start_state" or
            mock_power_switch2.stimulusMode == "conn_fail" or 
            mock_power_switch2.stimulusMode == "invalid_start_state"):
            pytest.skip("TalonLRU device is not in a valid startup state for this test")
        
        # trigger the mock start_communicating
        device_under_test.write_attribute("adminMode", AdminMode.ONLINE)
        time.sleep(2)
        assert device_under_test.adminMode == AdminMode.ONLINE

        # Send the On command
        result = device_under_test.Off()

        # Check that the state updates correctly when the device callbacks are called
        if (mock_power_switch1.stimulusMode == "command_fail" and 
            mock_power_switch2.stimulusMode == "command_fail"):
            assert result[0][0] == ResultCode.FAILED
            assert device_under_test.State() == DevState.FAULT
        else:
            assert result[0][0] == ResultCode.OK
            assert device_under_test.State() == DevState.OFF
    
    def test_OnOff(
        self,
        tango_harness: TangoHarness,
        device_under_test: CbfDeviceProxy
    ) -> None:
        """
        Tests that the On command followed by the Off command works appropriately.
        """
        mock_power_switch1 = tango_harness.get_device("mid_csp_cbf/power_switch/001")
        mock_power_switch2 = tango_harness.get_device("mid_csp_cbf/power_switch/002")

        # Skip this test for certain configurations
        if (mock_power_switch1.stimulusMode == "command_fail" and
            mock_power_switch2.stimulusMode == "command_fail"):
            pytest.skip("Test sequence is not valid for this configuration of stimulus")

        self.test_On(tango_harness, device_under_test)
        self.test_Off(tango_harness, device_under_test)

        <|MERGE_RESOLUTION|>--- conflicted
+++ resolved
@@ -14,11 +14,7 @@
 
 # Standard imports
 import pytest
-<<<<<<< HEAD
-from ska_tango_base.control_model import PowerMode
-=======
 import time
->>>>>>> 893ecc0b
 
 # Tango imports
 from tango import DevState
