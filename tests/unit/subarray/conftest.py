--- conflicted
+++ resolved
@@ -194,15 +194,11 @@
     mock_fsp: unittest.mock.Mock,
     mock_fsp_subarray: unittest.mock.Mock,
     mock_talon_board: unittest.mock.Mock,
-<<<<<<< HEAD
-) -> dict[str, unittest.mock.Mock]:
-=======
     mock_vis_mesh: unittest.mock.Mock,
     mock_host_lut_s1: unittest.mock.Mock,
     mock_host_lut_s2: unittest.mock.Mock,
     mock_spead_desc: unittest.mock.Mock,
-) -> Dict[str, unittest.mock.Mock]:
->>>>>>> 9ff96cc0
+) -> dict[str, unittest.mock.Mock]:
     """
     Return a dictionary of proxy mocks to pre-register.
 
@@ -234,13 +230,6 @@
         "mid_csp_cbf/talon_board/002": mock_talon_board,
         "mid_csp_cbf/talon_board/003": mock_talon_board,
         "mid_csp_cbf/talon_board/004": mock_talon_board,
-<<<<<<< HEAD
-    }
-=======
-        "mid_csp_cbf/talon_board/005": mock_talon_board,
-        "mid_csp_cbf/talon_board/006": mock_talon_board,
-        "mid_csp_cbf/talon_board/007": mock_talon_board,
-        "mid_csp_cbf/talon_board/008": mock_talon_board,
         "mid_csp_cbf/slim/slim-vis": mock_vis_mesh,
         "talondx-001/dshostlutstage1/host_lut_s1": mock_host_lut_s1,
         "talondx-002/dshostlutstage1/host_lut_s1": mock_host_lut_s1,
@@ -248,137 +237,4 @@
         "talondx-004/dshostlutstage1/host_lut_s1": mock_host_lut_s1,
         "talondx-001/dshostlutstage2/host_lut_s2": mock_host_lut_s2,
         "talondx-001/dsspeaddescriptor/spead": mock_spead_desc,
-    }
-
-
-@pytest.fixture()
-def subarray_component_manager(
-    logger: logging.Logger,
-    tango_harness: TangoHarness,  # sets the connection_factory
-    push_change_event_callback: MockChangeEventCallback,
-    component_callback: MockCallable,
-) -> CbfSubarrayComponentManager:
-    """Return a subarray component manager."""
-    return CbfSubarrayComponentManager(
-        subarray_id=1,
-        controller="mid_csp_cbf/sub_elt/controller",
-        vcc=[
-            "mid_csp_cbf/vcc/001",
-            "mid_csp_cbf/vcc/002",
-            "mid_csp_cbf/vcc/003",
-            "mid_csp_cbf/vcc/004",
-            "mid_csp_cbf/vcc/005",
-            "mid_csp_cbf/vcc/006",
-            "mid_csp_cbf/vcc/007",
-            "mid_csp_cbf/vcc/008",
-        ],
-        fsp=[
-            "mid_csp_cbf/fsp/01",
-            "mid_csp_cbf/fsp/02",
-            "mid_csp_cbf/fsp/03",
-            "mid_csp_cbf/fsp/04",
-        ],
-        fsp_corr_sub=[
-            "mid_csp_cbf/fspCorrSubarray/01_01",
-            "mid_csp_cbf/fspCorrSubarray/02_01",
-            "mid_csp_cbf/fspCorrSubarray/03_01",
-            "mid_csp_cbf/fspCorrSubarray/04_01",
-        ],
-        fsp_pss_sub=[
-            "mid_csp_cbf/fspPssSubarray/01_01",
-            "mid_csp_cbf/fspPssSubarray/02_01",
-            "mid_csp_cbf/fspPssSubarray/03_01",
-            "mid_csp_cbf/fspPssSubarray/04_01",
-        ],
-        fsp_pst_sub=[
-            "mid_csp_cbf/fspPstSubarray/01_01",
-            "mid_csp_cbf/fspPstSubarray/02_01",
-            "mid_csp_cbf/fspPstSubarray/03_01",
-            "mid_csp_cbf/fspPstSubarray/04_01",
-        ],
-        talon_board=[
-            "mid_csp_cbf/talon_board/001",
-            "mid_csp_cbf/talon_board/002",
-            "mid_csp_cbf/talon_board/003",
-            "mid_csp_cbf/talon_board/004",
-            "mid_csp_cbf/talon_board/005",
-            "mid_csp_cbf/talon_board/006",
-            "mid_csp_cbf/talon_board/007",
-            "mid_csp_cbf/talon_board/008",
-        ],
-        vis_slim="mid_csp_cbf/slim/slim-vis",
-        logger=logger,
-        simulation_mode=SimulationMode.TRUE,
-        push_change_event_callback=push_change_event_callback,
-        component_resourced_callback=component_callback,
-        component_configured_callback=component_callback,
-        component_scanning_callback=component_callback,
-        communication_status_changed_callback=component_callback,
-        component_power_mode_changed_callback=component_callback,
-        component_fault_callback=component_callback,
-        component_obs_fault_callback=component_callback,
-    )
-
-
-@pytest.fixture()
-def component_callback(
-    mock_callback_factory: Callable[[], unittest.mock.Mock],
-) -> unittest.mock.Mock:
-    """
-    Return a mock callback for component manager use.
-
-    :param mock_callback_factory: fixture that provides a mock callback
-        factory (i.e. an object that returns mock callbacks when
-        called).
-
-    :return: a mock callback to be called.
-    """
-    return mock_callback_factory()
-
-
-@pytest.fixture()
-def push_change_event_callback_factory(
-    mock_change_event_callback_factory: Callable[
-        [str], MockChangeEventCallback
-    ],
-) -> Callable[[], MockChangeEventCallback]:
-    """
-    Return a mock change event callback factory
-
-    :param mock_change_event_callback_factory: fixture that provides a
-        mock change event callback factory (i.e. an object that returns
-        mock callbacks when called).
-
-    :return: a mock change event callback factory
-    """
-
-    def _factory() -> MockChangeEventCallback:
-        return mock_change_event_callback_factory("adminMode")
-
-    return _factory
-
-
-@pytest.fixture()
-def push_change_event_callback(
-    push_change_event_callback_factory: Callable[[], MockChangeEventCallback],
-) -> MockChangeEventCallback:
-    """
-    Return a mock change event callback
-
-    :param push_change_event_callback_factory: fixture that provides a mock
-        change event callback factory
-
-    :return: a mock change event callback
-    """
-    return push_change_event_callback_factory()
-
-
-class Mock_GroupCmdReply:
-    """
-    Mock GroupCmdReply to enable parsing the
-    results of group.command_inout calls.
-    """
-
-    def get_data(self):
-        return "Mock_GroupCmdReply get_data()"
->>>>>>> 9ff96cc0
+    }