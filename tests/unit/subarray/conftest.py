# -*- coding: utf-8 -*-
#
# This file is part of the SKA Mid.CBF MCS project
#
# Distributed under the terms of the GPL license.
# See LICENSE.txt for more info.

"""This module contains pytest-specific test harness for MCS unit tests."""

from __future__ import annotations

import logging
import unittest

# Standard imports
from typing import Callable, Dict, Optional, Tuple, Type

import pytest
import pytest_mock

# Tango imports
import tango
from ska_tango_base.commands import ResultCode
from ska_tango_base.control_model import (
    AdminMode,
    HealthState,
    ObsState,
    PowerMode,
)
from tango.server import command

from ska_mid_cbf_mcs.component.component_manager import CommunicationStatus

# Local imports
from ska_mid_cbf_mcs.device_proxy import CbfDeviceProxy
from ska_mid_cbf_mcs.subarray.subarray_component_manager import (
    CbfSubarrayComponentManager,
)
from ska_mid_cbf_mcs.subarray.subarray_device import CbfSubarray
from ska_mid_cbf_mcs.testing.mock.mock_attribute import MockAttributeBuilder
from ska_mid_cbf_mcs.testing.mock.mock_callable import (
    MockCallable,
    MockChangeEventCallback,
)
from ska_mid_cbf_mcs.testing.mock.mock_device import MockDeviceBuilder
from ska_mid_cbf_mcs.testing.mock.mock_group import MockGroupBuilder
from ska_mid_cbf_mcs.testing.tango_harness import (
    DeviceToLoadType,
    TangoHarness,
)


@pytest.fixture
def unique_id() -> str:
    """
    Return a unique ID used to test Tango layer infrastructure.

    :return: a unique ID
    """
    return "a unique id"


@pytest.fixture()
def mock_component_manager(
    mocker: pytest_mock.mocker,
    unique_id: str,
) -> unittest.mock.Mock:
    """
    Return a mock component manager.

    The mock component manager is a simple mock except for one bit of
    extra functionality: when we call start_communicating() on it, it
    makes calls to callbacks signaling that communication is established
    and the component is off.

    :param mocker: pytest wrapper for unittest.mock
    :param unique_id: a unique id used to check Tango layer functionality

    :return: a mock component manager
    """
    mock = mocker.Mock()
    mock.is_communicating = False
    mock.connected = False
    mock.receptors = []
    mock._ready = False

    def _start_communicating(mock: unittest.mock.Mock) -> None:
        mock.is_communicating = True
        mock.connected = True
        mock._communication_status_changed_callback(
            CommunicationStatus.NOT_ESTABLISHED
        )
        mock._component_power_mode_changed_callback(PowerMode.ON)
        mock._communication_status_changed_callback(
            CommunicationStatus.ESTABLISHED
        )

    def _raise_configure_scan_fatal_error() -> None:
        tango.Except.throw_exception(
            "Command failed ConfigureScan execution", tango.ErrSeverity.ERR
        )

    def _deconfigure(mock) -> Tuple[ResultCode, str]:
        if mock._ready:
            mock._component_configured_callback(False)
        mock._ready = False
        return (ResultCode.OK, "Deconfiguration completed OK")

    def _validate_input() -> Tuple[bool, str]:
        return (True, "Scan configuration is valid.")

    def _configure_scan(mock) -> Tuple[ResultCode, str]:
        if not mock._ready:
            mock._component_configured_callback(True)
        mock._ready = True
        return (ResultCode.OK, "ConfigureScan command completed OK")

    def _remove_receptor(
        mock: unittest.mock.Mock, receptor_id: int
    ) -> Tuple[ResultCode, str]:
        if receptor_id in mock.receptors:
            mock.receptors.remove(receptor_id)
            if len(mock.receptors) == 0:
                mock._component_resourced_callback(False)
            return (ResultCode.OK, "RemoveReceptors completed OK")
        else:
            return (
                ResultCode.FAILED,
                f"Error in CbfSubarrayComponentManager; receptor {receptor_id} not found.",
            )

    def _remove_all_receptors(
        mock: unittest.mock.Mock,
    ) -> Tuple[ResultCode, str]:
        if mock.receptors == []:
            return (ResultCode.FAILED, "RemoveAllReceptors failed")
        mock.receptors = []
        mock._component_resourced_callback(False)
        return (ResultCode.OK, "RemoveAllReceptors completed OK")

    def _add_receptor(
        mock: unittest.mock.Mock, receptor_id: int
    ) -> Tuple[ResultCode, str]:
        if receptor_id not in mock.receptors:
            if len(mock.receptors) == 0:
                mock._component_resourced_callback(True)
            mock.receptors.append(receptor_id)
            return (ResultCode.OK, "AddReceptors completed OK")
        else:
            mock._component_fault_callback(True)
            return (
                ResultCode.FAILED,
                f"Receptor {receptor_id} already assigned to subarray component manager.",
            )

    def _scan() -> Tuple[ResultCode, str]:
        return (ResultCode.STARTED, "Scan command successful")

    def _end_scan() -> Tuple[ResultCode, str]:
        return (ResultCode.OK, "EndScan command completed OK")

    mock.start_communicating.side_effect = lambda: _start_communicating(mock)
    mock.on.side_effect = lambda: mock._component_power_mode_changed_callback(
        PowerMode.ON
    )
    mock.off.side_effect = lambda: mock._component_power_mode_changed_callback(
        PowerMode.OFF
    )
    mock.standby.side_effect = (
        lambda: mock._component_power_mode_changed_callback(PowerMode.STANDBY)
    )
    mock.raise_configure_scan_fatal_error.side_effect = (
        lambda: _raise_configure_scan_fatal_error()
    )
    mock.deconfigure.side_effect = lambda: _deconfigure(mock)
    mock.validate_input.side_effect = lambda argin: _validate_input()
    mock.configure_scan.side_effect = lambda argin: _configure_scan(mock)
    mock.remove_receptor.side_effect = lambda receptor_id: _remove_receptor(
        mock, receptor_id
    )
    mock.remove_all_receptors.side_effect = lambda: _remove_all_receptors(mock)
    mock.add_receptor.side_effect = lambda receptor_id: _add_receptor(
        mock, receptor_id
    )
    mock.scan.side_effect = lambda argin: _scan()
    mock.end_scan.side_effect = lambda: _end_scan()

    mock.enqueue.return_value = unique_id, ResultCode.QUEUED

    return mock


@pytest.fixture()
def patched_subarray_device_class(
    mock_component_manager: unittest.mock.Mock,
) -> Type[CbfSubarray]:
    """
    Return a CbfSubarray device class, patched with extra methods for testing.

    :return: a patched CbfSubarray device class, patched with extra methods
        for testing
    """

    class PatchedCbfSubarray(CbfSubarray):
        """
        CbfSubarray patched with extra commands for testing purposes.

        The extra commands allow us to mock the receipt of obs state
        change events from subservient devices.
        """

        def create_component_manager(
            self: PatchedCbfSubarray,
        ) -> unittest.mock.Mock:
            """
            Return a mock component manager instead of the usual one.

            :return: a mock component manager
            """
            self._communication_status: Optional[CommunicationStatus] = None
            self._component_power_mode: Optional[PowerMode] = None

            mock_component_manager._component_resourced_callback = (
                self._component_resourced
            )
            mock_component_manager._component_configured_callback = (
                self._component_configured
            )
            mock_component_manager._communication_status_changed_callback = (
                self._communication_status_changed
            )
            mock_component_manager._component_power_mode_changed_callback = (
                self._component_power_mode_changed
            )
            mock_component_manager._component_fault_callback = (
                self._component_fault
            )

            return mock_component_manager

        @command(dtype_in=int)
        def FakeSubservientDevicesObsState(
            self: PatchedCbfSubarray, obs_state: ObsState
        ) -> None:
            obs_state = ObsState(obs_state)

            # for fqdn in self.component_manager._device_obs_states:
            #     self.component_manager._device_obs_state_changed(fqdn, obs_state)

    return PatchedCbfSubarray


@pytest.fixture()
def device_under_test(tango_harness: TangoHarness) -> CbfDeviceProxy:
    """
    Fixture that returns the device under test.

    :param tango_harness: a test harness for Tango devices

    :return: the device under test
    """
    return tango_harness.get_device("mid_csp_cbf/sub_elt/subarray_01")


@pytest.fixture()
def device_to_load(
    patched_subarray_device_class: Type[CbfSubarray],
) -> DeviceToLoadType:
    """
    Fixture that specifies the device to be loaded for testing.

    :param patched_vcc_device_class: a class for a patched CbfSubarray
        device with extra methods for testing purposes.

    :return: specification of the device to be loaded
    """
    return {
<<<<<<< HEAD
        "path": "charts/ska-mid-cbf-mcs/data/midcbfconfig.json",
=======
        "path": "tests/unit/subarray/devicetoload.json",
>>>>>>> a2aeae11
        "package": "ska_mid_cbf_mcs.subarray.subarray_device",
        "device": "cbfsubarray-01",
        "device_class": "CbfSubarray",
        "proxy": CbfDeviceProxy,
        "patch": None,
    }


@pytest.fixture()
def mock_doppler() -> unittest.mock.Mock:
    builder = MockAttributeBuilder()
    builder.add_value([0.0, 0.0, 0.0, 0.0])
    return builder()


@pytest.fixture()
def mock_delay() -> unittest.mock.Mock:
    builder = MockAttributeBuilder()
    builder.add_value("")
    return builder()


@pytest.fixture()
def mock_jones() -> unittest.mock.Mock:
    builder = MockAttributeBuilder()
    builder.add_value("")
    return builder()


@pytest.fixture()
def mock_beam() -> unittest.mock.Mock:
    builder = MockAttributeBuilder()
    builder.add_value("")
    return builder()


@pytest.fixture()
def mock_controller() -> unittest.mock.Mock:
    builder = MockDeviceBuilder()
    builder.set_state(tango.DevState.ON)
    builder.add_attribute("receptorToVcc", ["1:1", "2:2", "3:3", "4:4"])
    builder.add_property(
        "MaxCapabilities",
        {"MaxCapabilities": ["VCC:4", "FSP:4", "Subarray:1"]},
    )
    return builder()


@pytest.fixture()
def mock_vcc() -> unittest.mock.Mock:
    builder = MockDeviceBuilder()
    builder.set_state(tango.DevState.ON)
    builder.add_attribute("adminMode", AdminMode.ONLINE)
    builder.add_attribute("healthState", HealthState.OK)
    builder.add_attribute("subarrayMembership", 0)
    builder.add_result_command("On", ResultCode.OK)
    builder.add_result_command("Off", ResultCode.OK)
    return builder()


@pytest.fixture()
def mock_vcc_group() -> unittest.mock.Mock:
    builder = MockGroupBuilder()
    builder.add_command("On", None)
    builder.add_command("Off", None)
    builder.add_command("ConfigureScan", None)
    builder.add_command("ConfigureSearchWindow", None)
    builder.add_command("GoToIdle", None)
    builder.add_command("Scan", None)
    builder.add_command("EndScan", None)
    builder.add_command("ConfigureBand", None)
    builder.add_command("UpdateDelayModel", None)
    builder.add_command("UpdateJonesMatrix", None)
    return builder()


@pytest.fixture()
def mock_fsp() -> unittest.mock.Mock:
    builder = MockDeviceBuilder()
    builder.set_state(tango.DevState.ON)
    builder.add_attribute("adminMode", AdminMode.ONLINE)
    builder.add_attribute("healthState", HealthState.OK)
    builder.add_attribute("subarrayMembership", 0)
    builder.add_result_command("On", ResultCode.OK)
    builder.add_result_command("Off", ResultCode.OK)
    return builder()


@pytest.fixture()
def mock_fsp_group() -> unittest.mock.Mock:
    builder = MockGroupBuilder()
    builder.add_command("On", None)
    builder.add_command("Off", None)
    builder.add_command("RemoveSubarrayMembership", None)
    builder.add_command("UpdateDelayModel", None)
    builder.add_command("UpdateJonesMatrix", None)
    builder.add_command("UpdateBeamWeights", None)
    return builder()


@pytest.fixture()
def mock_fsp_subarray() -> unittest.mock.Mock:
    builder = MockDeviceBuilder()
    builder.set_state(tango.DevState.ON)
    builder.add_attribute("adminMode", AdminMode.ONLINE)
    builder.add_attribute("healthState", HealthState.OK)
    builder.add_attribute("subarrayMembership", 0)
    builder.add_attribute("searchBeamID", None)
    builder.add_attribute("timingBeamID", None)
    builder.add_attribute("obsState", ObsState.IDLE)
    builder.add_command("GoToIdle", None)
    builder.add_command("Scan", None)
    builder.add_command("EndScan", None)
    builder.add_result_command("On", ResultCode.OK)
    builder.add_result_command("Off", ResultCode.OK)
    return builder()


@pytest.fixture()
def mock_fsp_subarray_group() -> unittest.mock.Mock:
    builder = MockGroupBuilder()
    builder.add_command("On", None)
    builder.add_command("Off", None)
    builder.add_command("GoToIdle", None)
    return builder()


@pytest.fixture()
def initial_mocks(
    mock_doppler: unittest.mock.Mock,
    mock_delay: unittest.mock.Mock,
    mock_jones: unittest.mock.Mock,
    mock_beam: unittest.mock.Mock,
    mock_controller: unittest.mock.Mock,
    mock_vcc: unittest.mock.Mock,
    mock_vcc_group: unittest.mock.Mock,
    mock_fsp: unittest.mock.Mock,
    mock_fsp_group: unittest.mock.Mock,
    mock_fsp_subarray: unittest.mock.Mock,
    mock_fsp_subarray_group: unittest.mock.Mock,
) -> Dict[str, unittest.mock.Mock]:
    """
    Return a dictionary of proxy mocks to pre-register.

    :param mock_doppler: a mock dopplerPhaseCorrection attribute
    :param mock_delay: a mock delayModel attribute
    :param mock_jones: a mock jonesMatrix attribute
    :param mock_beam: a mock beamWeights attribute
    :param mock_controller: a mock CbfController that is powered on.
    :param mock_vcc: a mock Vcc that is powered on.
    :param mock_vcc_group: a mock Vcc tango.Group.
    :param mock_fsp: a mock Fsp that is powered off.
    :param mock_fsp_group: a mock Fsp tango.Group.
    :param mock_fsp_subarray: a mock Fsp function mode subarray that is powered on.
    :param mock_fsp_subarray_group: a mock Fsp function mode subarray tango.Group.

    :return: a dictionary of proxy mocks to pre-register.
    """
    return {
        "ska_mid/tm_leaf_node/csp_subarray_01/dopplerPhaseCorrection": mock_doppler,
        "ska_mid/tm_leaf_node/csp_subarray_01/delayModel": mock_delay,
        "ska_mid/tm_leaf_node/csp_subarray_01/jonesMatrix": mock_jones,
        "ska_mid/tm_leaf_node/csp_subarray_01/beamWeights": mock_beam,
        "mid_csp_cbf/sub_elt/controller": mock_controller,
        "mid_csp_cbf/vcc/001": mock_vcc,
        "mid_csp_cbf/vcc/002": mock_vcc,
        "mid_csp_cbf/vcc/003": mock_vcc,
        "mid_csp_cbf/vcc/004": mock_vcc,
        "mid_csp_cbf/fsp/01": mock_fsp,
        "mid_csp_cbf/fsp/02": mock_fsp,
        "mid_csp_cbf/fsp/03": mock_fsp,
        "mid_csp_cbf/fsp/04": mock_fsp,
        "mid_csp_cbf/fspCorrSubarray/01_01": mock_fsp_subarray,
        "mid_csp_cbf/fspCorrSubarray/02_01": mock_fsp_subarray,
        "mid_csp_cbf/fspCorrSubarray/03_01": mock_fsp_subarray,
        "mid_csp_cbf/fspCorrSubarray/04_01": mock_fsp_subarray,
        "mid_csp_cbf/fspPssSubarray/01_01": mock_fsp_subarray,
        "mid_csp_cbf/fspPssSubarray/02_01": mock_fsp_subarray,
        "mid_csp_cbf/fspPssSubarray/03_01": mock_fsp_subarray,
        "mid_csp_cbf/fspPssSubarray/04_01": mock_fsp_subarray,
        "mid_csp_cbf/fspPstSubarray/01_01": mock_fsp_subarray,
        "mid_csp_cbf/fspPstSubarray/02_01": mock_fsp_subarray,
        "mid_csp_cbf/fspPstSubarray/03_01": mock_fsp_subarray,
        "mid_csp_cbf/fspPstSubarray/04_01": mock_fsp_subarray,
        "VCC": mock_vcc_group,
        "FSP": mock_fsp_group,
        "FSP Subarray Corr": mock_fsp_subarray_group,
        "FSP Subarray Pss": mock_fsp_subarray_group,
        "FSP Subarray Pst": mock_fsp_subarray_group,
    }


@pytest.fixture()
def subarray_component_manager(
    logger: logging.Logger,
    tango_harness: TangoHarness,  # sets the connection_factory
    push_change_event_callback: MockChangeEventCallback,
    component_callback: MockCallable,
) -> CbfSubarrayComponentManager:
    """Return a subarray component manager."""
    return CbfSubarrayComponentManager(
        subarray_id=1,
        controller="mid_csp_cbf/sub_elt/controller",
        vcc=[
            "mid_csp_cbf/vcc/001",
            "mid_csp_cbf/vcc/002",
            "mid_csp_cbf/vcc/003",
            "mid_csp_cbf/vcc/004",
        ],
        fsp=[
            "mid_csp_cbf/fsp/01",
            "mid_csp_cbf/fsp/02",
            "mid_csp_cbf/fsp/03",
            "mid_csp_cbf/fsp/04",
        ],
        fsp_corr_sub=[
            "mid_csp_cbf/fspCorrSubarray/01_01",
            "mid_csp_cbf/fspCorrSubarray/02_01",
            "mid_csp_cbf/fspCorrSubarray/03_01",
            "mid_csp_cbf/fspCorrSubarray/04_01",
        ],
        fsp_pss_sub=[
            "mid_csp_cbf/fspPssSubarray/01_01",
            "mid_csp_cbf/fspPssSubarray/02_01",
            "mid_csp_cbf/fspPssSubarray/03_01",
            "mid_csp_cbf/fspPssSubarray/04_01",
        ],
        fsp_pst_sub=[
            "mid_csp_cbf/fspPstSubarray/01_01",
            "mid_csp_cbf/fspPstSubarray/02_01",
            "mid_csp_cbf/fspPstSubarray/03_01",
            "mid_csp_cbf/fspPstSubarray/04_01",
        ],
        logger=logger,
        push_change_event_callback=push_change_event_callback,
        component_resourced_callback=component_callback,
        component_configured_callback=component_callback,
        component_scanning_callback=component_callback,
        communication_status_changed_callback=component_callback,
        component_power_mode_changed_callback=component_callback,
        component_fault_callback=component_callback,
        component_obs_fault_callback=component_callback,
    )


@pytest.fixture()
def component_callback(
    mock_callback_factory: Callable[[], unittest.mock.Mock],
) -> unittest.mock.Mock:
    """
    Return a mock callback for component manager use.

    :param mock_callback_factory: fixture that provides a mock callback
        factory (i.e. an object that returns mock callbacks when
        called).

    :return: a mock callback to be called.
    """
    return mock_callback_factory()


@pytest.fixture()
def push_change_event_callback_factory(
    mock_change_event_callback_factory: Callable[
        [str], MockChangeEventCallback
    ],
) -> Callable[[], MockChangeEventCallback]:
    """
    Return a mock change event callback factory

    :param mock_change_event_callback_factory: fixture that provides a
        mock change event callback factory (i.e. an object that returns
        mock callbacks when called).

    :return: a mock change event callback factory
    """

    def _factory() -> MockChangeEventCallback:
        return mock_change_event_callback_factory("adminMode")

    return _factory


@pytest.fixture()
def push_change_event_callback(
    push_change_event_callback_factory: Callable[[], MockChangeEventCallback],
) -> MockChangeEventCallback:
    """
    Return a mock change event callback

    :param push_change_event_callback_factory: fixture that provides a mock
        change event callback factory

    :return: a mock change event callback
    """
    return push_change_event_callback_factory()<|MERGE_RESOLUTION|>--- conflicted
+++ resolved
@@ -275,11 +275,7 @@
     :return: specification of the device to be loaded
     """
     return {
-<<<<<<< HEAD
-        "path": "charts/ska-mid-cbf-mcs/data/midcbfconfig.json",
-=======
         "path": "tests/unit/subarray/devicetoload.json",
->>>>>>> a2aeae11
         "package": "ska_mid_cbf_mcs.subarray.subarray_device",
         "device": "cbfsubarray-01",
         "device_class": "CbfSubarray",
