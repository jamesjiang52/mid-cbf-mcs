#!/usr/bin/env python
# -*- coding: utf-8 -*-
#
# This file is part of the mid-cbf-mcs project
#
#
# Distributed under the terms of the BSD-3-Clause license.
# See LICENSE.txt for more info.
"""Contain the tests for the CbfSubarray."""

from __future__ import annotations

from typing import List

# Standard imports
import os
import time
import json
import logging
import pytest
from typing import Callable, Type, Dict

# Tango imports
import tango
from tango import DevState
from tango.server import command

#SKA imports
from ska_tango_base.commands import ResultCode
from ska_mid_cbf_mcs.commons.global_enum import freq_band_dict
from ska_mid_cbf_mcs.device_proxy import CbfDeviceProxy

from ska_tango_base.control_model import HealthState, AdminMode, ObsState

# Data file path
data_file_path = os.path.dirname(os.path.abspath(__file__)) + "/../../data/"

CONST_WAIT_TIME = 4

@pytest.mark.skip
class TestCbfSubarray:
    """
    Test class for TestCbfSubarray tests.
    """

    def test_State(
        self: TestCbfSubarray,
        device_under_test: CbfDeviceProxy,
    ) -> None:
        """
        Test State

        :param device_under_test: fixture that provides a
            :py:class:`CbfDeviceProxy` to the device under test, in a
            :py:class:`tango.test_context.DeviceTestContext`.
        """
<<<<<<< HEAD
        assert device_under_test.State() == DevState.DISABLE
    

    def test_Status(
=======
        # check attributes after initialization
        assert device_under_test.State() == DevState.OFF
        # TODO: these asserts don't work
        # assert device_under_test.receptors == []
        # assert device_under_test.fspList == [[], [], [], []]
        # assert device_under_test.fspState == {}
        # assert device_under_test.fspHealthState == {}
        # assert device_under_test.vccState == {}
        # assert device_under_test.vccHealthState == {}
        # This is a bug in the tango library: 
        # https://gitlab.com/tango-controls/pytango/-/issues/230
        assert device_under_test.frequencyBand == 0
        assert device_under_test.configID == ""
        assert device_under_test.scanID == 0
        assert device_under_test.latestScanConfig == ""

    def test_On_Off(
>>>>>>> 55309f34
        self: TestCbfSubarray,
        device_under_test: CbfDeviceProxy,
    ) -> None:
        """
        Test Status

        :param device_under_test: fixture that provides a
            :py:class:`CbfDeviceProxy` to the device under test, in a
            :py:class:`tango.test_context.DeviceTestContext`.
        """
<<<<<<< HEAD
        assert device_under_test.Status() == "The device is in DISABLE state."


    def test_adminMode(
        self: TestCbfSubarray,
        device_under_test: CbfDeviceProxy,
    ) -> None:
        """
        Test Admin Mode

        :param device_under_test: fixture that provides a
            :py:class:`CbfDeviceProxy` to the device under test, in a
            :py:class:`tango.test_context.DeviceTestContext`.
        """
        assert device_under_test.adminMode == AdminMode.OFFLINE


    @pytest.mark.parametrize(
        "command",
        [
            "On",
            "Off",
            "Standby"
        ]
    )
    def test_Power_Commands(
        self: TestCbfSubarray,
        device_under_test: CbfDeviceProxy,
        command: str
    ) -> None:
        """
        Test the On/Off/Standby Commands

        :param device_under_test: fixture that provides a
            :py:class:`CbfDeviceProxy` to the device under test, in a
            :py:class:`tango.test_context.DeviceTestContext`.
        :param command: the command to test (one of On/Off/Standby)
        """

        device_under_test.adminMode = AdminMode.ONLINE
        time.sleep(CONST_WAIT_TIME)
        assert device_under_test.adminMode == AdminMode.ONLINE

        assert device_under_test.State() == DevState.ON

        if command == "On":
            expected_state = DevState.ON
            result = device_under_test.On()
        elif command == "Off":
            expected_state = DevState.OFF
            result = device_under_test.Off()
        elif command == "Standby":
            expected_state = DevState.STANDBY
            result = device_under_test.Standby()

        time.sleep(CONST_WAIT_TIME)
=======
        assert device_under_test.State() == DevState.OFF
        result = device_under_test.On()
        assert result[0][0] == ResultCode.OK
        assert device_under_test.State() == DevState.ON
        result = device_under_test.Off()
>>>>>>> 55309f34
        assert result[0][0] == ResultCode.OK
        assert device_under_test.State() == expected_state


    @pytest.mark.parametrize(
        "receptor_ids, \
        receptors_to_remove",
        [
            (
                [1, 3, 4, 2],
                [2, 1, 4]
            ),
            (
                [4, 1, 2],
                [2, 1]
            )
        ]
    )
    def test_Add_Remove_Receptors_valid(
        self: TestCbfSubarray,
        device_under_test: CbfDeviceProxy,
        receptor_ids: List[int], 
        receptors_to_remove: List[int], 
    ) -> None:
        """
        Test valid use of Add/RemoveReceptors command.

        :param device_under_test: fixture that provides a
            :py:class:`CbfDeviceProxy` to the device under test, in a
            :py:class:`tango.test_context.DeviceTestContext`.
        """
<<<<<<< HEAD
        assert device_under_test.State() == DevState.DISABLE
        device_under_test.adminMode = AdminMode.ONLINE
        time.sleep(CONST_WAIT_TIME)
=======
        assert device_under_test.State() == DevState.OFF
        result = device_under_test.On()
        assert result[0][0] == ResultCode.OK
>>>>>>> 55309f34
        assert device_under_test.State() == DevState.ON

         # add all except last receptor
        assert device_under_test.obsState == ObsState.EMPTY
<<<<<<< HEAD
        device_under_test.AddReceptors(receptor_ids[:-1])
        time.sleep(0.1)
        assert (device_under_test.receptors == receptor_ids[:-1]).all()
        assert device_under_test.obsState == ObsState.IDLE

        # add the last receptor
        device_under_test.AddReceptors([receptor_ids[-1]])
        time.sleep(0.1)
        assert (device_under_test.receptors == receptor_ids).all()
=======
        result = device_under_test.AddReceptors(receptor_ids[:-1])
        assert result[0][0] == ResultCode.OK
        assert [device_under_test.receptors[i] 
            for i in range(len(receptor_ids[:-1]))] == receptor_ids[:-1]
        assert device_under_test.obsState == ObsState.IDLE

        # add the last receptor
        result = device_under_test.AddReceptors([receptor_ids[-1]])
        assert result[0][0] == ResultCode.OK
        assert [device_under_test.receptors[i] 
            for i in range(len(receptor_ids))] == receptor_ids
>>>>>>> 55309f34
        assert device_under_test.obsState == ObsState.IDLE

        # remove all except last receptor
        result = device_under_test.RemoveReceptors(receptors_to_remove)
        assert result[0][0] == ResultCode.OK
        receptor_ids_after_remove = [r for r in receptor_ids if r not in receptors_to_remove]
        assert (device_under_test.receptors == receptor_ids_after_remove).all()
        assert device_under_test.obsState == ObsState.IDLE

        # remove remaining receptor
<<<<<<< HEAD
        device_under_test.RemoveReceptors(receptor_ids_after_remove)
        time.sleep(0.1)
        assert (device_under_test.receptors == []).all()
=======
        result = device_under_test.RemoveReceptors(receptor_ids_after_remove)
        assert result[0][0] == ResultCode.OK
        assert len(device_under_test.receptors) == 0
>>>>>>> 55309f34
        assert device_under_test.obsState == ObsState.EMPTY


    @pytest.mark.parametrize(
        "receptor_ids",
        [
            (
                [1, 3, 4, 2]
            ),
            (
                [4, 1, 2]
            )
        ]
    )
    def test_RemoveAllReceptors_valid(
        self: TestCbfSubarray,
        device_under_test: CbfDeviceProxy,
        receptor_ids: List[int]
    ) -> None:
        """
        Test valid use of RemoveAllReceptors command.

        :param device_under_test: fixture that provides a
            :py:class:`CbfDeviceProxy` to the device under test, in a
            :py:class:`tango.test_context.DeviceTestContext`.
        """
<<<<<<< HEAD
        assert device_under_test.State() == DevState.DISABLE
        device_under_test.adminMode = AdminMode.ONLINE
        time.sleep(CONST_WAIT_TIME)
=======
        assert device_under_test.State() == DevState.OFF
        result = device_under_test.On()
        assert result[0][0] == ResultCode.OK
>>>>>>> 55309f34
        assert device_under_test.State() == DevState.ON
        assert device_under_test.obsState == ObsState.EMPTY
        result = device_under_test.AddReceptors(receptor_ids)
        assert result[0][0] == ResultCode.OK
        assert device_under_test.obsState == ObsState.IDLE

        # remove all receptors
<<<<<<< HEAD
        device_under_test.RemoveAllReceptors()
        time.sleep(0.1)
        assert (device_under_test.receptors == []).all()
=======
        result = device_under_test.RemoveAllReceptors()
        assert result[0][0] == ResultCode.OK
        assert len(device_under_test.receptors) == 0
>>>>>>> 55309f34
        assert device_under_test.obsState == ObsState.EMPTY


    @pytest.mark.parametrize(
        "receptor_ids, \
        invalid_receptor_id", 
        [
            (
                [1, 3],
                [200]
            ),
            (
                [4, 2],
                [0]
            )
        ]
    )
    def test_AddReceptors_invalid(
        self: TestCbfSubarray,
        device_under_test: CbfDeviceProxy,
        receptor_ids: List[int], 
        invalid_receptor_id: List[int],
    ) -> None:
        """
        Test invalid use of AddReceptors commands:
            - when a receptor ID is invalid (e.g. out of range)
        """
<<<<<<< HEAD
        assert device_under_test.State() == DevState.DISABLE
        device_under_test.adminMode = AdminMode.ONLINE
        time.sleep(CONST_WAIT_TIME)
=======
        assert device_under_test.State() == DevState.OFF
        result = device_under_test.On()
        assert result[0][0] == ResultCode.OK
>>>>>>> 55309f34
        assert device_under_test.State() == DevState.ON

        # add some receptors
        assert device_under_test.obsState == ObsState.EMPTY
<<<<<<< HEAD
        device_under_test.AddReceptors(receptor_ids)
        time.sleep(0.1)
        assert (device_under_test.receptors == receptor_ids).all()
        assert device_under_test.obsState == ObsState.IDLE

        # try adding an invalid receptor ID
        device_under_test.AddReceptors(invalid_receptor_id)
        time.sleep(0.1)
        assert (device_under_test.receptors == receptor_ids).all()

=======
        result = device_under_test.AddReceptors(receptor_ids)
        assert result[0][0] == ResultCode.OK
        assert [device_under_test.receptors[i] for i in range(len(receptor_ids))] == receptor_ids
        assert device_under_test.obsState == ObsState.IDLE

        # try adding an invalid receptor ID
        result = device_under_test.AddReceptors(invalid_receptor_id)
        assert result[0][0] == ResultCode.FAILED
        assert device_under_test.obsState == ObsState.FAULT
>>>>>>> 55309f34

    @pytest.mark.parametrize(
        "receptor_ids, \
        invalid_receptors_to_remove", 
        [
            (
                [1, 3],
                [2]
            ),
            (
                [4, 2],
                [1, 3]
            )
        ]
    )
    def test_RemoveReceptors_invalid(
        self: TestCbfSubarray,
        device_under_test: CbfDeviceProxy,
        receptor_ids: List[int], 
        invalid_receptors_to_remove: List[int], 
    ) -> None:
        """
        Test invalid use of RemoveReceptors commands:
            - when a receptor to be removed is not assigned to the subarray
        """
<<<<<<< HEAD
        assert device_under_test.State() == DevState.DISABLE
        device_under_test.adminMode = AdminMode.ONLINE
        time.sleep(CONST_WAIT_TIME)
=======
        assert device_under_test.State() == DevState.OFF
        result = device_under_test.On()
        assert result[0][0] == ResultCode.OK
>>>>>>> 55309f34
        assert device_under_test.State() == DevState.ON
        # add some receptors
        assert device_under_test.obsState == ObsState.EMPTY
        result = device_under_test.AddReceptors(receptor_ids)
        assert result[0][0] == ResultCode.OK
        assert device_under_test.obsState == ObsState.IDLE

        # try removing a receptor not assigned to subarray 1
        device_under_test.RemoveReceptors(invalid_receptors_to_remove)
        time.sleep(0.1)
        assert (device_under_test.receptors == receptor_ids).all()
        assert device_under_test.obsState == ObsState.IDLE


    @pytest.mark.parametrize(
        "receptor_ids", 
        [
            (
                [1, 3]
            ),
            (
                [4, 2]
            )
        ]
    )
    def test_RemoveAllReceptors_invalid(
        self: TestCbfSubarray,
        device_under_test: CbfDeviceProxy,
        receptor_ids: List[int] 
    ) -> None:
        """
        Test invalid use of RemoveReceptors commands:
            - when a receptor to be removed is not assigned to the subarray
        """
<<<<<<< HEAD
        assert device_under_test.State() == DevState.DISABLE
        device_under_test.adminMode = AdminMode.ONLINE
        time.sleep(CONST_WAIT_TIME)
=======
        assert device_under_test.State() == DevState.OFF
        result = device_under_test.On()
        assert result[0][0] == ResultCode.OK
>>>>>>> 55309f34
        assert device_under_test.State() == DevState.ON
        assert device_under_test.obsState == ObsState.EMPTY
<<<<<<< HEAD
=======
        result = device_under_test.AddReceptors(receptor_ids)
        assert result[0][0] == ResultCode.OK
        assert device_under_test.obsState == ObsState.IDLE
>>>>>>> 55309f34

        # try removing all receptors
        result = device_under_test.RemoveAllReceptors()
        time.sleep(0.1)
        assert result[0][0] == ResultCode.FAILED


    @pytest.mark.parametrize(
        "config_file_name, \
        receptor_ids", 
        [
            (
                "ConfigureScan_basic.json",
                [1, 3, 4, 2]
            )
        ]
    )
    def test_ConfigureScan_basic(
        self: TestCbfSubarray, 
        device_under_test: CbfDeviceProxy, 
        config_file_name: str,
        receptor_ids: List[int]
    ) -> None:
        """
        Test a successful scan configuration
        """
<<<<<<< HEAD
        assert device_under_test.State() == DevState.DISABLE
        device_under_test.adminMode = AdminMode.ONLINE
        time.sleep(CONST_WAIT_TIME)
=======
        f = open(data_file_path + config_file_name)
        config_string = f.read().replace("\n", "")
        f.close()
        config_json = json.loads(config_string)

        assert device_under_test.State() == DevState.OFF
        result = device_under_test.On()
        assert result[0][0] == ResultCode.OK
>>>>>>> 55309f34
        assert device_under_test.State() == DevState.ON
        assert device_under_test.obsState == ObsState.EMPTY
        result = device_under_test.AddReceptors(receptor_ids)
        assert result[0][0] == ResultCode.OK
        assert device_under_test.obsState == ObsState.IDLE

        # configure scan
<<<<<<< HEAD
        f = open(data_file_path + config_file_name)
        device_under_test.ConfigureScan(f.read().replace("\n", ""))
        f.close()
        time.sleep(CONST_WAIT_TIME)
=======
        result = device_under_test.ConfigureScan(config_string)
        time.sleep(3) # ConfigureScan takes a while
        assert result[0][0] == ResultCode.OK
        assert device_under_test.configID == config_json["common"]["config_id"]
        band_index = freq_band_dict()[config_json["common"]["frequency_band"]]
        assert device_under_test.frequencyBand == band_index 
>>>>>>> 55309f34
        assert device_under_test.obsState == ObsState.READY


    @pytest.mark.parametrize(
        "config_file_name, \
        scan_file_name, \
        receptor_ids",
        [
            (
                "ConfigureScan_basic.json",
                "Scan1_basic.json",
                [1, 3, 4, 2]
            ),
            (
                "Configure_TM-CSP_v2.json",
                "Scan2_basic.json",
                [4, 1, 2]
            )

        ]
    )
    def test_Scan(
        self: TestCbfSubarray,
        device_under_test: CbfDeviceProxy,
        config_file_name: str,
        scan_file_name: str,
        receptor_ids: List[int]
    ) -> None:
        """
        Test the Scan command
        """
<<<<<<< HEAD
        self.test_ConfigureScan_basic(
            device_under_test, config_file_name, receptor_ids
        )

        # send the Scan command
        f = open(data_file_path + scan_file_name)
        device_under_test.Scan(f.read().replace("\n", ""))
        f.close()
        time.sleep(0.1)
=======
        f1 = open(data_file_path + config_file_name)
        config_string = f1.read().replace("\n", "")
        f1.close()
        assert device_under_test.State() == DevState.OFF
        result = device_under_test.On()
        assert result[0][0] == ResultCode.OK
        assert device_under_test.State() == DevState.ON
        assert device_under_test.obsState == ObsState.EMPTY
        result = device_under_test.AddReceptors(receptor_ids)
        assert result[0][0] == ResultCode.OK
        assert device_under_test.obsState == ObsState.IDLE
        result = device_under_test.ConfigureScan(config_string)
        time.sleep(3)
        assert result[0][0] == ResultCode.OK
        assert device_under_test.obsState == ObsState.READY

        # send the Scan command
        f2 = open(data_file_path + scan_file_name)
        json_string_scan = f2.read().replace("\n", "")
        result = device_under_test.Scan(json_string_scan)
        f2.close()
        scan_id = json.loads(json_string_scan)["scan_id"]
>>>>>>> 55309f34

        assert result[0][0] == ResultCode.STARTED
        assert device_under_test.obsState == ObsState.SCANNING


    @pytest.mark.parametrize(
        "config_file_name, \
        scan_file_name, \
        receptor_ids", 
        [
            (
                "ConfigureScan_basic.json",
                "Scan1_basic.json",
                [1, 3, 4, 2],
            ),
            (
                "Configure_TM-CSP_v2.json",
                "Scan2_basic.json",
                [4, 1, 2],
            )
        ]
    )
    def test_EndScan(
        self: TestCbfSubarray,
        device_under_test: CbfDeviceProxy,
        config_file_name: str,
        scan_file_name: str,
        receptor_ids: List[int]
    ) -> None:
        """
        Test the EndScan command
        """
<<<<<<< HEAD
        self.test_Scan(
            device_under_test, config_file_name, scan_file_name, receptor_ids
        )
=======
        f1 = open(data_file_path + config_file_name)
        config_string = f1.read().replace("\n", "")
        f1.close()
        assert device_under_test.State() == DevState.OFF
        result = device_under_test.On()
        assert result[0][0] == ResultCode.OK
        assert device_under_test.State() == DevState.ON
        assert device_under_test.obsState == ObsState.EMPTY
        result = device_under_test.AddReceptors(receptor_ids)
        assert result[0][0] == ResultCode.OK
        assert device_under_test.obsState == ObsState.IDLE
        result = device_under_test.ConfigureScan(config_string)
        time.sleep(3)
        assert result[0][0] == ResultCode.OK
        assert device_under_test.obsState == ObsState.READY
        f2 = open(data_file_path + scan_file_name)
        json_string_scan = f2.read().replace("\n", "")
        result = device_under_test.Scan(json_string_scan)
        f2.close()
        assert result[0][0] == ResultCode.STARTED
        assert device_under_test.obsState == ObsState.SCANNING
>>>>>>> 55309f34

        # send the EndScan command
        result = device_under_test.EndScan()
        assert result[0][0] == ResultCode.OK

        assert device_under_test.obsState == ObsState.READY


    @pytest.mark.parametrize(
        "config_file_name, \
        scan_file_name, \
        receptor_ids", 
        [
            (
                "ConfigureScan_basic.json",
                "Scan1_basic.json",
                [1, 3, 4, 2],
            ),
            (
                "Configure_TM-CSP_v2.json",
                "Scan2_basic.json",
                [4, 1, 2],
            )
        ]
    )
    def test_Abort(
        self: TestCbfSubarray,
        device_under_test: CbfDeviceProxy,
        config_file_name: str,
        scan_file_name: str,
        receptor_ids: List[int]
    ) -> None:
        """
        Test the Abort command
        """
<<<<<<< HEAD
        self.test_Scan(
            device_under_test, config_file_name, scan_file_name, receptor_ids
        )
=======
        f1 = open(data_file_path + config_file_name)
        config_string = f1.read().replace("\n", "")
        f1.close()
        assert device_under_test.State() == DevState.OFF
        result = device_under_test.On()
        assert result[0][0] == ResultCode.OK
        assert device_under_test.State() == DevState.ON
        assert device_under_test.obsState == ObsState.EMPTY
        result = device_under_test.AddReceptors(receptor_ids)
        assert result[0][0] == ResultCode.OK
        assert device_under_test.obsState == ObsState.IDLE
        result = device_under_test.ConfigureScan(config_string)
        time.sleep(3)
        assert result[0][0] == ResultCode.OK
        assert device_under_test.obsState == ObsState.READY
        f2 = open(data_file_path + scan_file_name)
        json_string_scan = f2.read().replace("\n", "")
        result = device_under_test.Scan(json_string_scan)
        f2.close()
        assert result[0][0] == ResultCode.STARTED
        assert device_under_test.obsState == ObsState.SCANNING
>>>>>>> 55309f34

        # send the Abort command
        result = device_under_test.Abort()
        assert result[0][0] == ResultCode.OK

        assert device_under_test.obsState == ObsState.ABORTED

    @pytest.mark.parametrize(
        "config_file_name, \
        scan_file_name, \
        receptor_ids", 
        [
            (
                "ConfigureScan_basic.json",
                "Scan1_basic.json",
                [1, 3, 4, 2],
            ),
            (
                "Configure_TM-CSP_v2.json",
                "Scan2_basic.json",
                [4, 1, 2],
            )
        ]
    )
    def test_Reset(
        self: TestCbfSubarray,
        device_under_test: CbfDeviceProxy,
        config_file_name: str,
        scan_file_name: str,
        receptor_ids: List[int]
    ) -> None:
        """
        Test the ObsReset command
        """
<<<<<<< HEAD
        self.test_Abort(
            device_under_test, config_file_name, scan_file_name, receptor_ids
        )

        # send the Reset command
        device_under_test.ObsReset()
        time.sleep(CONST_WAIT_TIME)
=======
        f1 = open(data_file_path + config_file_name)
        config_string = f1.read().replace("\n", "")
        f1.close()
        assert device_under_test.State() == DevState.OFF
        result = device_under_test.On()
        assert result[0][0] == ResultCode.OK
        assert device_under_test.State() == DevState.ON
        assert device_under_test.obsState == ObsState.EMPTY
        result = device_under_test.AddReceptors(receptor_ids)
        assert result[0][0] == ResultCode.OK
        assert device_under_test.obsState == ObsState.IDLE
        result = device_under_test.ConfigureScan(config_string)
        time.sleep(3)
        assert result[0][0] == ResultCode.OK
        assert device_under_test.obsState == ObsState.READY
        f2 = open(data_file_path + scan_file_name)
        json_string_scan = f2.read().replace("\n", "")
        result = device_under_test.Scan(json_string_scan)
        f2.close()
        assert result[0][0] == ResultCode.STARTED
        assert device_under_test.obsState == ObsState.SCANNING
        result = device_under_test.Abort()
        assert result[0][0] == ResultCode.OK
        assert device_under_test.obsState == ObsState.ABORTED

        # send the Reset command
        result = device_under_test.ObsReset()
        time.sleep(3)
        assert result[0][0] == ResultCode.OK
>>>>>>> 55309f34

        assert device_under_test.obsState == ObsState.IDLE

    @pytest.mark.parametrize(
        "config_file_name, \
        scan_file_name, \
        receptor_ids", 
        [
            (
                "ConfigureScan_basic.json",
                "Scan1_basic.json",
                [1, 3, 4, 2],
            ),
            (
                "Configure_TM-CSP_v2.json",
                "Scan2_basic.json",
                [4, 1, 2],
            )
        ]
    )
    def test_Restart(
        self: TestCbfSubarray,
        device_under_test: CbfDeviceProxy,
        config_file_name: str,
        scan_file_name: str,
        receptor_ids: List[int]
    ) -> None:
        """
        Test the Restart command
        """
<<<<<<< HEAD
        self.test_Abort(
            device_under_test, config_file_name, scan_file_name, receptor_ids
        )

        # send the Reset command
        device_under_test.Restart()
        time.sleep(CONST_WAIT_TIME)
=======
        f1 = open(data_file_path + config_file_name)
        config_string = f1.read().replace("\n", "")
        f1.close()
        assert device_under_test.State() == DevState.OFF
        result = device_under_test.On()
        assert result[0][0] == ResultCode.OK
        assert device_under_test.State() == DevState.ON
        assert device_under_test.obsState == ObsState.EMPTY
        result = device_under_test.AddReceptors(receptor_ids)
        assert result[0][0] == ResultCode.OK
        assert device_under_test.obsState == ObsState.IDLE
        result = device_under_test.ConfigureScan(config_string)
        time.sleep(3)
        assert result[0][0] == ResultCode.OK
        assert device_under_test.obsState == ObsState.READY
        f2 = open(data_file_path + scan_file_name)
        json_string_scan = f2.read().replace("\n", "")
        result = device_under_test.Scan(json_string_scan)
        f2.close()
        assert result[0][0] == ResultCode.STARTED
        assert device_under_test.obsState == ObsState.SCANNING
        result = device_under_test.Abort()
        assert result[0][0] == ResultCode.OK
        assert device_under_test.obsState == ObsState.ABORTED

        # send the Reset command
        result = device_under_test.Restart()
        time.sleep(3)
        assert result[0][0] == ResultCode.OK
>>>>>>> 55309f34

        assert device_under_test.obsState == ObsState.EMPTY

    @pytest.mark.parametrize(
        "config_file_name, \
        receptor_ids", 
        [
            (
                "ConfigureScan_basic.json",
                [1, 3, 4, 2],
            ),
            (
                "Configure_TM-CSP_v2.json",
                [4, 1, 2],
            )
        ]
    )
    def test_End(
        self: TestCbfSubarray,
        device_under_test: CbfDeviceProxy,
        config_file_name: str,
        receptor_ids: List[int]
    ) -> None:
<<<<<<< HEAD
        self.test_ConfigureScan_basic(
            device_under_test, config_file_name, receptor_ids
        )

        device_under_test.End()
        time.sleep(CONST_WAIT_TIME)
        assert device_under_test.obsState == ObsState.IDLE
=======
        f1 = open(data_file_path + config_file_name)
        config_string = f1.read().replace("\n", "")
        f1.close()
        assert device_under_test.State() == DevState.OFF
        result = device_under_test.On()
        assert result[0][0] == ResultCode.OK
        assert device_under_test.State() == DevState.ON
        assert device_under_test.obsState == ObsState.EMPTY
        result = device_under_test.AddReceptors(receptor_ids)
        assert result[0][0] == ResultCode.OK
        assert device_under_test.obsState == ObsState.IDLE
        result = device_under_test.ConfigureScan(config_string)
        time.sleep(3)
        assert result[0][0] == ResultCode.OK
        assert device_under_test.obsState == ObsState.READY

        result = device_under_test.GoToIdle()
        time.sleep(3)
        assert result[0][0] == ResultCode.OK
        assert device_under_test.obsState == ObsState.IDLE
        assert device_under_test.frequencyBand == 0
        assert device_under_test.configID == ""
        assert device_under_test.scanID == 0
>>>>>>> 55309f34
<|MERGE_RESOLUTION|>--- conflicted
+++ resolved
@@ -54,30 +54,10 @@
             :py:class:`CbfDeviceProxy` to the device under test, in a
             :py:class:`tango.test_context.DeviceTestContext`.
         """
-<<<<<<< HEAD
         assert device_under_test.State() == DevState.DISABLE
     
 
     def test_Status(
-=======
-        # check attributes after initialization
-        assert device_under_test.State() == DevState.OFF
-        # TODO: these asserts don't work
-        # assert device_under_test.receptors == []
-        # assert device_under_test.fspList == [[], [], [], []]
-        # assert device_under_test.fspState == {}
-        # assert device_under_test.fspHealthState == {}
-        # assert device_under_test.vccState == {}
-        # assert device_under_test.vccHealthState == {}
-        # This is a bug in the tango library: 
-        # https://gitlab.com/tango-controls/pytango/-/issues/230
-        assert device_under_test.frequencyBand == 0
-        assert device_under_test.configID == ""
-        assert device_under_test.scanID == 0
-        assert device_under_test.latestScanConfig == ""
-
-    def test_On_Off(
->>>>>>> 55309f34
         self: TestCbfSubarray,
         device_under_test: CbfDeviceProxy,
     ) -> None:
@@ -88,7 +68,6 @@
             :py:class:`CbfDeviceProxy` to the device under test, in a
             :py:class:`tango.test_context.DeviceTestContext`.
         """
-<<<<<<< HEAD
         assert device_under_test.Status() == "The device is in DISABLE state."
 
 
@@ -145,13 +124,6 @@
             result = device_under_test.Standby()
 
         time.sleep(CONST_WAIT_TIME)
-=======
-        assert device_under_test.State() == DevState.OFF
-        result = device_under_test.On()
-        assert result[0][0] == ResultCode.OK
-        assert device_under_test.State() == DevState.ON
-        result = device_under_test.Off()
->>>>>>> 55309f34
         assert result[0][0] == ResultCode.OK
         assert device_under_test.State() == expected_state
 
@@ -183,20 +155,13 @@
             :py:class:`CbfDeviceProxy` to the device under test, in a
             :py:class:`tango.test_context.DeviceTestContext`.
         """
-<<<<<<< HEAD
-        assert device_under_test.State() == DevState.DISABLE
-        device_under_test.adminMode = AdminMode.ONLINE
-        time.sleep(CONST_WAIT_TIME)
-=======
-        assert device_under_test.State() == DevState.OFF
-        result = device_under_test.On()
-        assert result[0][0] == ResultCode.OK
->>>>>>> 55309f34
+        assert device_under_test.State() == DevState.DISABLE
+        device_under_test.adminMode = AdminMode.ONLINE
+        time.sleep(CONST_WAIT_TIME)
         assert device_under_test.State() == DevState.ON
 
          # add all except last receptor
         assert device_under_test.obsState == ObsState.EMPTY
-<<<<<<< HEAD
         device_under_test.AddReceptors(receptor_ids[:-1])
         time.sleep(0.1)
         assert (device_under_test.receptors == receptor_ids[:-1]).all()
@@ -206,19 +171,6 @@
         device_under_test.AddReceptors([receptor_ids[-1]])
         time.sleep(0.1)
         assert (device_under_test.receptors == receptor_ids).all()
-=======
-        result = device_under_test.AddReceptors(receptor_ids[:-1])
-        assert result[0][0] == ResultCode.OK
-        assert [device_under_test.receptors[i] 
-            for i in range(len(receptor_ids[:-1]))] == receptor_ids[:-1]
-        assert device_under_test.obsState == ObsState.IDLE
-
-        # add the last receptor
-        result = device_under_test.AddReceptors([receptor_ids[-1]])
-        assert result[0][0] == ResultCode.OK
-        assert [device_under_test.receptors[i] 
-            for i in range(len(receptor_ids))] == receptor_ids
->>>>>>> 55309f34
         assert device_under_test.obsState == ObsState.IDLE
 
         # remove all except last receptor
@@ -229,15 +181,9 @@
         assert device_under_test.obsState == ObsState.IDLE
 
         # remove remaining receptor
-<<<<<<< HEAD
         device_under_test.RemoveReceptors(receptor_ids_after_remove)
         time.sleep(0.1)
         assert (device_under_test.receptors == []).all()
-=======
-        result = device_under_test.RemoveReceptors(receptor_ids_after_remove)
-        assert result[0][0] == ResultCode.OK
-        assert len(device_under_test.receptors) == 0
->>>>>>> 55309f34
         assert device_under_test.obsState == ObsState.EMPTY
 
 
@@ -264,15 +210,9 @@
             :py:class:`CbfDeviceProxy` to the device under test, in a
             :py:class:`tango.test_context.DeviceTestContext`.
         """
-<<<<<<< HEAD
-        assert device_under_test.State() == DevState.DISABLE
-        device_under_test.adminMode = AdminMode.ONLINE
-        time.sleep(CONST_WAIT_TIME)
-=======
-        assert device_under_test.State() == DevState.OFF
-        result = device_under_test.On()
-        assert result[0][0] == ResultCode.OK
->>>>>>> 55309f34
+        assert device_under_test.State() == DevState.DISABLE
+        device_under_test.adminMode = AdminMode.ONLINE
+        time.sleep(CONST_WAIT_TIME)
         assert device_under_test.State() == DevState.ON
         assert device_under_test.obsState == ObsState.EMPTY
         result = device_under_test.AddReceptors(receptor_ids)
@@ -280,15 +220,9 @@
         assert device_under_test.obsState == ObsState.IDLE
 
         # remove all receptors
-<<<<<<< HEAD
         device_under_test.RemoveAllReceptors()
         time.sleep(0.1)
         assert (device_under_test.receptors == []).all()
-=======
-        result = device_under_test.RemoveAllReceptors()
-        assert result[0][0] == ResultCode.OK
-        assert len(device_under_test.receptors) == 0
->>>>>>> 55309f34
         assert device_under_test.obsState == ObsState.EMPTY
 
 
@@ -316,20 +250,13 @@
         Test invalid use of AddReceptors commands:
             - when a receptor ID is invalid (e.g. out of range)
         """
-<<<<<<< HEAD
-        assert device_under_test.State() == DevState.DISABLE
-        device_under_test.adminMode = AdminMode.ONLINE
-        time.sleep(CONST_WAIT_TIME)
-=======
-        assert device_under_test.State() == DevState.OFF
-        result = device_under_test.On()
-        assert result[0][0] == ResultCode.OK
->>>>>>> 55309f34
+        assert device_under_test.State() == DevState.DISABLE
+        device_under_test.adminMode = AdminMode.ONLINE
+        time.sleep(CONST_WAIT_TIME)
         assert device_under_test.State() == DevState.ON
 
         # add some receptors
         assert device_under_test.obsState == ObsState.EMPTY
-<<<<<<< HEAD
         device_under_test.AddReceptors(receptor_ids)
         time.sleep(0.1)
         assert (device_under_test.receptors == receptor_ids).all()
@@ -340,17 +267,6 @@
         time.sleep(0.1)
         assert (device_under_test.receptors == receptor_ids).all()
 
-=======
-        result = device_under_test.AddReceptors(receptor_ids)
-        assert result[0][0] == ResultCode.OK
-        assert [device_under_test.receptors[i] for i in range(len(receptor_ids))] == receptor_ids
-        assert device_under_test.obsState == ObsState.IDLE
-
-        # try adding an invalid receptor ID
-        result = device_under_test.AddReceptors(invalid_receptor_id)
-        assert result[0][0] == ResultCode.FAILED
-        assert device_under_test.obsState == ObsState.FAULT
->>>>>>> 55309f34
 
     @pytest.mark.parametrize(
         "receptor_ids, \
@@ -376,15 +292,9 @@
         Test invalid use of RemoveReceptors commands:
             - when a receptor to be removed is not assigned to the subarray
         """
-<<<<<<< HEAD
-        assert device_under_test.State() == DevState.DISABLE
-        device_under_test.adminMode = AdminMode.ONLINE
-        time.sleep(CONST_WAIT_TIME)
-=======
-        assert device_under_test.State() == DevState.OFF
-        result = device_under_test.On()
-        assert result[0][0] == ResultCode.OK
->>>>>>> 55309f34
+        assert device_under_test.State() == DevState.DISABLE
+        device_under_test.adminMode = AdminMode.ONLINE
+        time.sleep(CONST_WAIT_TIME)
         assert device_under_test.State() == DevState.ON
         # add some receptors
         assert device_under_test.obsState == ObsState.EMPTY
@@ -419,23 +329,11 @@
         Test invalid use of RemoveReceptors commands:
             - when a receptor to be removed is not assigned to the subarray
         """
-<<<<<<< HEAD
-        assert device_under_test.State() == DevState.DISABLE
-        device_under_test.adminMode = AdminMode.ONLINE
-        time.sleep(CONST_WAIT_TIME)
-=======
-        assert device_under_test.State() == DevState.OFF
-        result = device_under_test.On()
-        assert result[0][0] == ResultCode.OK
->>>>>>> 55309f34
-        assert device_under_test.State() == DevState.ON
-        assert device_under_test.obsState == ObsState.EMPTY
-<<<<<<< HEAD
-=======
-        result = device_under_test.AddReceptors(receptor_ids)
-        assert result[0][0] == ResultCode.OK
-        assert device_under_test.obsState == ObsState.IDLE
->>>>>>> 55309f34
+        assert device_under_test.State() == DevState.DISABLE
+        device_under_test.adminMode = AdminMode.ONLINE
+        time.sleep(CONST_WAIT_TIME)
+        assert device_under_test.State() == DevState.ON
+        assert device_under_test.obsState == ObsState.EMPTY
 
         # try removing all receptors
         result = device_under_test.RemoveAllReceptors()
@@ -462,20 +360,9 @@
         """
         Test a successful scan configuration
         """
-<<<<<<< HEAD
-        assert device_under_test.State() == DevState.DISABLE
-        device_under_test.adminMode = AdminMode.ONLINE
-        time.sleep(CONST_WAIT_TIME)
-=======
-        f = open(data_file_path + config_file_name)
-        config_string = f.read().replace("\n", "")
-        f.close()
-        config_json = json.loads(config_string)
-
-        assert device_under_test.State() == DevState.OFF
-        result = device_under_test.On()
-        assert result[0][0] == ResultCode.OK
->>>>>>> 55309f34
+        assert device_under_test.State() == DevState.DISABLE
+        device_under_test.adminMode = AdminMode.ONLINE
+        time.sleep(CONST_WAIT_TIME)
         assert device_under_test.State() == DevState.ON
         assert device_under_test.obsState == ObsState.EMPTY
         result = device_under_test.AddReceptors(receptor_ids)
@@ -483,19 +370,10 @@
         assert device_under_test.obsState == ObsState.IDLE
 
         # configure scan
-<<<<<<< HEAD
         f = open(data_file_path + config_file_name)
         device_under_test.ConfigureScan(f.read().replace("\n", ""))
         f.close()
         time.sleep(CONST_WAIT_TIME)
-=======
-        result = device_under_test.ConfigureScan(config_string)
-        time.sleep(3) # ConfigureScan takes a while
-        assert result[0][0] == ResultCode.OK
-        assert device_under_test.configID == config_json["common"]["config_id"]
-        band_index = freq_band_dict()[config_json["common"]["frequency_band"]]
-        assert device_under_test.frequencyBand == band_index 
->>>>>>> 55309f34
         assert device_under_test.obsState == ObsState.READY
 
 
@@ -527,7 +405,6 @@
         """
         Test the Scan command
         """
-<<<<<<< HEAD
         self.test_ConfigureScan_basic(
             device_under_test, config_file_name, receptor_ids
         )
@@ -537,30 +414,6 @@
         device_under_test.Scan(f.read().replace("\n", ""))
         f.close()
         time.sleep(0.1)
-=======
-        f1 = open(data_file_path + config_file_name)
-        config_string = f1.read().replace("\n", "")
-        f1.close()
-        assert device_under_test.State() == DevState.OFF
-        result = device_under_test.On()
-        assert result[0][0] == ResultCode.OK
-        assert device_under_test.State() == DevState.ON
-        assert device_under_test.obsState == ObsState.EMPTY
-        result = device_under_test.AddReceptors(receptor_ids)
-        assert result[0][0] == ResultCode.OK
-        assert device_under_test.obsState == ObsState.IDLE
-        result = device_under_test.ConfigureScan(config_string)
-        time.sleep(3)
-        assert result[0][0] == ResultCode.OK
-        assert device_under_test.obsState == ObsState.READY
-
-        # send the Scan command
-        f2 = open(data_file_path + scan_file_name)
-        json_string_scan = f2.read().replace("\n", "")
-        result = device_under_test.Scan(json_string_scan)
-        f2.close()
-        scan_id = json.loads(json_string_scan)["scan_id"]
->>>>>>> 55309f34
 
         assert result[0][0] == ResultCode.STARTED
         assert device_under_test.obsState == ObsState.SCANNING
@@ -593,33 +446,9 @@
         """
         Test the EndScan command
         """
-<<<<<<< HEAD
         self.test_Scan(
             device_under_test, config_file_name, scan_file_name, receptor_ids
         )
-=======
-        f1 = open(data_file_path + config_file_name)
-        config_string = f1.read().replace("\n", "")
-        f1.close()
-        assert device_under_test.State() == DevState.OFF
-        result = device_under_test.On()
-        assert result[0][0] == ResultCode.OK
-        assert device_under_test.State() == DevState.ON
-        assert device_under_test.obsState == ObsState.EMPTY
-        result = device_under_test.AddReceptors(receptor_ids)
-        assert result[0][0] == ResultCode.OK
-        assert device_under_test.obsState == ObsState.IDLE
-        result = device_under_test.ConfigureScan(config_string)
-        time.sleep(3)
-        assert result[0][0] == ResultCode.OK
-        assert device_under_test.obsState == ObsState.READY
-        f2 = open(data_file_path + scan_file_name)
-        json_string_scan = f2.read().replace("\n", "")
-        result = device_under_test.Scan(json_string_scan)
-        f2.close()
-        assert result[0][0] == ResultCode.STARTED
-        assert device_under_test.obsState == ObsState.SCANNING
->>>>>>> 55309f34
 
         # send the EndScan command
         result = device_under_test.EndScan()
@@ -655,33 +484,9 @@
         """
         Test the Abort command
         """
-<<<<<<< HEAD
         self.test_Scan(
             device_under_test, config_file_name, scan_file_name, receptor_ids
         )
-=======
-        f1 = open(data_file_path + config_file_name)
-        config_string = f1.read().replace("\n", "")
-        f1.close()
-        assert device_under_test.State() == DevState.OFF
-        result = device_under_test.On()
-        assert result[0][0] == ResultCode.OK
-        assert device_under_test.State() == DevState.ON
-        assert device_under_test.obsState == ObsState.EMPTY
-        result = device_under_test.AddReceptors(receptor_ids)
-        assert result[0][0] == ResultCode.OK
-        assert device_under_test.obsState == ObsState.IDLE
-        result = device_under_test.ConfigureScan(config_string)
-        time.sleep(3)
-        assert result[0][0] == ResultCode.OK
-        assert device_under_test.obsState == ObsState.READY
-        f2 = open(data_file_path + scan_file_name)
-        json_string_scan = f2.read().replace("\n", "")
-        result = device_under_test.Scan(json_string_scan)
-        f2.close()
-        assert result[0][0] == ResultCode.STARTED
-        assert device_under_test.obsState == ObsState.SCANNING
->>>>>>> 55309f34
 
         # send the Abort command
         result = device_under_test.Abort()
@@ -716,7 +521,6 @@
         """
         Test the ObsReset command
         """
-<<<<<<< HEAD
         self.test_Abort(
             device_under_test, config_file_name, scan_file_name, receptor_ids
         )
@@ -724,37 +528,6 @@
         # send the Reset command
         device_under_test.ObsReset()
         time.sleep(CONST_WAIT_TIME)
-=======
-        f1 = open(data_file_path + config_file_name)
-        config_string = f1.read().replace("\n", "")
-        f1.close()
-        assert device_under_test.State() == DevState.OFF
-        result = device_under_test.On()
-        assert result[0][0] == ResultCode.OK
-        assert device_under_test.State() == DevState.ON
-        assert device_under_test.obsState == ObsState.EMPTY
-        result = device_under_test.AddReceptors(receptor_ids)
-        assert result[0][0] == ResultCode.OK
-        assert device_under_test.obsState == ObsState.IDLE
-        result = device_under_test.ConfigureScan(config_string)
-        time.sleep(3)
-        assert result[0][0] == ResultCode.OK
-        assert device_under_test.obsState == ObsState.READY
-        f2 = open(data_file_path + scan_file_name)
-        json_string_scan = f2.read().replace("\n", "")
-        result = device_under_test.Scan(json_string_scan)
-        f2.close()
-        assert result[0][0] == ResultCode.STARTED
-        assert device_under_test.obsState == ObsState.SCANNING
-        result = device_under_test.Abort()
-        assert result[0][0] == ResultCode.OK
-        assert device_under_test.obsState == ObsState.ABORTED
-
-        # send the Reset command
-        result = device_under_test.ObsReset()
-        time.sleep(3)
-        assert result[0][0] == ResultCode.OK
->>>>>>> 55309f34
 
         assert device_under_test.obsState == ObsState.IDLE
 
@@ -785,7 +558,6 @@
         """
         Test the Restart command
         """
-<<<<<<< HEAD
         self.test_Abort(
             device_under_test, config_file_name, scan_file_name, receptor_ids
         )
@@ -793,37 +565,6 @@
         # send the Reset command
         device_under_test.Restart()
         time.sleep(CONST_WAIT_TIME)
-=======
-        f1 = open(data_file_path + config_file_name)
-        config_string = f1.read().replace("\n", "")
-        f1.close()
-        assert device_under_test.State() == DevState.OFF
-        result = device_under_test.On()
-        assert result[0][0] == ResultCode.OK
-        assert device_under_test.State() == DevState.ON
-        assert device_under_test.obsState == ObsState.EMPTY
-        result = device_under_test.AddReceptors(receptor_ids)
-        assert result[0][0] == ResultCode.OK
-        assert device_under_test.obsState == ObsState.IDLE
-        result = device_under_test.ConfigureScan(config_string)
-        time.sleep(3)
-        assert result[0][0] == ResultCode.OK
-        assert device_under_test.obsState == ObsState.READY
-        f2 = open(data_file_path + scan_file_name)
-        json_string_scan = f2.read().replace("\n", "")
-        result = device_under_test.Scan(json_string_scan)
-        f2.close()
-        assert result[0][0] == ResultCode.STARTED
-        assert device_under_test.obsState == ObsState.SCANNING
-        result = device_under_test.Abort()
-        assert result[0][0] == ResultCode.OK
-        assert device_under_test.obsState == ObsState.ABORTED
-
-        # send the Reset command
-        result = device_under_test.Restart()
-        time.sleep(3)
-        assert result[0][0] == ResultCode.OK
->>>>>>> 55309f34
 
         assert device_under_test.obsState == ObsState.EMPTY
 
@@ -847,36 +588,10 @@
         config_file_name: str,
         receptor_ids: List[int]
     ) -> None:
-<<<<<<< HEAD
         self.test_ConfigureScan_basic(
             device_under_test, config_file_name, receptor_ids
         )
 
         device_under_test.End()
         time.sleep(CONST_WAIT_TIME)
-        assert device_under_test.obsState == ObsState.IDLE
-=======
-        f1 = open(data_file_path + config_file_name)
-        config_string = f1.read().replace("\n", "")
-        f1.close()
-        assert device_under_test.State() == DevState.OFF
-        result = device_under_test.On()
-        assert result[0][0] == ResultCode.OK
-        assert device_under_test.State() == DevState.ON
-        assert device_under_test.obsState == ObsState.EMPTY
-        result = device_under_test.AddReceptors(receptor_ids)
-        assert result[0][0] == ResultCode.OK
-        assert device_under_test.obsState == ObsState.IDLE
-        result = device_under_test.ConfigureScan(config_string)
-        time.sleep(3)
-        assert result[0][0] == ResultCode.OK
-        assert device_under_test.obsState == ObsState.READY
-
-        result = device_under_test.GoToIdle()
-        time.sleep(3)
-        assert result[0][0] == ResultCode.OK
-        assert device_under_test.obsState == ObsState.IDLE
-        assert device_under_test.frequencyBand == 0
-        assert device_under_test.configID == ""
-        assert device_under_test.scanID == 0
->>>>>>> 55309f34
+        assert device_under_test.obsState == ObsState.IDLE