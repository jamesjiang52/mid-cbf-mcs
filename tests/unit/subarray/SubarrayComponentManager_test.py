#!/usr/bin/env python
# -*- coding: utf-8 -*-
#
# This file is part of the mid-cbf-mcs project
#
#
#
# Distributed under the terms of the BSD-3-Clause license.
# See LICENSE.txt for more info.

"""Contain the tests for the CbfSubarray component manager."""

from __future__ import annotations

import json

# Standard imports
import math
import os
from typing import List

import pytest
from ska_tango_base.commands import ResultCode

from ska_mid_cbf_mcs.commons.global_enum import freq_band_dict
from ska_mid_cbf_mcs.subarray.subarray_component_manager import (
    CbfSubarrayComponentManager,
)
from ska_mid_cbf_mcs.testing.tango_harness import TangoHarness

# Data file path
data_file_path = os.path.dirname(os.path.abspath(__file__)) + "/../../data/"


class TestCbfSubarrayComponentManager:
    """
    Test class for CbfSubarrayComponentManager tests.
    """

    def test_init_start_communicating(
        self: TestCbfSubarrayComponentManager,
        subarray_component_manager: CbfSubarrayComponentManager,
        tango_harness: TangoHarness,
    ) -> None:
        """
        Test component manager initialization and communication establishment
        with subordinate devices.

        :param subarray_component_manager: subarray component manager under test.
        """
        subarray_component_manager.start_communicating()
        assert subarray_component_manager.connected

    @pytest.mark.parametrize(
        "receptors",
        [
            (["SKA001", "SKA036", "SKA063", "SKA100"]),
            (["SKA063", "SKA001", "SKA100"]),
        ],
    )
    def test_add_remove_receptors_valid(
        self: TestCbfSubarrayComponentManager,
        subarray_component_manager: CbfSubarrayComponentManager,
        tango_harness: TangoHarness,
        receptors: List[str],
    ) -> None:
        """
        Test adding and removing valid receptors.

        :param subarray_component_manager: subarray component manager under test.
        :param receptors: receptor IDs to use in test.
        """
        subarray_component_manager.start_communicating()

        with open(data_file_path + "sys_param_4_boards.json") as f:
            sp = f.read()
        subarray_component_manager.update_sys_param(sp)

        subarray_component_manager.add_receptors(receptors)

        assert [
            subarray_component_manager.receptors[i]
            for i in range(len(receptors))
        ] == receptors

        subarray_component_manager.remove_receptors(receptors)

        assert subarray_component_manager.receptors == []

    @pytest.mark.parametrize(
        "receptors", [(["SKA001", "SKA036", "SKA063"]), (["SKA063", "SKA100"])]
    )
    def test_add_receptor_invalid(
        self: TestCbfSubarrayComponentManager,
        subarray_component_manager: CbfSubarrayComponentManager,
        tango_harness: TangoHarness,
        receptors: List[str],
    ) -> None:
        """
        Test adding invalid receptor cases.

        :param subarray_component_manager: subarray component manager under test.
        :param receptors: receptor IDs to use in test.
        """
        subarray_component_manager.start_communicating()

        with open(data_file_path + "sys_param_4_boards.json") as f:
            sp = f.read()
        subarray_component_manager.update_sys_param(sp)

        # assign VCCs to a different subarray, then attempt assignment
        for receptor in receptors[:-1]:
            vcc_id = subarray_component_manager._receptor_utils.receptor_id_to_vcc_id[
                receptor
            ]
            vcc_proxy = subarray_component_manager._proxies_vcc[vcc_id - 1]
            vcc_proxy.subarrayMembership = (
                subarray_component_manager.subarray_id + 1
            )

        subarray_component_manager.add_receptors(receptors[:-1])

        assert subarray_component_manager.receptors == []

        vcc_id = (
            subarray_component_manager._receptor_utils.receptor_id_to_vcc_id[
                receptors[-1]
            ]
        )
        vcc_proxy = subarray_component_manager._proxies_vcc[vcc_id - 1]
        vcc_proxy.subarrayMembership = subarray_component_manager.subarray_id

        # try adding same receptor twice
        subarray_component_manager.add_receptors([receptors[-1]])
        subarray_component_manager.add_receptors([receptors[-1]])
        assert subarray_component_manager.receptors == [receptors[-1]]

    @pytest.mark.parametrize(
        "receptors", [(["SKA001", "SKA036", "SKA063"]), (["SKA063", "SKA100"])]
    )
    def test_remove_receptor_invalid(
        self: TestCbfSubarrayComponentManager,
        subarray_component_manager: CbfSubarrayComponentManager,
        tango_harness: TangoHarness,
        receptors: List[str],
    ) -> None:
        """
        Test removing invalid receptor cases.

        :param subarray_component_manager: subarray component manager under test.
        :param receptors: receptor IDs to use in test.
        """
        subarray_component_manager.start_communicating()

        with open(data_file_path + "sys_param_4_boards.json") as f:
            sp = f.read()
        subarray_component_manager.update_sys_param(sp)

        # try removing receptors before assignment
        assert subarray_component_manager.receptors == []
        subarray_component_manager.remove_receptors(receptors)
        assert subarray_component_manager.receptors == []

        # try removing unassigned receptor
        subarray_component_manager.add_receptors(receptors[:-1])
        subarray_component_manager.remove_receptors([receptors[-1]])
        assert subarray_component_manager.receptors == receptors[:-1]

    @pytest.mark.parametrize(
        "receptors",
        [
            (["SKA001", "SKA036", "SKA063", "SKA100"]),
            (["SKA063", "SKA001", "SKA100"]),
        ],
    )
    def test_remove_all_receptors_invalid_valid(
        self: TestCbfSubarrayComponentManager,
        subarray_component_manager: CbfSubarrayComponentManager,
        tango_harness: TangoHarness,
        receptors: List[str],
    ) -> None:
        """
        Test valid use of remove_all_receptors command.

        :param device_under_test: fixture that provides a
            :py:class:`CbfDeviceProxy` to the device under test, in a
            :py:class:`tango.test_context.DeviceTestContext`.
        """
        subarray_component_manager.start_communicating()

        with open(data_file_path + "sys_param_4_boards.json") as f:
            sp = f.read()
        subarray_component_manager.update_sys_param(sp)

        # try removing receptors before assignment
        result = subarray_component_manager.remove_all_receptors()
        assert result[0] == ResultCode.FAILED

        # remove all receptors
        subarray_component_manager.add_receptors(receptors)
        result = subarray_component_manager.remove_all_receptors()
        assert result[0] == ResultCode.OK
        assert subarray_component_manager.receptors == []

    @pytest.mark.parametrize(
        "config_file_name, \
        receptors",
        [
            (
                "ConfigureScan_basic.json",
                ["SKA001", "SKA036", "SKA063", "SKA100"],
            )
        ],
    )
    def test_validate_and_configure_scan(
        self: TestCbfSubarrayComponentManager,
        subarray_component_manager: CbfSubarrayComponentManager,
        tango_harness: TangoHarness,
        config_file_name: str,
        receptors: List[str],
    ) -> None:
        """
        Test scan parameter validation and configuration.

        :param subarray_component_manager: subarray component manager under test.
        :param config_file_name: scan configuration file name.
        :param receptors: receptor IDs to use in test.
        """
        subarray_component_manager.start_communicating()

        with open(data_file_path + "sys_param_4_boards.json") as f:
            sp = f.read()
        subarray_component_manager.update_sys_param(sp)

        f = open(data_file_path + config_file_name)
        config_string = f.read().replace("\n", "")
        f.close()
        config_json = json.loads(config_string)

        subarray_component_manager.add_receptors(receptors)

        result = subarray_component_manager.validate_input(config_string)
        assert result[0]

        # configure scan
        subarray_component_manager.configure_scan(config_string)
        assert (
            subarray_component_manager.config_id
            == config_json["common"]["config_id"]
        )
        band_index = freq_band_dict()[config_json["common"]["frequency_band"]][
            "band_index"
        ]
        assert subarray_component_manager.frequency_band == band_index

        assert subarray_component_manager._ready

    @pytest.mark.parametrize(
        "config_file_name, \
        scan_file_name, \
        receptors",
        [
            (
                "ConfigureScan_basic.json",
                "Scan1_basic.json",
                ["SKA001", "SKA036", "SKA063", "SKA100"],
            )
        ],
    )
    def test_scan_end_scan(
        self: TestCbfSubarrayComponentManager,
        subarray_component_manager: CbfSubarrayComponentManager,
        tango_harness: TangoHarness,
        config_file_name: str,
        scan_file_name: str,
        receptors: List[str],
    ) -> None:
        """
        Test scan operation.

        :param subarray_component_manager: subarray component manager under test.
        :param config_file_name: scan configuration file name.
        :param scan_file_name: scan file name.
        :param receptors: receptor IDs to use in test.
        """
        self.test_validate_and_configure_scan(
            subarray_component_manager,
            tango_harness,
            config_file_name,
            receptors,
        )

        # start scan
        f = open(data_file_path + scan_file_name)
        scan_json = json.loads(f.read().replace("\n", ""))
        f.close()

        (result_code, msg) = subarray_component_manager.scan(scan_json)

        assert subarray_component_manager.scan_id == scan_json["scan_id"]
        assert result_code == ResultCode.STARTED

    @pytest.mark.parametrize(
        "freq_band, \
        receptor_id, \
        sample_rate_const_for_band, \
        base_dish_sample_rate_for_bandMHz",
        [
<<<<<<< HEAD
            (
                "1",
                "SKA100",
                1,
                3960,
            ),
            (
                "3",
                "SKA100",
                0.8,
                3168,
            ),
=======
            ("1", "SKA100", [0] * 197, 1, 3960),
            ("3", "SKA100", [11] * 197, 0.8, 3168),
>>>>>>> 806a0662
        ],
    )
    def test_calculate_fs_sample_rate(
        self: TestCbfSubarrayComponentManager,
        subarray_component_manager: CbfSubarrayComponentManager,
        freq_band: str,
        receptor_id: str,
        sample_rate_const_for_band: float,
        base_dish_sample_rate_for_bandMHz: int,
    ) -> None:
        """
        Test calculate_fs_sample_rate.
        """
        with open(data_file_path + "sys_param_4_boards.json") as f:
            sp = f.read()
        subarray_component_manager.update_sys_param(sp)

        sys_param = json.loads(sp)
        freq_offset_k = sys_param["dish_parameters"][receptor_id]["k"]
        mhz_to_hz = 1000000
        total_num_freq_slice = 20
        freq_offset_delta_f = 1800
        oversampling_factor = 10 / 9
        dish_sample_rate = (base_dish_sample_rate_for_bandMHz * mhz_to_hz) + (
            sample_rate_const_for_band * freq_offset_k * freq_offset_delta_f
        )
        expected_fs_sample_rate = (
            dish_sample_rate * oversampling_factor / total_num_freq_slice
        )
        expected_fs_sample_rate = expected_fs_sample_rate / mhz_to_hz
        output_fs_sample_rate = (
            subarray_component_manager._calculate_fs_sample_rate(
                freq_band, receptor_id
            )
        )
        assert math.isclose(
            output_fs_sample_rate["fs_sample_rate"], expected_fs_sample_rate
        )<|MERGE_RESOLUTION|>--- conflicted
+++ resolved
@@ -306,7 +306,6 @@
         sample_rate_const_for_band, \
         base_dish_sample_rate_for_bandMHz",
         [
-<<<<<<< HEAD
             (
                 "1",
                 "SKA100",
@@ -319,10 +318,6 @@
                 0.8,
                 3168,
             ),
-=======
-            ("1", "SKA100", [0] * 197, 1, 3960),
-            ("3", "SKA100", [11] * 197, 0.8, 3168),
->>>>>>> 806a0662
         ],
     )
     def test_calculate_fs_sample_rate(
