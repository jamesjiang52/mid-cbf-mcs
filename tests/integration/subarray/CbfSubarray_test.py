#!/usr/bin/env python
# -*- coding: utf-8 -*-
#
# This file is part of the csp-lmc-prototype project
#
# Distributed under the terms of the BSD-3-Clause license.
# See LICENSE.txt for more info.
"""Contain the tests for the CbfSubarray."""
from __future__ import annotations  # allow forward references in type hints

import copy
import json
import logging
import os
import random

# Standard imports
import time
from typing import List

import pytest
from ska_tango_base.control_model import AdminMode, ObsState
from tango import DevState

from ska_mid_cbf_mcs.commons.global_enum import FspModes, const, freq_band_dict
from ska_mid_cbf_mcs.commons.receptor_utils import ReceptorUtils

# Data file path
data_file_path = os.path.dirname(os.path.abspath(__file__)) + "/../../data/"


# Tango imports

# SKA specific imports


class TestCbfSubarray:

    receptor_utils = ReceptorUtils(const.MAX_VCC)

    @pytest.mark.parametrize("sub_id", [1])
    def test_Connect(
        self: TestCbfSubarray, test_proxies: pytest.fixture, sub_id: int
    ) -> None:
        """
        Test the initial states and verify the component manager
        can start communicating

        :param test_proxies: the proxies test fixture
        :param sub_id: the subarray id
        """

        wait_time_s = 3
        sleep_time_s = 0.1

        device_under_test = test_proxies.subarray[sub_id]

        assert device_under_test.State() == DevState.DISABLE

        # trigger start_communicating by setting the AdminMode to ONLINE
        device_under_test.adminMode = AdminMode.ONLINE

        # subarray device should be in ON state after start_communicating
        test_proxies.wait_timeout_dev(
            [device_under_test], DevState.OFF, wait_time_s, sleep_time_s
        )
        assert device_under_test.State() == DevState.OFF

    @pytest.mark.parametrize("sub_id", [1])
    def test_Off_On_Standby(
        self: TestCbfSubarray, test_proxies: pytest.fixture, sub_id: int
    ) -> None:
        """
        Test the "On" command

        :param test_proxies: the proxies test fixture
        :param sub_id: the subarray id
        """
        wait_time_s = 3
        sleep_time_s = 1

        device_under_test = test_proxies.subarray[sub_id]

        device_under_test.On()

        test_proxies.wait_timeout_dev(
            [device_under_test], DevState.ON, wait_time_s, sleep_time_s
        )
        assert device_under_test.State() == DevState.ON

        device_under_test.Off()

        test_proxies.wait_timeout_dev(
            [device_under_test], DevState.OFF, wait_time_s, sleep_time_s
        )
        assert device_under_test.State() == DevState.OFF

    @pytest.mark.parametrize(
        "receptor_ids, \
        receptors_to_remove, \
        sub_id",
        [
            (
                ["MKT000", "MKT002", "MKT003", "MKT001"],
                ["MKT001", "MKT000", "MKT003"],
                1,
            ),
            (["MKT003", "MKT000", "MKT001"], ["MKT001", "MKT000"], 1),
        ],
    )
    def test_AddRemoveReceptors_valid(
        self: TestCbfSubarray,
        test_proxies: pytest.fixture,
        receptor_ids: List[str],
        receptors_to_remove: List[int],
        sub_id: int,
    ) -> None:
        """
        Test CbfSubarrays's AddReceptors and RemoveReceptors commands

        :param proxies: proxies pytest fixture
        :param receptor_ids: list of receptor ids
        :param receptors_to_remove: list of ids of receptors to remove
        :param sub_id: the subarray id
        """

        if test_proxies.debug_device_is_on:
            test_proxies.subarray[sub_id].DebugDevice()

        try:
            wait_time_s = 3
            sleep_time_s = 1

            # controller will turn On/Off all of its subordinate devices,
            # including the subarrays, FSPs and VCCs
            test_proxies.on()
            time.sleep(sleep_time_s)

            assert test_proxies.subarray[sub_id].State() == DevState.ON
            assert test_proxies.subarray[sub_id].obsState == ObsState.EMPTY

            # receptor list should be empty right after initialization
            assert len(test_proxies.subarray[sub_id].receptors) == 0
            assert all(
                [
                    test_proxies.vcc[i].subarrayMembership == 0
                    for i in range(1, test_proxies.num_vcc + 1)
                ]
            )

            # add all except last receptor
            test_proxies.subarray[sub_id].AddReceptors(receptor_ids[:-1])
            test_proxies.wait_timeout_obs(
                [test_proxies.subarray[sub_id]],
                ObsState.IDLE,
                wait_time_s,
                sleep_time_s,
            )

            assert [
                test_proxies.subarray[sub_id].receptors[i]
                for i in range(len(receptor_ids[:-1]))
            ] == receptor_ids[:-1]

            assert all(
                [
                    test_proxies.vcc[
                        test_proxies.receptor_to_vcc[
                            self.receptor_utils.receptors[i]
                        ]
                    ].subarrayMembership
                    == sub_id
                    for i in receptor_ids[:-1]
                ]
            )

            assert test_proxies.subarray[sub_id].obsState == ObsState.IDLE

            # add the last receptor
            test_proxies.subarray[sub_id].AddReceptors([receptor_ids[-1]])
            time.sleep(1)
            assert [
                test_proxies.subarray[sub_id].receptors[i]
                for i in range(len(receptor_ids))
            ] == receptor_ids
            assert (
                test_proxies.vcc[
                    test_proxies.receptor_to_vcc[
                        self.receptor_utils.receptors[receptor_ids[-1]]
                    ]
                ].subarrayMembership
                == sub_id
            )

            # remove all except last receptor
            test_proxies.subarray[sub_id].RemoveReceptors(receptors_to_remove)
            time.sleep(1)
            receptor_ids_after_remove = [
                r for r in receptor_ids if r not in receptors_to_remove
            ]
            for idx, receptor in enumerate(receptor_ids_after_remove):
                assert test_proxies.subarray[sub_id].receptors[idx] == receptor
                assert (
                    test_proxies.vcc[
                        test_proxies.receptor_to_vcc[
                            self.receptor_utils.receptors[receptor]
                        ]
                    ].subarrayMembership
                    == sub_id
                )
            assert all(
                [
                    test_proxies.vcc[
                        test_proxies.receptor_to_vcc[
                            self.receptor_utils.receptors[i]
                        ]
                    ].subarrayMembership
                    == 0
                    for i in receptors_to_remove
                ]
            )

            # remove remaining receptor
            test_proxies.subarray[sub_id].RemoveReceptors(
                receptor_ids_after_remove
            )
            test_proxies.wait_timeout_obs(
                [test_proxies.subarray[sub_id]],
                ObsState.EMPTY,
                wait_time_s,
                sleep_time_s,
            )
            assert len(test_proxies.subarray[sub_id].receptors) == 0
            for receptor in receptor_ids_after_remove:
                assert (
                    test_proxies.vcc[
                        test_proxies.receptor_to_vcc[
                            self.receptor_utils.receptors[receptor]
                        ]
                    ].subarrayMembership
                    == 0
                )
            assert test_proxies.subarray[sub_id].obsState == ObsState.EMPTY

            test_proxies.off()

        except AssertionError as ae:
            time.sleep(2)
            test_proxies.clean_test_proxies()
            time.sleep(2)
            raise ae
        except Exception as e:
            time.sleep(2)
            test_proxies.clean_test_proxies()
            time.sleep(2)
            raise e

    @pytest.mark.parametrize(
        "receptor_ids, \
        invalid_receptor_id, \
        sub_id",
        [
            (["MKT000", "MKT002"], ["SKA200"], 1),
            (["MKT003", "MKT001"], ["0"], 1),
        ],
    )
    def test_AddReceptors_invalid_single(
        self: TestCbfSubarray,
        test_proxies: pytest.fixture,
        receptor_ids: List[str],
        invalid_receptor_id: List[int],
        sub_id: int,
    ) -> None:
        """
        Test CbfSubarrays's AddReceptors command for a single subarray
            when the receptor id is invalid

        :param proxies: proxies pytest fixture
        :param receptor_ids: list of receptor ids
        :param invalid_receptor_id: invalid receptor id
        :param sub_id: the subarray id
        """
        try:
            wait_time_s = 1
            sleep_time_s = 1

            test_proxies.on()
            time.sleep(sleep_time_s)

            assert test_proxies.subarray[sub_id].State() == DevState.ON
            assert test_proxies.subarray[sub_id].obsState == ObsState.EMPTY
            assert len(test_proxies.subarray[sub_id].receptors) == 0
            assert all(
                [
                    test_proxies.vcc[i].subarrayMembership == 0
                    for i in range(1, test_proxies.num_vcc + 1)
                ]
            )

            # add some receptors
            test_proxies.subarray[sub_id].AddReceptors(receptor_ids)
            test_proxies.wait_timeout_obs(
                [test_proxies.subarray[sub_id]],
                ObsState.IDLE,
                wait_time_s,
                sleep_time_s,
            )
            assert [
                test_proxies.subarray[sub_id].receptors[i]
                for i in range(len(receptor_ids))
            ] == receptor_ids
            assert all(
                [
                    test_proxies.vcc[
                        test_proxies.receptor_to_vcc[
                            self.receptor_utils.receptors[i]
                        ]
                    ].subarrayMembership
                    == 1
                    for i in receptor_ids
                ]
            )
            assert test_proxies.subarray[sub_id].obsState == ObsState.IDLE

            # try adding an invalid receptor ID
            test_proxies.subarray[sub_id].AddReceptors(invalid_receptor_id)
            test_proxies.wait_timeout_obs(
                [test_proxies.subarray[sub_id]],
                ObsState.IDLE,
                wait_time_s,
                sleep_time_s,
            )
            assert [
                test_proxies.subarray[sub_id].receptors[i]
                for i in range(len(receptor_ids))
            ] == receptor_ids
            assert all(
                [
                    test_proxies.vcc[
                        test_proxies.receptor_to_vcc[
                            self.receptor_utils.receptors[i]
                        ]
                    ].subarrayMembership
                    == 1
                    for i in receptor_ids
                ]
            )

            test_proxies.subarray[sub_id].RemoveAllReceptors()

            test_proxies.off()

        except AssertionError as ae:
            time.sleep(2)
            test_proxies.clean_test_proxies()
            time.sleep(2)
            raise ae
        except Exception as e:
            test_proxies.clean_test_proxies()
            raise e

    @pytest.mark.parametrize(
        "receptor_ids, \
        invalid_receptors_to_remove, \
        sub_id",
        [
            (["MKT000", "MKT002"], ["MKT001"], 1),
            (["MKT003", "MKT001"], ["MKT000", "MKT002"], 1),
        ],
    )
    def test_RemoveReceptors_invalid_single(
        self: TestCbfSubarray,
        test_proxies: pytest.fixture,
        receptor_ids: List[str],
        invalid_receptors_to_remove: List[int],
        sub_id: int,
    ) -> None:
        """
        Test CbfSubarrays's RemoveReceptors command for a single subarray:
            - when a receptor id is invalid (e.g. out of range)
            - when a receptor to be removed is not assigned to the subarray

        :param proxies: proxies pytest fixture
        :param receptor_ids: list of receptor ids
        :param invalid_receptors_to_remove: invalid receptor ids
        :param sub_id: the subarray id
        """
        try:
            wait_time_s = 1
            sleep_time_s = 1

            test_proxies.on()
            time.sleep(sleep_time_s)

            assert test_proxies.subarray[sub_id].State() == DevState.ON
            assert test_proxies.subarray[sub_id].obsState == ObsState.EMPTY

            # receptor list should be empty right after initialization
            assert len(test_proxies.subarray[sub_id].receptors) == 0
            assert all(
                [
                    test_proxies.vcc[i].subarrayMembership == 0
                    for i in range(1, test_proxies.num_vcc + 1)
                ]
            )

            # add some receptors
            test_proxies.subarray[sub_id].AddReceptors(receptor_ids)
            test_proxies.wait_timeout_obs(
                [test_proxies.subarray[sub_id]],
                ObsState.IDLE,
                wait_time_s,
                sleep_time_s,
            )
            assert [
                test_proxies.subarray[sub_id].receptors[i]
                for i in range(len(receptor_ids))
            ] == receptor_ids
            assert all(
                [
                    test_proxies.vcc[
                        test_proxies.receptor_to_vcc[
                            self.receptor_utils.receptors[i]
                        ]
                    ].subarrayMembership
                    == 1
                    for i in receptor_ids
                ]
            )
            assert test_proxies.subarray[sub_id].obsState == ObsState.IDLE

            # try removing a receptor not assigned to subarray 1
            # doing this doesn't actually throw an error
            test_proxies.subarray[sub_id].RemoveReceptors(
                invalid_receptors_to_remove
            )
            assert [
                test_proxies.subarray[sub_id].receptors[i]
                for i in range(len(receptor_ids))
            ] == receptor_ids
            test_proxies.subarray[sub_id].RemoveAllReceptors()
            test_proxies.wait_timeout_obs(
                [test_proxies.subarray[sub_id]],
                ObsState.EMPTY,
                wait_time_s,
                sleep_time_s,
            )

            test_proxies.off()

        except AssertionError as ae:
            time.sleep(2)
            test_proxies.clean_test_proxies()
            time.sleep(2)
            raise ae
        except Exception as e:
            time.sleep(2)
            test_proxies.clean_test_proxies()
            time.sleep(2)
            raise e

    @pytest.mark.parametrize("", [])
    @pytest.mark.skip(
        reason="Since there's only one subarray, this test is not required (and  currently the SW does not support it)."
    )
    def test_AddRemoveReceptors_invalid_multiple(
        self: TestCbfSubarray,
    ) -> None:
        """
        Test CbfSubarrays's AddReceptors command for multiple subarrays
            when the receptor id is invalid
        """

    @pytest.mark.parametrize(
        "receptor_ids, \
        sub_id",
        [(["MKT000", "MKT002", "MKT003"], 1), (["MKT003", "MKT001"], 1)],
    )
    def test_RemoveAllReceptors(
        self: TestCbfSubarray,
        test_proxies: pytest.fixture,
        receptor_ids: List[str],
        sub_id: int,
    ) -> None:
        """
        Test CbfSubarrays's RemoveAllReceptors command

        :param proxies: proxies pytest fixture
        :param receptor_ids: list of receptor ids
        :param sub_id: the subarray id
        """
        try:
            wait_time_s = 1
            sleep_time_s = 1

            test_proxies.on()
            time.sleep(sleep_time_s)

            assert test_proxies.subarray[sub_id].State() == DevState.ON
            assert test_proxies.subarray[sub_id].obsState == ObsState.EMPTY

            # receptor list should be empty right after initialization
            assert len(test_proxies.subarray[sub_id].receptors) == 0
            assert all(
                [
                    test_proxies.vcc[i].subarrayMembership == 0
                    for i in range(1, test_proxies.num_vcc + 1)
                ]
            )

            # add some receptors
            test_proxies.subarray[sub_id].AddReceptors(receptor_ids)
            test_proxies.wait_timeout_obs(
                [test_proxies.subarray[sub_id]],
                ObsState.IDLE,
                wait_time_s,
                sleep_time_s,
            )
            assert all(
                [
                    test_proxies.subarray[sub_id].receptors[i] == j
                    for i, j in zip(range(len(receptor_ids)), receptor_ids)
                ]
            )
            assert all(
                [
                    test_proxies.vcc[
                        test_proxies.receptor_to_vcc[
                            self.receptor_utils.receptors[i]
                        ]
                    ].subarrayMembership
                    == sub_id
                    for i in receptor_ids
                ]
            )
            assert test_proxies.subarray[sub_id].obsState == ObsState.IDLE

            # remove all receptors
            test_proxies.subarray[sub_id].RemoveAllReceptors()
            test_proxies.wait_timeout_obs(
                [test_proxies.subarray[sub_id]],
                ObsState.EMPTY,
                wait_time_s,
                sleep_time_s,
            )
            assert len(test_proxies.subarray[sub_id].receptors) == 0
            assert all(
                [
                    test_proxies.vcc[
                        test_proxies.receptor_to_vcc[
                            self.receptor_utils.receptors[i]
                        ]
                    ].subarrayMembership
                    == 0
                    for i in receptor_ids
                ]
            )
            assert test_proxies.subarray[sub_id].obsState == ObsState.EMPTY

            test_proxies.off()

        except AssertionError as ae:
            time.sleep(2)
            test_proxies.clean_test_proxies()
            time.sleep(2)
            raise ae
        except Exception as e:
            time.sleep(2)
            test_proxies.clean_test_proxies()
            time.sleep(2)
            raise e

    @pytest.mark.parametrize(
        "config_file_name, \
        receptor_ids, \
        vcc_receptors",
        [
<<<<<<< HEAD
            (
                "ConfigureScan_basic.json",
                ["MKT000", "MKT002", "MKT003", "MKT001"],
                [4, 1],
            )
=======
            ("ConfigureScan_basic.json", [1, 3, 4, 2], [4, 1]),
            (
                "ConfigureScan_basic_fspMultiReceptors.json",
                [1, 3, 4, 2],
                [4, 1],
            ),
            ("ConfigureScan_basic_fspNoReceptors.json", [1, 3, 4, 2], [4, 1]),
>>>>>>> 9035efde
        ],
    )
    def test_ConfigureScan_basic(
        self: TestCbfSubarray,
        test_proxies: pytest.fixture,
        config_file_name: str,
        receptor_ids: List[str],
        vcc_receptors: List[int],
    ) -> None:
        """
        Test CbfSubarrays's ConfigureScan command

        :param proxies: proxies pytest fixture
        :param config_file_name: JSON file for the configuration
        :param receptor_ids: list of receptor ids
        :param vcc_receptors: list of vcc receptor ids
        """
        try:
            wait_time_s = 1
            sleep_time_s = 1

            f = open(data_file_path + config_file_name)
            json_string = f.read().replace("\n", "")
            f.close()
            configuration = json.loads(json_string)
            sub_id = int(configuration["common"]["subarray_id"])

            test_proxies.on()
            time.sleep(sleep_time_s)

            # check initial value of attributes of CBF subarray
            assert len(test_proxies.subarray[sub_id].receptors) == 0
            assert test_proxies.subarray[sub_id].configurationID == ""
            assert test_proxies.subarray[sub_id].frequencyBand == 0
            assert test_proxies.subarray[sub_id].obsState == ObsState.EMPTY

            # add receptors
            test_proxies.subarray[sub_id].AddReceptors(receptor_ids)
            test_proxies.wait_timeout_obs(
                [test_proxies.subarray[sub_id]],
                ObsState.IDLE,
                wait_time_s,
                sleep_time_s,
            )
            assert all(
                [
                    test_proxies.subarray[sub_id].receptors[i] == j
                    for i, j in zip(range(len(receptor_ids)), receptor_ids)
                ]
            )

            # configure scan
            wait_time_configure = 5
            test_proxies.subarray[sub_id].ConfigureScan(json_string)
            test_proxies.wait_timeout_obs(
                [test_proxies.subarray[sub_id]],
                ObsState.READY,
                wait_time_configure,
                sleep_time_s,
            )

            # check configured attributes of CBF subarray
            assert sub_id == int(configuration["common"]["subarray_id"])
            assert (
                test_proxies.subarray[sub_id].configurationID
                == configuration["common"]["config_id"]
            )
            band_index = freq_band_dict()[
                configuration["common"]["frequency_band"]
            ]
            assert band_index == test_proxies.subarray[sub_id].frequencyBand
            assert test_proxies.subarray[sub_id].obsState == ObsState.READY

            test_proxies.wait_timeout_obs(
                [
                    test_proxies.vcc[i]
                    for i in range(1, test_proxies.num_vcc + 1)
                ],
                ObsState.READY,
                wait_time_s,
                sleep_time_s,
            )

            # check the rest of the configured attributes of VCCs
            for r in vcc_receptors:
                assert (
                    test_proxies.vcc[
                        test_proxies.receptor_to_vcc[r]
                    ].frequencyBand
                    == band_index
                )
                assert (
                    test_proxies.vcc[
                        test_proxies.receptor_to_vcc[r]
                    ].subarrayMembership
                    == sub_id
                )
                assert (
                    test_proxies.vcc[test_proxies.receptor_to_vcc[r]].configID
                    == configuration["common"]["config_id"]
                )
                if "band_5_tuning" in configuration["common"]:
                    for idx, band in enumerate(
                        configuration["common"]["band_5_tuning"]
                    ):
                        assert (
                            test_proxies.vcc[
                                test_proxies.receptor_to_vcc[r]
                            ].band5Tuning[idx]
                            == band
                        )
                if "frequency_band_offset_stream_1" in configuration["cbf"]:
                    assert (
                        test_proxies.vcc[
                            test_proxies.receptor_to_vcc[r]
                        ].frequencyBandOffsetStream1
                        == configuration["cbf"][
                            "frequency_band_offset_stream_1"
                        ]
                    )
                if "frequency_band_offset_stream_2" in configuration["cbf"]:
                    assert (
                        test_proxies.vcc[
                            test_proxies.receptor_to_vcc[r]
                        ].frequencyBandOffsetStream2
                        == configuration["cbf"][
                            "frequency_band_offset_stream_2"
                        ]
                    )
                if "rfi_flagging_mask" in configuration["cbf"]:
                    assert test_proxies.vcc[
                        test_proxies.receptor_to_vcc[r]
                    ].rfiFlaggingMask == str(
                        configuration["cbf"]["rfi_flagging_mask"]
                    )

            # check configured attributes of search windows
            # first for search window 1...

            # TODO - SearchWidow device test is disabled since the same
            # functionality is implemented by the VccSearchWindow device;
            # to be decide which one to keep.

            # print("test_proxies.sw[1].State() = {}".format(test_proxies.sw[1].State()))
            # print("test_proxies.sw[2].State() = {}".format(test_proxies.sw[2].State()))

            # assert test_proxies.sw[1].State() == DevState.ON
            # assert test_proxies.sw[1].searchWindowTuning == 6000000000
            # assert test_proxies.sw[1].tdcEnable == True
            # assert test_proxies.sw[1].tdcNumBits == 8
            # assert test_proxies.sw[1].tdcPeriodBeforeEpoch == 5
            # assert test_proxies.sw[1].tdcPeriodAfterEpoch == 25
            # assert "".join(test_proxies.sw[1].tdcDestinationAddress.split()) in [
            #     "[{\"receptorID\":4,\"tdcDestinationAddress\":[\"foo\",\"bar\",\"8080\"]},{\"receptorID\":1,\"tdcDestinationAddress\":[\"fizz\",\"buzz\",\"80\"]}]",
            #     "[{\"tdcDestinationAddress\":[\"foo\",\"bar\",\"8080\"],\"receptorID\":4},{\"receptorID\":1,\"tdcDestinationAddress\":[\"fizz\",\"buzz\",\"80\"]}]",
            #     "[{\"receptorID\":4,\"tdcDestinationAddress\":[\"foo\",\"bar\",\"8080\"]},{\"tdcDestinationAddress\":[\"fizz\",\"buzz\",\"80\"],\"receptorID\":1}]",
            #     "[{\"tdcDestinationAddress\":[\"foo\",\"bar\",\"8080\"],\"receptorID\":4},{\"tdcDestinationAddress\":[\"fizz\",\"buzz\",\"80\"],\"receptorID\":1}]",
            # ]
            # # then for search window 2...
            # assert test_proxies.sw[2].State() == DevState.DISABLE
            # assert test_proxies.sw[2].searchWindowTuning == 7000000000
            # assert test_proxies.sw[2].tdcEnable == False

            time.sleep(1)
            # check configured attributes of VCC search windows
            if "search_window" in configuration["cbf"]:
                for idx, search_window in enumerate(
                    configuration["cbf"]["search_window"]
                ):
                    for r in vcc_receptors:
                        assert (
                            test_proxies.vccSw[
                                test_proxies.receptor_to_vcc[r]
                            ][idx + 1].tdcEnable
                            == search_window["tdc_enable"]
                        )
                        # TODO implement VCC SW functionality and
                        # correct power states
                        if search_window["tdc_enable"]:
                            assert (
                                test_proxies.vccSw[
                                    test_proxies.receptor_to_vcc[r]
                                ][idx + 1].State()
                                == DevState.DISABLE
                            )
                        else:
                            assert (
                                test_proxies.vccSw[
                                    test_proxies.receptor_to_vcc[r]
                                ][idx + 1].State()
                                == DevState.DISABLE
                            )
                        assert (
                            test_proxies.vccSw[
                                test_proxies.receptor_to_vcc[r]
                            ][idx + 1].searchWindowTuning
                            == search_window["search_window_tuning"]
                        )
                        if "tdc_num_bits" in search_window:
                            assert (
                                test_proxies.vccSw[
                                    test_proxies.receptor_to_vcc[r]
                                ][idx + 1].tdcNumBits
                                == search_window["tdc_num_bits"]
                            )
                        if "tdc_period_before_epoch" in search_window:
                            assert (
                                test_proxies.vccSw[
                                    test_proxies.receptor_to_vcc[r]
                                ][idx + 1].tdcPeriodBeforeEpoch
                                == search_window["tdc_period_before_epoch"]
                            )
                        if "tdc_period_after_epoch" in search_window:
                            assert (
                                test_proxies.vccSw[
                                    test_proxies.receptor_to_vcc[r]
                                ][idx + 1].tdcPeriodAfterEpoch
                                == search_window["tdc_period_after_epoch"]
                            )
                        if "tdc_destination_address" in search_window:
                            for t in search_window["tdc_destination_address"]:
                                if (
                                    self.receptor_utils.receptors[
                                        t["receptor_id"]
                                    ]
                                    == r
                                ):
                                    tdcDestAddr = t["tdc_destination_address"]
                                    assert (
                                        list(
                                            test_proxies.vccSw[
                                                test_proxies.receptor_to_vcc[r]
                                            ][idx + 1].tdcDestinationAddress
                                        )
                                        == tdcDestAddr
                                    )

            # check configured attributes of FSPs, including states of function mode capabilities
            for fsp in configuration["cbf"]["fsp"]:
                fsp_id = fsp["fsp_id"]
                logging.info("Check for fsp id = {}".format(fsp_id))

                if fsp["function_mode"] == "CORR":
                    function_mode = FspModes.CORR.value
                    assert (
                        test_proxies.fsp[fsp_id].functionMode == function_mode
                    )
                    assert (
                        sub_id in test_proxies.fsp[fsp_id].subarrayMembership
                    )
                    # check configured attributes of FSP subarray
                    assert (
                        test_proxies.fspSubarray["CORR"][sub_id][
                            fsp_id
                        ].obsState
                        == ObsState.READY
                    )
<<<<<<< HEAD
                    # TODO currently only support for one receptor so only index 0 is checked
=======

                    # If receptors are not specified, then
                    # all the subarray receptors are used
                    receptorsSpecified = False
>>>>>>> 9035efde
                    if "receptor_ids" in fsp:
                        if fsp["receptor_ids"] != []:
                            receptorsSpecified = True
                    if receptorsSpecified:
                        assert (
                            test_proxies.fspSubarray["CORR"][sub_id][
                                fsp_id
                            ].receptors
<<<<<<< HEAD
                            == self.receptor_utils.receptors[
                                fsp["receptor_ids"][0]
                            ]
                        )
=======
                        ).sort() == (fsp["receptor_ids"]).sort()
>>>>>>> 9035efde
                    else:
                        assert (
                            test_proxies.fspSubarray["CORR"][sub_id][
                                fsp_id
<<<<<<< HEAD
                            ].receptors
                            == self.receptor_utils.receptors[receptor_ids[0]]
=======
                            ].receptors.sort()
                            == receptor_ids.sort()
>>>>>>> 9035efde
                        )
                    assert (
                        test_proxies.fspSubarray["CORR"][sub_id][
                            fsp_id
                        ].frequencyBand
                        == band_index
                    )
                    if "band_5_tuning" in configuration["common"]:
                        for idx, band in enumerate(
                            configuration["common"]["band_5_tuning"]
                        ):
                            assert (
                                test_proxies.fspSubarray["CORR"][sub_id][
                                    fsp_id
                                ].band5Tuning[idx]
                                == band
                            )
                    if (
                        "frequency_band_offset_stream_1"
                        in configuration["cbf"]
                    ):
                        assert (
                            test_proxies.fspSubarray["CORR"][sub_id][
                                fsp_id
                            ].frequencyBandOffsetStream1
                            == configuration["cbf"][
                                "frequency_band_offset_stream_1"
                            ]
                        )
                    if (
                        "frequency_band_offset_stream_2"
                        in configuration["cbf"]
                    ):
                        assert (
                            test_proxies.fspSubarray["CORR"][sub_id][
                                fsp_id
                            ].frequencyBandOffsetStream2
                            == configuration["cbf"][
                                "frequency_band_offset_stream_2"
                            ]
                        )
                    assert (
                        test_proxies.fspSubarray["CORR"][sub_id][
                            fsp_id
                        ].frequencySliceID
                        == fsp["frequency_slice_id"]
                    )
                    assert (
                        test_proxies.fspSubarray["CORR"][sub_id][
                            fsp_id
                        ].integrationFactor
                        == fsp["integration_factor"]
                    )
                    assert (
                        test_proxies.fspSubarray["CORR"][sub_id][
                            fsp_id
                        ].corrBandwidth
                        == fsp["zoom_factor"]
                    )
                    if fsp["zoom_factor"] > 0:
                        assert (
                            test_proxies.fspSubarray["CORR"][sub_id][
                                fsp_id
                            ].zoomWindowTuning
                            == fsp["zoom_window_tuning"]
                        )
                    assert (
                        test_proxies.fspSubarray["CORR"][sub_id][
                            fsp_id
                        ].fspChannelOffset
                        == fsp["channel_offset"]
                    )

                    for i in range(len(fsp["channel_averaging_map"])):
                        for j in range(len(fsp["channel_averaging_map"][i])):
                            assert (
                                test_proxies.fspSubarray["CORR"][sub_id][
                                    fsp_id
                                ].channelAveragingMap[i][j]
                                == fsp["channel_averaging_map"][i][j]
                            )

                    for i in range(len(fsp["output_link_map"])):
                        for j in range(len(fsp["output_link_map"][i])):
                            assert (
                                test_proxies.fspSubarray["CORR"][sub_id][
                                    fsp_id
                                ].outputLinkMap[i][j]
                                == fsp["output_link_map"][i][j]
                            )

                    if "output_host" and "output_mac" and "output_port" in fsp:
                        assert str(
                            test_proxies.fspSubarray["CORR"][sub_id][
                                fsp_id
                            ].visDestinationAddress
                        ).replace('"', "'") == str(
                            {
                                "outputHost": [
                                    fsp["output_host"][0],
                                    fsp["output_host"][1],
                                ],
                                "outputMac": [fsp["output_mac"][0]],
                                "outputPort": [
                                    fsp["output_port"][0],
                                    fsp["output_port"][1],
                                ],
                            }
                        ).replace(
                            '"', "'"
                        )

                elif fsp["function_mode"] == "PSS-BF":
                    function_mode = FspModes.PSS_BF.value
                    assert (
                        test_proxies.fsp[fsp_id].functionMode == function_mode
                    )
                    assert (
                        test_proxies.fspSubarray["PSS-BF"][sub_id][
                            fsp_id
                        ].searchWindowID
                        == fsp["search_window_id"]
                    )

                    # TODO: currently searchBeams is stored by the device
                    #       as a json string ( via attribute 'searchBeams');
                    #       this has to be updated in FspPssSubarray
                    #       to read/write individual members
                    for idx, sBeam in enumerate(
                        test_proxies.fspSubarray["PSS-BF"][sub_id][
                            fsp_id
                        ].searchBeams
                    ):
                        searchBeam = json.loads(sBeam)
                        assert (
                            searchBeam["search_beam_id"]
                            == fsp["search_beam"][idx]["search_beam_id"]
                        )
                        # TODO currently only one receptor supported
                        assert (
                            searchBeam["receptor_ids"][0][1]
                            == self.receptor_utils.receptors[
                                fsp["search_beam"][idx]["receptor_ids"][0]
                            ]
                        )
                        assert (
                            searchBeam["enable_output"]
                            == fsp["search_beam"][idx]["enable_output"]
                        )
                        assert (
                            searchBeam["averaging_interval"]
                            == fsp["search_beam"][idx]["averaging_interval"]
                        )
                        # TODO - this does not pass - to debug & fix
                        # assert searchBeam["searchBeamDestinationAddress"] == fsp["search_beam"][idx]["search_beam_destination_address"]

                elif fsp["function_mode"] == "PST-BF":
                    function_mode = FspModes.PST_BF.value
                    assert (
                        test_proxies.fsp[fsp_id].functionMode == function_mode
                    )

                    assert test_proxies.fsp[fsp_id].State() == DevState.ON
                    assert (
                        sub_id in test_proxies.fsp[fsp_id].subarrayMembership
                    )

                    assert (
                        test_proxies.fspSubarray["PST-BF"][sub_id][
                            fsp_id
                        ].obsState
                        == ObsState.READY
                    )
                    for beam in fsp["timing_beam"]:
                        # TODO currently only one receptor supported
                        assert (
                            test_proxies.fspSubarray["PST-BF"][sub_id][
                                fsp_id
                            ].receptors[0]
                            == self.receptor_utils.receptors[
                                beam["receptor_ids"][0]
                            ]
                        )

                        assert all(
                            [
                                test_proxies.fspSubarray["PST-BF"][sub_id][
                                    fsp_id
                                ].timingBeamID[i]
                                == j
                                for i, j in zip(
                                    range(1), [beam["timing_beam_id"]]
                                )
                            ]
                        )

                elif fsp["function_mode"] == "VLBI":
                    function_mode = FspModes.VLBI.value
                    assert (
                        test_proxies.fsp[fsp_id].functionMode == function_mode
                    )
                    # TODO: This mode is not tested

            # Clean Up
            wait_time_s = 3
            test_proxies.subarray[sub_id].End()
            test_proxies.wait_timeout_obs(
                [
                    test_proxies.vcc[i]
                    for i in range(1, test_proxies.num_vcc + 1)
                ],
                ObsState.IDLE,
                wait_time_s,
                sleep_time_s,
            )
            test_proxies.subarray[sub_id].RemoveAllReceptors()
            test_proxies.wait_timeout_obs(
                [
                    test_proxies.vcc[i]
                    for i in range(1, test_proxies.num_vcc + 1)
                ],
                ObsState.EMPTY,
                wait_time_s,
                sleep_time_s,
            )

            test_proxies.off()

        except AssertionError as ae:
            time.sleep(2)
            test_proxies.clean_test_proxies()
            time.sleep(2)
            raise ae
        except Exception as e:
            time.sleep(2)
            test_proxies.clean_test_proxies()
            time.sleep(2)
            raise e

    # TODO: The delay model and jones matrix are already tested.
    # Should this test just be for the beam weights?
    @pytest.mark.parametrize(
        "config_file_name, \
        jones_matrix_file_name, \
        delay_model_file_name, \
        timing_beam_weights_file_name, \
        receptor_ids",
        [
            (
                "ConfigureScan_basic.json",
                "jonesmatrix.json",
                "delaymodel.json",
                "timingbeamweights.json",
                ["MKT003", "MKT000", "MKT002", "MKT001"],
            )
        ],
    )
    def test_ConfigureScan_onlyPst_basic_FSP_scan_parameters(
        self: TestCbfSubarray,
        test_proxies: pytest.fixture,
        delay_model_test: pytest.fixture,
        config_file_name: str,
        jones_matrix_file_name: str,
        delay_model_file_name: str,
        timing_beam_weights_file_name: str,
        receptor_ids: List[str],
    ) -> None:
        """
        Test CbfSubarrays's ConfigureScan command for Fsp PST

        :param proxies: proxies pytest fixture
        :param config_file_name: JSON file for the configuration
        :param jones_matrix_file_name: JSON file for the jones matrix
        :param delay_model_file_name: JSON file for the delay model
        :param timing_beam_weights_file_name: JSON file for the timing beam weights
        :param receptor_ids: list of receptor ids
        """
        try:
            wait_time_s = 1
            sleep_time_s = 1

            f = open(data_file_path + config_file_name)
            json_string = f.read().replace("\n", "")
            f.close()
            configuration = json.loads(json_string)
            sub_id = int(configuration["common"]["subarray_id"])

            test_proxies.on()
            time.sleep(sleep_time_s)

            # check initial value of attributes of CBF subarray
            assert len(test_proxies.subarray[sub_id].receptors) == 0
            assert test_proxies.subarray[sub_id].configurationID == ""
            assert test_proxies.subarray[sub_id].frequencyBand == 0
            assert test_proxies.subarray[sub_id].obsState == ObsState.EMPTY

            # add receptors
            test_proxies.subarray[sub_id].AddReceptors(receptor_ids)
            test_proxies.wait_timeout_obs(
                [test_proxies.subarray[sub_id]],
                ObsState.IDLE,
                wait_time_s,
                sleep_time_s,
            )
            assert all(
                [
                    test_proxies.subarray[sub_id].receptors[i] == j
                    for i, j in zip(range(len(receptor_ids)), receptor_ids)
                ]
            )

            # configure scan
            wait_time_configure = 5
            test_proxies.subarray[sub_id].ConfigureScan(json_string)
            test_proxies.wait_timeout_obs(
                [test_proxies.subarray[sub_id]],
                ObsState.READY,
                wait_time_configure,
                sleep_time_s,
            )

            f = open(data_file_path + jones_matrix_file_name)
            jones_matrix = json.loads(f.read().replace("\n", ""))
            f.close()

            # Insert the epoch
            jones_matrix_index_per_epoch = list(
                range(len(jones_matrix["jonesMatrix"]))
            )
            random.shuffle(jones_matrix_index_per_epoch)
            epoch_increment = 10
            for i, jones_matrix_index in enumerate(
                jones_matrix_index_per_epoch
            ):
                if i == 0:
                    epoch_time = 0
                    jones_matrix["jonesMatrix"][jones_matrix_index][
                        "epoch"
                    ] = str(epoch_time)
                else:
                    epoch_time += epoch_increment
                    jones_matrix["jonesMatrix"][jones_matrix_index][
                        "epoch"
                    ] = str(int(time.time()) + epoch_time)

            # update Jones Matrix
            test_proxies.tm.jonesMatrix = json.dumps(jones_matrix)
            time.sleep(1)

            for epoch in range(len(jones_matrix_index_per_epoch)):
                for receptor in jones_matrix["jonesMatrix"][
                    jones_matrix_index_per_epoch[epoch]
                ]["matrixDetails"]:
                    rec_id = receptor["receptor"]
                    for fsp in [
                        test_proxies.fsp[i]
                        for i in range(1, test_proxies.num_fsp + 1)
                    ]:
                        if fsp.functionMode in [
                            FspModes.PSS_BF.value,
                            FspModes.PST_BF.value,
                        ]:
                            for frequency_slice in receptor["receptorMatrix"]:
                                fs_id = frequency_slice["fsid"]
                                matrix = frequency_slice["matrix"]
                                if fs_id == int(
                                    fsp.get_property("FspID")["FspID"][0]
                                ):
                                    if (
                                        fsp.functionMode
                                        == FspModes.PSS_BF.value
                                    ):
                                        fs_length = 16
                                        proxy_subarray = (
                                            test_proxies.fspSubarray["PSS-BF"][
                                                sub_id
                                            ][fs_id]
                                        )
                                    else:
                                        fs_length = 4
                                        proxy_subarray = (
                                            test_proxies.fspSubarray["PST-BF"][
                                                sub_id
                                            ][fs_id]
                                        )
                                    if (
                                        rec_id in proxy_subarray.receptors
                                        and len(matrix) == fs_length
                                    ):
                                        for idx, matrix_val in enumerate(
                                            matrix
                                        ):
                                            assert (
                                                matrix_val
                                                == fsp.jonesMatrix[rec_id - 1][
                                                    idx
                                                ]
                                            )
                        else:
                            log_msg = "function mode {} currently not supported".format(
                                fsp.functionMode
                            )
                            logging.error(log_msg)

                time.sleep(epoch_increment)

            # Read the input delay model Json string from file:
            with open(data_file_path + delay_model_file_name) as f_in:
                delay_model_all = f_in.read().replace("\n", "")

            # Convert the serialized JSON object to a Python object:
            dm_obj_all = json.loads(delay_model_all)

            # Get the DM Python object input to the DM test
            delay_model_for_test_all_obj = (
                delay_model_test.create_test_dm_obj_all(
                    dm_obj_all, receptor_ids
                )
            )

            # to speed up the testing we use 4s between
            # delayModel updates (instead of the operational 10s)
            update_period = 4

            # to simulate updating the delay model multiple times, we
            # have several delay models in the input data
            dm_num_entries = len(delay_model_for_test_all_obj)

            # update the TM with each of the input delay models
            for i_dm in range(dm_num_entries):
                # Get one delay model Python object from the list
                input_delay_model_obj = delay_model_for_test_all_obj[i_dm]

                # Convert to a serialized JSON object
                input_delay_model = json.dumps(input_delay_model_obj)

                # Write this one delay_model JSON object to the TM emulator
                test_proxies.tm.delayModel = input_delay_model

                time.sleep(2)

                # check the delay model was correctly updated for fsp
                for fsp in [
                    test_proxies.fsp[i]
                    for i in range(1, test_proxies.num_fsp + 1)
                ]:
                    if fsp.functionMode in [
                        FspModes.PSS_BF.value,
                        FspModes.PST_BF.value,
                        FspModes.CORR.value,
                    ]:
                        # Fsp stores the whole delay model
                        # compare strings
                        assert input_delay_model == fsp.delayModel
                    else:
                        log_msg = (
                            "function mode {} currently not supported".format(
                                fsp.functionMode
                            )
                        )

                time.sleep(update_period)

            # update timing beam weights from tm emulator
            f = open(data_file_path + timing_beam_weights_file_name)
            timing_beam_weights = json.loads(f.read().replace("\n", ""))
            epoch = str(int(time.time()))
            for weights in timing_beam_weights["beamWeights"]:
                weights["epoch"] = epoch
                epoch = str(int(epoch) + 10)

            # update timing beam weights
            test_proxies.tm.beamWeights = json.dumps(timing_beam_weights)
            time.sleep(1)

            for weights in timing_beam_weights["beamWeights"]:
                for receptor in weights["beamWeightsDetails"]:
                    rec_id = self.receptor_utils.receptors[
                        receptor["receptor"]
                    ]
                    fs_id = receptor["receptorWeightsDetails"][0]["fsid"]
                    for index, value in enumerate(
                        receptor["receptorWeightsDetails"][0]["weights"]
                    ):
                        try:
                            assert (
                                test_proxies.fsp[fs_id].timingBeamWeights[
                                    rec_id - 1
                                ][index]
                                == value
                            )
                        except AssertionError as ae:
                            raise ae
                        except Exception as e:
                            raise e
                time.sleep(epoch_increment)

            # Clean Up
            wait_time_s = 3
            test_proxies.subarray[sub_id].End()
            test_proxies.wait_timeout_obs(
                [
                    test_proxies.vcc[i]
                    for i in range(1, test_proxies.num_vcc + 1)
                ],
                ObsState.IDLE,
                wait_time_s,
                sleep_time_s,
            )
            test_proxies.subarray[sub_id].RemoveAllReceptors()
            test_proxies.wait_timeout_obs(
                [
                    test_proxies.vcc[i]
                    for i in range(1, test_proxies.num_vcc + 1)
                ],
                ObsState.EMPTY,
                wait_time_s,
                sleep_time_s,
            )

            test_proxies.off()

        except AssertionError as ae:
            time.sleep(2)
            test_proxies.clean_test_proxies()
            time.sleep(2)
            raise ae
        except Exception as e:
            time.sleep(2)
            test_proxies.clean_test_proxies()
            time.sleep(2)
            raise e

    @pytest.mark.parametrize(
        "config_file_name, \
        scan_file_name, \
        receptor_ids",
        [
            (
                "ConfigureScan_basic.json",
                "Scan1_basic.json",
                ["MKT000", "MKT002", "MKT003", "MKT001"],
            )
        ],
    )
    def test_EndScan(
        self: TestCbfSubarray,
        test_proxies: pytest.fixture,
        config_file_name: str,
        scan_file_name: str,
        receptor_ids: List[str],
    ) -> None:
        """
        Test CbfSubarrays's EndScan command

        :param proxies: proxies pytest fixture
        :param config_file_name: JSON file for the configuration
        :param scan_file_name: JSON file for the scan configuration
        :param receptor_ids: list of receptor ids
        """
        try:
            wait_time_s = 1
            sleep_time_s = 1

            f = open(data_file_path + config_file_name)
            json_string = f.read().replace("\n", "")
            f.close()
            configuration = json.loads(json_string)

            sub_id = int(configuration["common"]["subarray_id"])

            test_proxies.on()
            time.sleep(sleep_time_s)

            num_receptors = len(receptor_ids)

            vcc_ids = [None for _ in range(num_receptors)]
            for receptor_id, ii in zip(receptor_ids, range(num_receptors)):
                vcc_ids[ii] = test_proxies.receptor_to_vcc[
                    self.receptor_utils.receptors[receptor_id]
                ]

            test_proxies.subarray[sub_id].AddReceptors(receptor_ids)
            test_proxies.wait_timeout_obs(
                [test_proxies.subarray[sub_id]],
                ObsState.IDLE,
                wait_time_s,
                sleep_time_s,
            )
            assert all(
                [
                    test_proxies.subarray[sub_id].receptors[i] == j
                    for i, j in zip(range(num_receptors), receptor_ids)
                ]
            )
            assert test_proxies.subarray[sub_id].obsState == ObsState.IDLE

            # Check fsp obsState BEFORE scan configuration:
            for fsp in configuration["cbf"]["fsp"]:
                fsp_id = int(fsp["fsp_id"])
                if fsp["function_mode"] == "CORR":
                    assert (
                        test_proxies.fspSubarray["CORR"][sub_id][
                            fsp_id
                        ].obsState
                        == ObsState.IDLE
                    )
                elif fsp["function_mode"] == "PSS-BF":
                    assert (
                        test_proxies.fspSubarray["PSS-BF"][sub_id][
                            fsp_id
                        ].obsState
                        == ObsState.IDLE
                    )
                elif fsp["function_mode"] == "PST-BF":
                    assert (
                        test_proxies.fspSubarray["PST-BF"][sub_id][
                            fsp_id
                        ].obsState
                        == ObsState.IDLE
                    )

            wait_time_configure = 4
            test_proxies.subarray[sub_id].ConfigureScan(json_string)
            test_proxies.wait_timeout_obs(
                [test_proxies.subarray[sub_id]],
                ObsState.READY,
                wait_time_configure,
                sleep_time_s,
            )

            # check some configured attributes of CBF subarray
            frequency_band = configuration["common"]["frequency_band"]
            input_band_index = freq_band_dict()[frequency_band]

            assert (
                test_proxies.subarray[sub_id].configurationID
                == configuration["common"]["config_id"]
            )
            assert (
                test_proxies.subarray[sub_id].frequencyBand == input_band_index
            )
            assert test_proxies.subarray[sub_id].obsState == ObsState.READY

            # Check fsp obsState AFTER scan configuration:
            for fsp in configuration["cbf"]["fsp"]:
                fsp_id = int(fsp["fsp_id"])
                if fsp["function_mode"] == "CORR":
                    assert (
                        test_proxies.fspSubarray["CORR"][sub_id][
                            fsp_id
                        ].obsState
                        == ObsState.READY
                    )
                elif fsp["function_mode"] == "PSS-BF":
                    assert (
                        test_proxies.fspSubarray["PSS-BF"][sub_id][
                            fsp_id
                        ].obsState
                        == ObsState.READY
                    )
                elif fsp["function_mode"] == "PST-BF":
                    assert (
                        test_proxies.fspSubarray["PST-BF"][sub_id][
                            fsp_id
                        ].obsState
                        == ObsState.READY
                    )

            # Send the Scan command
            f2 = open(data_file_path + scan_file_name)
            json_string = f2.read().replace("\n", "")
            test_proxies.subarray[sub_id].Scan(json_string)
            f2.close()
            time.sleep(wait_time_configure)

            # Check obsStates BEFORE the EndScan() command
            assert test_proxies.subarray[sub_id].obsState == ObsState.SCANNING
            assert test_proxies.vcc[vcc_ids[0]].obsState == ObsState.SCANNING
            assert (
                test_proxies.vcc[vcc_ids[num_receptors - 1]].obsState
                == ObsState.SCANNING
            )

            for fsp in configuration["cbf"]["fsp"]:
                fsp_id = int(fsp["fsp_id"])
                if fsp["function_mode"] == "CORR":
                    assert (
                        test_proxies.fspSubarray["CORR"][sub_id][
                            fsp_id
                        ].obsState
                        == ObsState.SCANNING
                    )
                elif fsp["function_mode"] == "PSS-BF":
                    assert (
                        test_proxies.fspSubarray["PSS-BF"][sub_id][
                            fsp_id
                        ].obsState
                        == ObsState.SCANNING
                    )
                elif fsp["function_mode"] == "PST-BF":
                    assert (
                        test_proxies.fspSubarray["PST-BF"][sub_id][
                            fsp_id
                        ].obsState
                        == ObsState.SCANNING
                    )

            test_proxies.subarray[sub_id].EndScan()
            test_proxies.wait_timeout_obs(
                [test_proxies.subarray[sub_id]],
                ObsState.READY,
                wait_time_s,
                sleep_time_s,
            )

            # Check obsStates AFTER the EndScan() command
            assert test_proxies.subarray[sub_id].obsState == ObsState.READY
            assert test_proxies.vcc[vcc_ids[0]].obsState == ObsState.READY
            assert (
                test_proxies.vcc[vcc_ids[num_receptors - 1]].obsState
                == ObsState.READY
            )
            # assert test_proxies.fspSubarray["CORR"][sub_id][fsp_corr_id-1].obsState == ObsState.READY
            # assert test_proxies.fspSubarray["PSS-BF"][sub_id][fsp_pss_id-1].obsState == ObsState.READY
            # assert test_proxies.fspSubarray["PST-BF"][sub_id][fsp_pst_id-1].obsState == ObsState.READY

            for fsp in configuration["cbf"]["fsp"]:
                fsp_id = int(fsp["fsp_id"])
                if fsp["function_mode"] == "CORR":
                    assert (
                        test_proxies.fspSubarray["CORR"][sub_id][
                            fsp_id
                        ].obsState
                        == ObsState.READY
                    )
                elif fsp["function_mode"] == "PSS-BF":
                    assert (
                        test_proxies.fspSubarray["PSS-BF"][sub_id][
                            fsp_id
                        ].obsState
                        == ObsState.READY
                    )
                elif fsp["function_mode"] == "PST-BF":
                    assert (
                        test_proxies.fspSubarray["PST-BF"][sub_id][
                            fsp_id
                        ].obsState
                        == ObsState.READY
                    )

            # Clean up
            wait_time_s = 3
            test_proxies.subarray[sub_id].End()
            test_proxies.wait_timeout_obs(
                [
                    test_proxies.vcc[i]
                    for i in range(1, test_proxies.num_vcc + 1)
                ],
                ObsState.IDLE,
                wait_time_s,
                sleep_time_s,
            )
            test_proxies.subarray[sub_id].RemoveAllReceptors()
            test_proxies.wait_timeout_obs(
                [
                    test_proxies.vcc[i]
                    for i in range(1, test_proxies.num_vcc + 1)
                ],
                ObsState.EMPTY,
                wait_time_s,
                sleep_time_s,
            )

            test_proxies.off()

        except AssertionError as ae:
            time.sleep(2)
            test_proxies.clean_test_proxies()
            time.sleep(2)
            raise ae
        except Exception as e:
            time.sleep(2)
            test_proxies.clean_test_proxies()
            time.sleep(2)
            raise e

    @pytest.mark.parametrize(
        "config_file_name, \
        delay_model_file_name, \
        scan_file_name, \
        receptor_ids, \
        vcc_receptors",
        [
            (
                "ConfigureScan_basic.json",
                "delaymodel.json",
                "Scan1_basic.json",
                ["MKT000", "MKT002", "MKT003", "MKT001"],
                [4, 1],
            )
        ],
    )
    def test_ConfigureScan_delayModel(
        self: TestCbfSubarray,
        test_proxies: pytest.fixture,
        delay_model_test: pytest.fixture,
        config_file_name: str,
        delay_model_file_name: str,
        scan_file_name: str,
        receptor_ids: List[str],
        vcc_receptors: List[int],
    ) -> None:
        """
        Test CbfSubarrays's delay model update via the
            ConfigureScan command

        :param proxies: proxies pytest fixture
        :param config_file_name: JSON file for the configuration
        :param delay_model_file_name: JSON file for the delay model
        :param scan_file_name: JSON file for the scan configuration
        :param receptor_ids: list of receptor ids
        :param vcc_receptors: list of vcc receptor ids
        """
        # Test Description:
        # -----------------
        # . The TM device attribute delayModel is updated from time to time by
        #   invoking the write_delayModel attribute,
        #   operationally every 10 seconds; for this test we can use any interval
        # . In the background, the TM emulator polls the read_delayModel attribute
        #   at a high rate, the polling interval is typically << 1s)
        # . The CbfSubarray device subscribes to the read_delayModel attribute
        #   which means that every time an event occurs (i.e. a change in this
        #   attribute's value occurs) a callback is executed (the callback is
        #   also executed at the time of the subscription).
        # . The callback pushes the new value down to the VCC and FSP devices.
        #
        # The goal of this test is to verify that the delay model that
        # reached VCC (or FSP) is the same as the input delay model read by TM,
        # for all the delay Model in the  list in the input JSON File.

        # Read the input delay model Json string from file:
        with open(data_file_path + delay_model_file_name) as f_in:
            delay_model_all = f_in.read().replace("\n", "")

        # Convert the serialized JSON object to a Python object:
        delay_model_all_obj = json.loads(delay_model_all)

        # Get the DM Python object input to the DM test
        delay_model_for_test_all_obj = delay_model_test.create_test_dm_obj_all(
            delay_model_all_obj, vcc_receptors
        )

        # to speed up the testing we use 4s between
        # delayModel updates (instead of the operational 10s)
        update_period = 4

        # to simulate updating the delay model multiple times, we
        # have several delay models in the input data
        dm_num_entries = len(delay_model_all_obj)

        try:
            wait_time_s = 1
            sleep_time_s = 1

            f = open(data_file_path + config_file_name)
            json_string = f.read().replace("\n", "")
            f.close()
            configuration = json.loads(json_string)
            sub_id = int(configuration["common"]["subarray_id"])

            test_proxies.on()
            time.sleep(sleep_time_s)

            assert test_proxies.subarray[sub_id].obsState == ObsState.EMPTY

            # add receptors
            test_proxies.subarray[sub_id].AddReceptors(receptor_ids)
            test_proxies.wait_timeout_obs(
                [test_proxies.subarray[sub_id]],
                ObsState.IDLE,
                wait_time_s,
                sleep_time_s,
            )
            assert all(
                [
                    test_proxies.subarray[sub_id].receptors[i] == j
                    for i, j in zip(range(len(receptor_ids)), receptor_ids)
                ]
            )

            # configure scan
            wait_time_configure = 5
            test_proxies.subarray[sub_id].ConfigureScan(json_string)
            test_proxies.wait_timeout_obs(
                [test_proxies.subarray[sub_id]],
                ObsState.READY,
                wait_time_configure,
                sleep_time_s,
            )

            assert test_proxies.subarray[sub_id].obsState == ObsState.READY

            # update the TM with each of the input delay models
            for i_dm in range(dm_num_entries):
                # Get one delay model Python object from the list
                input_delay_model_obj = delay_model_for_test_all_obj[i_dm]

                # Convert to a serialized JSON object
                input_delay_model = json.dumps(input_delay_model_obj)

                # Write this one delay_model JSON object to the TM emulator
                test_proxies.tm.delayModel = input_delay_model

                time.sleep(2)

                # check the delay model was correctly updated for vcc
                for jj, i_rec in enumerate(vcc_receptors):
                    # get the vcc device proxy (dp) corresponding to i_rec
                    this_vcc = test_proxies.receptor_to_vcc[i_rec]
                    vcc_dp = test_proxies.vcc[this_vcc]

                    # Extract the  delay model corresponding to receptor i_rec:
                    # It is assumed that there is only one entry in the
                    # delay model for a given receptor
                    for entry in input_delay_model_obj["delayModel"]:
                        if entry["receptor"] == i_rec:
                            this_input_delay_model_obj = copy.deepcopy(entry)
                            break

                    vcc_updated_delayModel_obj = json.loads(vcc_dp.delayModel)

                    # there should be only one delay model in the vcc
                    assert len(vcc_updated_delayModel_obj) == 1

                    # the one delay model should have only 1 entry
                    # for the given receptor
                    # remove the "delayModel" key and get the first item
                    # in the list so we can compare
                    # just the list of dictionaries that includes the
                    # receptor, epoch, etc
                    vcc_updated_delay_receptor = vcc_updated_delayModel_obj[
                        "delayModel"
                    ][0]

                    # want to compare strings
                    this_input_delay_model = json.dumps(
                        this_input_delay_model_obj
                    )
                    assert (
                        json.dumps(vcc_updated_delay_receptor)
                        == this_input_delay_model
                    )

                if i_dm == 0:
                    # transition to obsState=SCANNING
                    f2 = open(data_file_path + scan_file_name)
                    test_proxies.subarray[sub_id].Scan(
                        f2.read().replace("\n", "")
                    )
                    f2.close()
                    test_proxies.wait_timeout_obs(
                        [test_proxies.subarray[sub_id]],
                        ObsState.SCANNING,
                        wait_time_s,
                        sleep_time_s,
                    )
                    assert (
                        test_proxies.subarray[sub_id].obsState
                        == ObsState.SCANNING
                    )

                # check the delay model was correctly updated for fsp
                for fsp in [
                    test_proxies.fsp[i]
                    for i in range(1, test_proxies.num_fsp + 1)
                ]:
                    if fsp.functionMode in [
                        FspModes.PSS_BF.value,
                        FspModes.PST_BF.value,
                        FspModes.CORR.value,
                    ]:
                        # fsp stores the whole delay model
                        # compare strings
                        assert fsp.delayModel == input_delay_model
                time.sleep(update_period)

            # Clean up
            wait_time_s = 3
            test_proxies.subarray[sub_id].EndScan()
            test_proxies.wait_timeout_obs(
                [test_proxies.subarray[sub_id]],
                ObsState.READY,
                wait_time_s,
                sleep_time_s,
            )
            test_proxies.subarray[sub_id].End()
            test_proxies.wait_timeout_obs(
                [
                    test_proxies.vcc[i]
                    for i in range(1, test_proxies.num_vcc + 1)
                ],
                ObsState.IDLE,
                wait_time_s,
                sleep_time_s,
            )
            test_proxies.subarray[sub_id].RemoveAllReceptors()
            test_proxies.wait_timeout_obs(
                [
                    test_proxies.vcc[i]
                    for i in range(1, test_proxies.num_vcc + 1)
                ],
                ObsState.EMPTY,
                wait_time_s,
                sleep_time_s,
            )

            test_proxies.off()

        except AssertionError as ae:
            time.sleep(2)
            test_proxies.clean_test_proxies()
            time.sleep(2)
            raise ae
        except Exception as e:
            time.sleep(2)
            test_proxies.clean_test_proxies()
            time.sleep(2)
            raise e

    @pytest.mark.skip(reason="Jones matrix not used for AA0.5).")
    @pytest.mark.parametrize(
        "config_file_name, \
        scan_file_name, \
        jones_matrix_file_name, \
        receptor_ids",
        [
            (
                "ConfigureScan_basic.json",
                "Scan1_basic.json",
                "jonesmatrix.json",
                ["MKT000", "MKT002", "MKT003", "MKT001"],
            ),
        ],
    )
    def test_ConfigureScan_jonesMatrix(
        self: TestCbfSubarray,
        test_proxies: pytest.fixture,
        config_file_name: str,
        scan_file_name: str,
        jones_matrix_file_name: str,
        receptor_ids: List[str],
    ) -> None:
        """
        Test CbfSubarrays's jones matrix update via the
            ConfigureScan command

        :param proxies: proxies pytest fixture
        :param config_file_name: JSON file for the configuration
        :param scan_file_name: JSON file for the scan configuration
        :param jones_matrix_file_name: JSON file for the jones matrix
        :param receptor_ids: list of receptor ids
        """
        try:
            wait_time_s = 1
            sleep_time_s = 1

            f = open(data_file_path + config_file_name)
            json_string = f.read().replace("\n", "")
            f.close()
            configuration = json.loads(json_string)

            sub_id = int(configuration["common"]["subarray_id"])

            test_proxies.on()
            time.sleep(sleep_time_s)

            assert test_proxies.subarray[sub_id].obsState == ObsState.EMPTY

            # add receptors
            test_proxies.subarray[sub_id].AddReceptors(receptor_ids)
            test_proxies.wait_timeout_obs(
                [test_proxies.subarray[sub_id]],
                ObsState.IDLE,
                wait_time_s,
                sleep_time_s,
            )
            assert all(
                [
                    test_proxies.subarray[sub_id].receptors[i] == j
                    for i, j in zip(range(len(receptor_ids)), receptor_ids)
                ]
            )

            # configure scan
            wait_time_configure = 5
            test_proxies.subarray[sub_id].ConfigureScan(json_string)
            test_proxies.wait_timeout_obs(
                [test_proxies.subarray[sub_id]],
                ObsState.READY,
                wait_time_configure,
                sleep_time_s,
            )

            assert test_proxies.subarray[sub_id].obsState == ObsState.READY

            f = open(data_file_path + jones_matrix_file_name)
            jones_matrix = json.loads(f.read().replace("\n", ""))
            f.close()

            # Insert the epoch
            jones_matrix_index_per_epoch = list(
                range(len(jones_matrix["jonesMatrix"]))
            )
            random.shuffle(jones_matrix_index_per_epoch)
            epoch_increment = 10
            for i, jones_matrix_index in enumerate(
                jones_matrix_index_per_epoch
            ):
                if i == 0:
                    epoch_time = 0
                    jones_matrix["jonesMatrix"][jones_matrix_index][
                        "epoch"
                    ] = str(epoch_time)
                else:
                    epoch_time += epoch_increment
                    jones_matrix["jonesMatrix"][jones_matrix_index][
                        "epoch"
                    ] = str(int(time.time()) + epoch_time)

            # update Jones Matrix
            test_proxies.tm.jonesMatrix = json.dumps(jones_matrix)
            time.sleep(1)

            epoch_to_scan = 1

            for epoch in range(len(jones_matrix_index_per_epoch)):
                for receptor in jones_matrix["jonesMatrix"][
                    jones_matrix_index_per_epoch[epoch]
                ]["matrixDetails"]:
                    rec_id = self.receptor_utils.receptors[
                        receptor["receptor"]
                    ]
                    for frequency_slice in receptor["receptorMatrix"]:
                        for index, value in enumerate(
                            frequency_slice["matrix"]
                        ):
                            vcc_id = test_proxies.receptor_to_vcc[rec_id]
                            fs_id = frequency_slice["fsid"]
                            try:
                                assert (
                                    test_proxies.vcc[vcc_id].jonesMatrix[
                                        fs_id - 1
                                    ][index]
                                    == value
                                )
                            except AssertionError as ae:
                                logging.error(
                                    "AssertionError; incorrect Jones matrix entry: \
                                    epoch {}, VCC {}, i = {}, jonesMatrix[{}] = {}".format(
                                        jones_matrix["jonesMatrix"][
                                            jones_matrix_index_per_epoch[epoch]
                                        ]["epoch"],
                                        vcc_id,
                                        index,
                                        fs_id - 1,
                                        test_proxies.vcc[vcc_id].jonesMatrix[
                                            fs_id - 1
                                        ],
                                    )
                                )
                                raise ae
                            except Exception as e:
                                raise e
                    for fsp in [
                        test_proxies.fsp[i]
                        for i in range(1, test_proxies.num_fsp + 1)
                    ]:
                        if fsp.functionMode in [
                            FspModes.PSS_BF.value,
                            FspModes.PST_BF.value,
                        ]:
                            for frequency_slice in receptor["receptorMatrix"]:
                                fs_id = frequency_slice["fsid"]
                                matrix = frequency_slice["matrix"]
                                if fs_id == int(
                                    fsp.get_property("FspID")["FspID"][0]
                                ):
                                    if (
                                        fsp.functionMode
                                        == FspModes.PSS_BF.value
                                    ):
                                        proxy_subarray = (
                                            test_proxies.fspSubarray["PSS-BF"][
                                                sub_id
                                            ][fs_id]
                                        )
                                        fs_length = 16
                                    elif (
                                        fsp.functionMode
                                        == FspModes.PST_BF.value
                                    ):
                                        proxy_subarray = (
                                            test_proxies.fspSubarray["PST-BF"][
                                                sub_id
                                            ][fs_id]
                                        )
                                        fs_length = 4
                                    if (
                                        rec_id in proxy_subarray.receptors
                                        and len(matrix) == fs_length
                                    ):
                                        for idx, matrix_val in enumerate(
                                            matrix
                                        ):
                                            assert (
                                                matrix_val
                                                == fsp.jonesMatrix[rec_id - 1][
                                                    idx
                                                ]
                                            )
                        else:
                            log_msg = "function mode {} currently not supported".format(
                                fsp.functionMode
                            )
                            logging.error(log_msg)

                if epoch == epoch_to_scan:
                    # transition to obsState=SCANNING
                    f2 = open(data_file_path + scan_file_name)
                    test_proxies.subarray[sub_id].Scan(
                        f2.read().replace("\n", "")
                    )
                    f2.close()
                    test_proxies.wait_timeout_obs(
                        [test_proxies.subarray[sub_id]],
                        ObsState.SCANNING,
                        wait_time_s,
                        sleep_time_s,
                    )
                    assert (
                        test_proxies.subarray[sub_id].obsState
                        == ObsState.SCANNING
                    )

                time.sleep(epoch_increment)

            # Clean up
            wait_time_s = 3
            test_proxies.subarray[sub_id].EndScan()
            test_proxies.wait_timeout_obs(
                [test_proxies.subarray[sub_id]],
                ObsState.READY,
                wait_time_s,
                sleep_time_s,
            )
            test_proxies.subarray[sub_id].End()
            test_proxies.wait_timeout_obs(
                [
                    test_proxies.vcc[i]
                    for i in range(1, test_proxies.num_vcc + 1)
                ],
                ObsState.IDLE,
                wait_time_s,
                sleep_time_s,
            )
            test_proxies.subarray[sub_id].RemoveAllReceptors()
            test_proxies.wait_timeout_obs(
                [
                    test_proxies.vcc[i]
                    for i in range(1, test_proxies.num_vcc + 1)
                ],
                ObsState.EMPTY,
                wait_time_s,
                sleep_time_s,
            )

            test_proxies.off()

        except AssertionError as ae:
            time.sleep(2)
            test_proxies.clean_test_proxies()
            time.sleep(2)
            raise ae
        except Exception as e:
            time.sleep(2)
            test_proxies.clean_test_proxies()
            time.sleep(2)
            raise e

    @pytest.mark.parametrize(
        "config_file_name, \
        scan_file_name, \
        receptor_ids, \
        vcc_receptors",
        [
            (
                "ConfigureScan_basic.json",
                "Scan1_basic.json",
                ["MKT000", "MKT002", "MKT003", "MKT001"],
                [4, 1],
            )
        ],
    )
    def test_Scan(
        self: TestCbfSubarray,
        test_proxies: pytest.fixture,
        config_file_name: str,
        scan_file_name: str,
        receptor_ids: List[str],
        vcc_receptors: List[int],
    ) -> None:
        """
        Test CbfSubarrays's Scan command

        :param proxies: proxies pytest fixture
        :param config_file_name: JSON file for the configuration
        :param scan_file_name: JSON file for the scan configuration
        :param receptor_ids: list of receptor ids
        :param vcc_receptors: list of vcc receptor ids
        """
        try:
            wait_time_s = 1
            sleep_time_s = 1

            f = open(data_file_path + config_file_name)
            json_string = f.read().replace("\n", "")
            f.close()
            configuration = json.loads(json_string)

            sub_id = int(configuration["common"]["subarray_id"])

            test_proxies.on()
            time.sleep(sleep_time_s)

            assert test_proxies.subarray[sub_id].obsState == ObsState.EMPTY

            # add receptors
            test_proxies.subarray[sub_id].AddReceptors(receptor_ids)
            test_proxies.wait_timeout_obs(
                [test_proxies.subarray[sub_id]],
                ObsState.IDLE,
                wait_time_s,
                sleep_time_s,
            )
            assert all(
                [
                    test_proxies.subarray[sub_id].receptors[i] == j
                    for i, j in zip(range(len(receptor_ids)), receptor_ids)
                ]
            )

            # configure scan
            wait_time_configure = 5
            test_proxies.subarray[sub_id].ConfigureScan(json_string)
            test_proxies.wait_timeout_obs(
                [test_proxies.subarray[sub_id]],
                ObsState.READY,
                wait_time_configure,
                sleep_time_s,
            )

            # check initial states
            assert test_proxies.subarray[sub_id].obsState == ObsState.READY
            for r in vcc_receptors:
                assert (
                    test_proxies.vcc[test_proxies.receptor_to_vcc[r]].obsState
                    == ObsState.READY
                )
            for fsp in configuration["cbf"]["fsp"]:
                fsp_id = int(fsp["fsp_id"])
                if fsp["function_mode"] == "CORR":
                    assert (
                        test_proxies.fspSubarray["CORR"][sub_id][
                            fsp_id
                        ].obsState
                        == ObsState.READY
                    )
                elif fsp["function_mode"] == "PSS-BF":
                    assert (
                        test_proxies.fspSubarray["PSS-BF"][sub_id][
                            fsp_id
                        ].obsState
                        == ObsState.READY
                    )
                elif fsp["function_mode"] == "PST-BF":
                    assert (
                        test_proxies.fspSubarray["PST-BF"][sub_id][
                            fsp_id
                        ].obsState
                        == ObsState.READY
                    )

            # send the Scan command
            f2 = open(data_file_path + scan_file_name)
            json_string_scan = f2.read().replace("\n", "")
            test_proxies.subarray[sub_id].Scan(json_string_scan)
            f2.close()
            scan_configuration = json.loads(json_string_scan)
            test_proxies.wait_timeout_obs(
                [test_proxies.subarray[sub_id]],
                ObsState.SCANNING,
                wait_time_s,
                sleep_time_s,
            )

            scan_id = int(scan_configuration["scan_id"])

            # check scanID on VCC and FSP
            for fsp in configuration["cbf"]["fsp"]:
                fsp_id = int(fsp["fsp_id"])
                if fsp["function_mode"] == "CORR":
                    assert (
                        test_proxies.fspSubarray["CORR"][sub_id][fsp_id].scanID
                        == scan_id
                    )
                elif fsp["function_mode"] == "PSS-BF":
                    assert (
                        test_proxies.fspSubarray["PSS-BF"][sub_id][
                            fsp_id
                        ].scanID
                        == scan_id
                    )
                elif fsp["function_mode"] == "PST-BF":
                    assert (
                        test_proxies.fspSubarray["PST-BF"][sub_id][
                            fsp_id
                        ].scanID
                        == scan_id
                    )
            for r in vcc_receptors:
                assert (
                    test_proxies.vcc[test_proxies.receptor_to_vcc[r]].scanID
                    == scan_id
                )

            # check states
            assert test_proxies.subarray[sub_id].obsState == ObsState.SCANNING
            for r in vcc_receptors:
                assert (
                    test_proxies.vcc[test_proxies.receptor_to_vcc[r]].obsState
                    == ObsState.SCANNING
                )
            for fsp in configuration["cbf"]["fsp"]:
                fsp_id = int(fsp["fsp_id"])
                if fsp["function_mode"] == "CORR":
                    assert (
                        test_proxies.fspSubarray["CORR"][sub_id][
                            fsp_id
                        ].obsState
                        == ObsState.SCANNING
                    )
                elif fsp["function_mode"] == "PSS-BF":
                    assert (
                        test_proxies.fspSubarray["PSS-BF"][sub_id][
                            fsp_id
                        ].obsState
                        == ObsState.SCANNING
                    )
                elif fsp["function_mode"] == "PST-BF":
                    assert (
                        test_proxies.fspSubarray["PST-BF"][sub_id][
                            fsp_id
                        ].obsState
                        == ObsState.SCANNING
                    )

            # Clean up
            wait_time_s = 3
            test_proxies.subarray[sub_id].EndScan()
            test_proxies.wait_timeout_obs(
                [test_proxies.subarray[sub_id]],
                ObsState.READY,
                wait_time_s,
                sleep_time_s,
            )
            test_proxies.subarray[sub_id].End()
            test_proxies.wait_timeout_obs(
                [
                    test_proxies.vcc[i]
                    for i in range(1, test_proxies.num_vcc + 1)
                ],
                ObsState.IDLE,
                wait_time_s,
                sleep_time_s,
            )
            test_proxies.subarray[sub_id].RemoveAllReceptors()
            test_proxies.wait_timeout_obs(
                [
                    test_proxies.vcc[i]
                    for i in range(1, test_proxies.num_vcc + 1)
                ],
                ObsState.EMPTY,
                wait_time_s,
                sleep_time_s,
            )

            test_proxies.off()

        except AssertionError as ae:
            time.sleep(2)
            test_proxies.clean_test_proxies()
            time.sleep(2)
            raise ae
        except Exception as e:
            time.sleep(2)
            test_proxies.clean_test_proxies()
            time.sleep(2)
            raise e

    @pytest.mark.parametrize(
        "config_file_name, \
        scan_file_name, \
        receptor_ids, \
        vcc_receptors",
        [
            (
                "ConfigureScan_basic.json",
                "Scan1_basic.json",
                ["MKT000", "MKT002", "MKT003", "MKT001"],
                [4, 1],
            ),
            (
                "Configure_TM-CSP_v2.json",
                "Scan2_basic.json",
                ["MKT003", "MKT000", "MKT001"],
                [4, 1],
            ),
        ],
    )
    def test_Abort_Reset(
        self: TestCbfSubarray,
        test_proxies: pytest.fixture,
        config_file_name: str,
        scan_file_name: str,
        receptor_ids: List[str],
        vcc_receptors: List[int],
    ) -> None:
        """
        Test CbfSubarrays's Abort and ObsReset commands

        :param proxies: proxies pytest fixture
        :param config_file_name: JSON file for the configuration
        :param scan_file_name: JSON file for the scan configuration
        :param receptor_ids: list of receptor ids
        :param vcc_receptors: list of vcc receptor ids
        """
        try:
            wait_time_s = 1
            sleep_time_s = 1

            f = open(data_file_path + config_file_name)
            json_string = f.read().replace("\n", "")
            f.close()
            configuration = json.loads(json_string)

            sub_id = int(configuration["common"]["subarray_id"])

            test_proxies.on()
            time.sleep(sleep_time_s)

            assert test_proxies.subarray[sub_id].obsState == ObsState.EMPTY

            # -------------------- #
            # abort from READY #
            # -------------------- #
            # add receptors
            test_proxies.subarray[sub_id].AddReceptors(receptor_ids)
            test_proxies.wait_timeout_obs(
                [test_proxies.subarray[sub_id]],
                ObsState.IDLE,
                wait_time_s,
                sleep_time_s,
            )
            assert all(
                [
                    test_proxies.subarray[sub_id].receptors[i] == j
                    for i, j in zip(range(len(receptor_ids)), receptor_ids)
                ]
            )
            # configure scan
            wait_time_configure = 5
            test_proxies.subarray[sub_id].ConfigureScan(json_string)
            test_proxies.wait_timeout_obs(
                [test_proxies.subarray[sub_id]],
                ObsState.READY,
                wait_time_configure,
                sleep_time_s,
            )
            assert test_proxies.subarray[sub_id].obsState == ObsState.READY
            for fsp in configuration["cbf"]["fsp"]:
                fsp_id = int(fsp["fsp_id"])
                if fsp["function_mode"] == "CORR":
                    assert (
                        test_proxies.fspSubarray["CORR"][sub_id][
                            fsp_id
                        ].obsState
                        == ObsState.READY
                    )
                elif fsp["function_mode"] == "PSS-BF":
                    assert (
                        test_proxies.fspSubarray["PSS-BF"][sub_id][
                            fsp_id
                        ].obsState
                        == ObsState.READY
                    )
                elif fsp["function_mode"] == "PST-BF":
                    assert (
                        test_proxies.fspSubarray["PST-BF"][sub_id][
                            fsp_id
                        ].obsState
                        == ObsState.READY
                    )
            for r in vcc_receptors:
                assert (
                    test_proxies.vcc[test_proxies.receptor_to_vcc[r]].obsState
                    == ObsState.READY
                )
            # abort
            test_proxies.subarray[sub_id].Abort()
            test_proxies.wait_timeout_obs(
                [test_proxies.subarray[sub_id]],
                ObsState.ABORTED,
                wait_time_s,
                sleep_time_s,
            )
            assert test_proxies.subarray[sub_id].obsState == ObsState.ABORTED
            # ObsReset
            test_proxies.subarray[sub_id].ObsReset()
            test_proxies.wait_timeout_obs(
                [test_proxies.subarray[sub_id]],
                ObsState.IDLE,
                wait_time_s,
                sleep_time_s,
            )
            assert test_proxies.subarray[sub_id].obsState == ObsState.IDLE
            assert all(
                [
                    test_proxies.subarray[sub_id].receptors[i] == j
                    for i, j in zip(range(3), receptor_ids)
                ]
            )
            for fsp in configuration["cbf"]["fsp"]:
                fsp_id = int(fsp["fsp_id"])
                if fsp["function_mode"] == "CORR":
                    assert (
                        test_proxies.fspSubarray["CORR"][sub_id][
                            fsp_id
                        ].obsState
                        == ObsState.IDLE
                    )
                elif fsp["function_mode"] == "PSS-BF":
                    assert (
                        test_proxies.fspSubarray["PSS-BF"][sub_id][
                            fsp_id
                        ].obsState
                        == ObsState.IDLE
                    )
                elif fsp["function_mode"] == "PST-BF":
                    assert (
                        test_proxies.fspSubarray["PST-BF"][sub_id][
                            fsp_id
                        ].obsState
                        == ObsState.IDLE
                    )
            for r in vcc_receptors:
                assert (
                    test_proxies.vcc[test_proxies.receptor_to_vcc[r]].obsState
                    == ObsState.IDLE
                )
            # ------------------- #
            # abort from SCANNING #
            # ------------------- #
            # add receptors
            test_proxies.subarray[sub_id].AddReceptors(receptor_ids)
            test_proxies.wait_timeout_obs(
                [test_proxies.subarray[sub_id]],
                ObsState.IDLE,
                wait_time_s,
                sleep_time_s,
            )
            assert all(
                [
                    test_proxies.subarray[sub_id].receptors[i] == j
                    for i, j in zip(range(len(receptor_ids)), receptor_ids)
                ]
            )
            # configure scan
            test_proxies.subarray[sub_id].ConfigureScan(json_string)
            test_proxies.wait_timeout_obs(
                [test_proxies.subarray[sub_id]],
                ObsState.READY,
                wait_time_configure,
                sleep_time_s,
            )
            # scan
            f = open(data_file_path + scan_file_name)
            json_string_scan = f.read().replace("\n", "")
            test_proxies.subarray[sub_id].Scan(json_string_scan)
            f.close()
            scan_configuration = json.loads(json_string_scan)
            test_proxies.wait_timeout_obs(
                [test_proxies.subarray[sub_id]],
                ObsState.SCANNING,
                wait_time_s,
                sleep_time_s,
            )
            assert test_proxies.subarray[sub_id].obsState == ObsState.SCANNING
            assert test_proxies.subarray[sub_id].scanID == int(
                scan_configuration["scan_id"]
            )
            for fsp in configuration["cbf"]["fsp"]:
                fsp_id = int(fsp["fsp_id"])
                if fsp["function_mode"] == "CORR":
                    assert (
                        test_proxies.fspSubarray["CORR"][sub_id][
                            fsp_id
                        ].obsState
                        == ObsState.SCANNING
                    )
                elif fsp["function_mode"] == "PSS-BF":
                    assert (
                        test_proxies.fspSubarray["PSS-BF"][sub_id][
                            fsp_id
                        ].obsState
                        == ObsState.SCANNING
                    )
                elif fsp["function_mode"] == "PST-BF":
                    assert (
                        test_proxies.fspSubarray["PST-BF"][sub_id][
                            fsp_id
                        ].obsState
                        == ObsState.SCANNING
                    )
            for r in vcc_receptors:
                assert (
                    test_proxies.vcc[test_proxies.receptor_to_vcc[r]].obsState
                    == ObsState.SCANNING
                )

            # abort
            test_proxies.subarray[sub_id].Abort()
            test_proxies.wait_timeout_obs(
                [test_proxies.subarray[sub_id]],
                ObsState.ABORTED,
                wait_time_s,
                sleep_time_s,
            )
            assert test_proxies.subarray[sub_id].obsState == ObsState.ABORTED
            for fsp in configuration["cbf"]["fsp"]:
                fsp_id = int(fsp["fsp_id"])
                if fsp["function_mode"] == "CORR":
                    assert (
                        test_proxies.fspSubarray["CORR"][sub_id][
                            fsp_id
                        ].obsState
                        == ObsState.READY
                    )
                elif fsp["function_mode"] == "PSS-BF":
                    assert (
                        test_proxies.fspSubarray["PSS-BF"][sub_id][
                            fsp_id
                        ].obsState
                        == ObsState.READY
                    )
                elif fsp["function_mode"] == "PST-BF":
                    assert (
                        test_proxies.fspSubarray["PST-BF"][sub_id][
                            fsp_id
                        ].obsState
                        == ObsState.READY
                    )
            for r in vcc_receptors:
                assert (
                    test_proxies.vcc[test_proxies.receptor_to_vcc[r]].obsState
                    == ObsState.READY
                )

            # ObsReset
            test_proxies.subarray[sub_id].ObsReset()
            test_proxies.wait_timeout_obs(
                [test_proxies.subarray[sub_id]],
                ObsState.IDLE,
                wait_time_s,
                sleep_time_s,
            )
            assert test_proxies.subarray[sub_id].obsState == ObsState.IDLE
            assert test_proxies.subarray[sub_id].scanID == 0
            for fsp in configuration["cbf"]["fsp"]:
                fsp_id = int(fsp["fsp_id"])
                if fsp["function_mode"] == "CORR":
                    assert (
                        test_proxies.fspSubarray["CORR"][sub_id][
                            fsp_id
                        ].obsState
                        == ObsState.IDLE
                    )
                elif fsp["function_mode"] == "PSS-BF":
                    assert (
                        test_proxies.fspSubarray["PSS-BF"][sub_id][
                            fsp_id
                        ].obsState
                        == ObsState.IDLE
                    )
                elif fsp["function_mode"] == "PST-BF":
                    assert (
                        test_proxies.fspSubarray["PST-BF"][sub_id][
                            fsp_id
                        ].obsState
                        == ObsState.IDLE
                    )
            for r in vcc_receptors:
                assert (
                    test_proxies.vcc[test_proxies.receptor_to_vcc[r]].obsState
                    == ObsState.IDLE
                )

            # Clean up
            wait_time_s = 3
            test_proxies.subarray[sub_id].RemoveAllReceptors()
            test_proxies.wait_timeout_obs(
                [
                    test_proxies.vcc[i]
                    for i in range(1, test_proxies.num_vcc + 1)
                ],
                ObsState.EMPTY,
                wait_time_s,
                sleep_time_s,
            )

            test_proxies.off()

        except AssertionError as ae:
            time.sleep(2)
            test_proxies.clean_test_proxies()
            time.sleep(2)
            raise ae
        except Exception as e:
            time.sleep(2)
            test_proxies.clean_test_proxies()
            time.sleep(2)
            raise e

    @pytest.mark.parametrize(
        "config_file_name, \
        scan_file_name, \
        receptor_ids, \
        vcc_receptors",
        [
            (
                "ConfigureScan_basic.json",
                "Scan1_basic.json",
                ["MKT000", "MKT002", "MKT003", "MKT001"],
                [4, 1],
            ),
            (
                "Configure_TM-CSP_v2.json",
                "Scan2_basic.json",
                ["MKT003", "MKT000", "MKT001"],
                [4, 1],
            ),
        ],
    )
    def test_Abort_Restart(
        self: TestCbfSubarray,
        test_proxies: pytest.fixture,
        config_file_name: str,
        scan_file_name: str,
        receptor_ids: List[str],
        vcc_receptors: List[int],
    ) -> None:
        """
        Test CbfSubarrays's Abort and Restart commands

        :param proxies: proxies pytest fixture
        :param config_file_name: JSON file for the configuration
        :param scan_file_name: JSON file for the scan configuration
        :param receptor_ids: list of receptor ids
        :param vcc_receptors: list of vcc receptor ids
        """
        try:
            wait_time_s = 1
            sleep_time_s = 1

            f = open(data_file_path + config_file_name)
            json_string = f.read().replace("\n", "")
            f.close()
            configuration = json.loads(json_string)

            sub_id = int(configuration["common"]["subarray_id"])

            test_proxies.on()
            time.sleep(sleep_time_s)

            assert test_proxies.subarray[sub_id].obsState == ObsState.EMPTY

            # --------------- #
            # abort from IDLE #
            # --------------- #
            # add receptors
            test_proxies.subarray[sub_id].AddReceptors(receptor_ids)
            test_proxies.wait_timeout_obs(
                [test_proxies.subarray[sub_id]],
                ObsState.IDLE,
                wait_time_s,
                sleep_time_s,
            )
            assert test_proxies.subarray[sub_id].obsState == ObsState.IDLE
            # abort
            test_proxies.subarray[sub_id].Abort()
            test_proxies.wait_timeout_obs(
                [test_proxies.subarray[sub_id]],
                ObsState.ABORTED,
                wait_time_s,
                sleep_time_s,
            )
            assert test_proxies.subarray[sub_id].obsState == ObsState.ABORTED
            # Restart: receptors should be empty
            test_proxies.subarray[sub_id].Restart()
            test_proxies.wait_timeout_obs(
                [test_proxies.subarray[sub_id]],
                ObsState.EMPTY,
                wait_time_s,
                sleep_time_s,
            )
            assert test_proxies.subarray[sub_id].obsState == ObsState.EMPTY
            assert len(test_proxies.subarray[sub_id].receptors) == 0
            for fsp in configuration["cbf"]["fsp"]:
                fsp_id = int(fsp["fsp_id"])
                if fsp["function_mode"] == "CORR":
                    assert (
                        test_proxies.fspSubarray["CORR"][sub_id][
                            fsp_id
                        ].obsState
                        == ObsState.IDLE
                    )
                elif fsp["function_mode"] == "PSS-BF":
                    assert (
                        test_proxies.fspSubarray["PSS-BF"][sub_id][
                            fsp_id
                        ].obsState
                        == ObsState.IDLE
                    )
                elif fsp["function_mode"] == "PST-BF":
                    assert (
                        test_proxies.fspSubarray["PST-BF"][sub_id][
                            fsp_id
                        ].obsState
                        == ObsState.IDLE
                    )
            for r in vcc_receptors:
                assert (
                    test_proxies.vcc[test_proxies.receptor_to_vcc[r]].obsState
                    == ObsState.IDLE
                )

            # ---------------- #
            # abort from READY #
            # ---------------- #
            # add receptors
            test_proxies.subarray[sub_id].AddReceptors(receptor_ids)
            test_proxies.wait_timeout_obs(
                [test_proxies.subarray[sub_id]],
                ObsState.IDLE,
                wait_time_s,
                sleep_time_s,
            )
            # configure scan
            wait_time_configure = 5
            test_proxies.subarray[sub_id].ConfigureScan(json_string)
            test_proxies.wait_timeout_obs(
                [test_proxies.subarray[sub_id]],
                ObsState.READY,
                wait_time_configure,
                sleep_time_s,
            )
            assert test_proxies.subarray[sub_id].obsState == ObsState.READY
            for fsp in configuration["cbf"]["fsp"]:
                fsp_id = int(fsp["fsp_id"])
                if fsp["function_mode"] == "CORR":
                    assert (
                        test_proxies.fspSubarray["CORR"][sub_id][
                            fsp_id
                        ].obsState
                        == ObsState.READY
                    )
                elif fsp["function_mode"] == "PSS-BF":
                    assert (
                        test_proxies.fspSubarray["PSS-BF"][sub_id][
                            fsp_id
                        ].obsState
                        == ObsState.READY
                    )
                elif fsp["function_mode"] == "PST-BF":
                    assert (
                        test_proxies.fspSubarray["PST-BF"][sub_id][
                            fsp_id
                        ].obsState
                        == ObsState.READY
                    )
            for r in vcc_receptors:
                assert (
                    test_proxies.vcc[test_proxies.receptor_to_vcc[r]].obsState
                    == ObsState.READY
                )

            # abort
            test_proxies.subarray[sub_id].Abort()
            test_proxies.wait_timeout_obs(
                [test_proxies.subarray[sub_id]],
                ObsState.ABORTED,
                wait_time_s,
                sleep_time_s,
            )
            assert test_proxies.subarray[sub_id].obsState == ObsState.ABORTED
            # ObsReset
            test_proxies.subarray[sub_id].Restart()
            test_proxies.wait_timeout_obs(
                [test_proxies.subarray[sub_id]],
                ObsState.EMPTY,
                wait_time_s,
                sleep_time_s,
            )
            assert test_proxies.subarray[sub_id].obsState == ObsState.EMPTY
            assert len(test_proxies.subarray[sub_id].receptors) == 0
            for fsp in configuration["cbf"]["fsp"]:
                fsp_id = int(fsp["fsp_id"])
                if fsp["function_mode"] == "CORR":
                    assert (
                        test_proxies.fspSubarray["CORR"][sub_id][
                            fsp_id
                        ].obsState
                        == ObsState.IDLE
                    )
                elif fsp["function_mode"] == "PSS-BF":
                    assert (
                        test_proxies.fspSubarray["PSS-BF"][sub_id][
                            fsp_id
                        ].obsState
                        == ObsState.IDLE
                    )
                elif fsp["function_mode"] == "PST-BF":
                    assert (
                        test_proxies.fspSubarray["PST-BF"][sub_id][
                            fsp_id
                        ].obsState
                        == ObsState.IDLE
                    )
            for r in vcc_receptors:
                assert (
                    test_proxies.vcc[test_proxies.receptor_to_vcc[r]].obsState
                    == ObsState.IDLE
                )

            # ------------------- #
            # abort from SCANNING #
            # ------------------- #
            # add receptors
            test_proxies.subarray[sub_id].AddReceptors(receptor_ids)
            test_proxies.wait_timeout_obs(
                [test_proxies.subarray[sub_id]],
                ObsState.IDLE,
                wait_time_s,
                sleep_time_s,
            )
            # configure scan
            wait_time_configure = 5
            test_proxies.subarray[sub_id].ConfigureScan(json_string)
            test_proxies.wait_timeout_obs(
                [test_proxies.subarray[sub_id]],
                ObsState.READY,
                wait_time_configure,
                sleep_time_s,
            )
            # scan
            f = open(data_file_path + scan_file_name)
            json_string_scan = f.read().replace("\n", "")
            test_proxies.subarray[sub_id].Scan(json_string_scan)
            f.close()
            scan_configuration = json.loads(json_string_scan)
            test_proxies.wait_timeout_obs(
                [test_proxies.subarray[sub_id]],
                ObsState.SCANNING,
                wait_time_s,
                sleep_time_s,
            )
            assert test_proxies.subarray[sub_id].obsState == ObsState.SCANNING
            assert test_proxies.subarray[sub_id].scanID == int(
                scan_configuration["scan_id"]
            )
            for fsp in configuration["cbf"]["fsp"]:
                fsp_id = int(fsp["fsp_id"])
                if fsp["function_mode"] == "CORR":
                    assert (
                        test_proxies.fspSubarray["CORR"][sub_id][
                            fsp_id
                        ].obsState
                        == ObsState.SCANNING
                    )
                elif fsp["function_mode"] == "PSS-BF":
                    assert (
                        test_proxies.fspSubarray["PSS-BF"][sub_id][
                            fsp_id
                        ].obsState
                        == ObsState.SCANNING
                    )
                elif fsp["function_mode"] == "PST-BF":
                    assert (
                        test_proxies.fspSubarray["PST-BF"][sub_id][
                            fsp_id
                        ].obsState
                        == ObsState.SCANNING
                    )
            for r in vcc_receptors:
                assert (
                    test_proxies.vcc[test_proxies.receptor_to_vcc[r]].obsState
                    == ObsState.SCANNING
                )

            # abort
            test_proxies.subarray[sub_id].Abort()
            test_proxies.wait_timeout_obs(
                [test_proxies.subarray[sub_id]],
                ObsState.ABORTED,
                wait_time_s,
                sleep_time_s,
            )
            assert test_proxies.subarray[sub_id].obsState == ObsState.ABORTED
            for fsp in configuration["cbf"]["fsp"]:
                fsp_id = int(fsp["fsp_id"])
                if fsp["function_mode"] == "CORR":
                    assert (
                        test_proxies.fspSubarray["CORR"][sub_id][
                            fsp_id
                        ].obsState
                        == ObsState.READY
                    )
                elif fsp["function_mode"] == "PSS-BF":
                    assert (
                        test_proxies.fspSubarray["PSS-BF"][sub_id][
                            fsp_id
                        ].obsState
                        == ObsState.READY
                    )
                elif fsp["function_mode"] == "PST-BF":
                    assert (
                        test_proxies.fspSubarray["PST-BF"][sub_id][
                            fsp_id
                        ].obsState
                        == ObsState.READY
                    )
            for r in vcc_receptors:
                assert (
                    test_proxies.vcc[test_proxies.receptor_to_vcc[r]].obsState
                    == ObsState.READY
                )

            # ObsReset
            wait_time_s = 3
            test_proxies.subarray[sub_id].Restart()
            test_proxies.wait_timeout_obs(
                [test_proxies.subarray[sub_id]],
                ObsState.EMPTY,
                wait_time_s,
                sleep_time_s,
            )
            assert len(test_proxies.subarray[sub_id].receptors) == 0
            assert test_proxies.subarray[sub_id].obsState == ObsState.EMPTY
            for fsp in configuration["cbf"]["fsp"]:
                fsp_id = int(fsp["fsp_id"])
                if fsp["function_mode"] == "CORR":
                    assert (
                        test_proxies.fspSubarray["CORR"][sub_id][
                            fsp_id
                        ].obsState
                        == ObsState.IDLE
                    )
                elif fsp["function_mode"] == "PSS-BF":
                    assert (
                        test_proxies.fspSubarray["PSS-BF"][sub_id][
                            fsp_id
                        ].obsState
                        == ObsState.IDLE
                    )
                elif fsp["function_mode"] == "PST-BF":
                    assert (
                        test_proxies.fspSubarray["PST-BF"][sub_id][
                            fsp_id
                        ].obsState
                        == ObsState.IDLE
                    )
            for r in vcc_receptors:
                assert (
                    test_proxies.vcc[test_proxies.receptor_to_vcc[r]].obsState
                    == ObsState.IDLE
                )

            test_proxies.off()

        except AssertionError as ae:
            time.sleep(2)
            test_proxies.clean_test_proxies()
            time.sleep(2)
            raise ae
        except Exception as e:
            time.sleep(2)
            test_proxies.clean_test_proxies()
            time.sleep(2)
            raise e

    # TODO: remove entirely?
    @pytest.mark.skip(
        reason="OffCommand will not be invoked in this manner by CSP LMC Mid, \
        rather a series of commands will be issued (Abort -> Restart/Reset)"
    )
    def test_Abort_from_Resourcing(self, test_proxies):
        """
        Test CbfSubarrays's Abort command from ObsState.RESOURCING.

        :param test_proxies: proxies pytest fixture
        """
        try:
            pass

        except AssertionError as ae:
            time.sleep(2)
            test_proxies.clean_test_proxies()
            time.sleep(2)
            raise ae
        except Exception as e:
            time.sleep(2)
            test_proxies.clean_test_proxies()
            time.sleep(2)
            raise e<|MERGE_RESOLUTION|>--- conflicted
+++ resolved
@@ -575,13 +575,6 @@
         receptor_ids, \
         vcc_receptors",
         [
-<<<<<<< HEAD
-            (
-                "ConfigureScan_basic.json",
-                ["MKT000", "MKT002", "MKT003", "MKT001"],
-                [4, 1],
-            )
-=======
             ("ConfigureScan_basic.json", [1, 3, 4, 2], [4, 1]),
             (
                 "ConfigureScan_basic_fspMultiReceptors.json",
@@ -589,7 +582,6 @@
                 [4, 1],
             ),
             ("ConfigureScan_basic_fspNoReceptors.json", [1, 3, 4, 2], [4, 1]),
->>>>>>> 9035efde
         ],
     )
     def test_ConfigureScan_basic(
@@ -847,41 +839,24 @@
                         ].obsState
                         == ObsState.READY
                     )
-<<<<<<< HEAD
-                    # TODO currently only support for one receptor so only index 0 is checked
-=======
 
                     # If receptors are not specified, then
                     # all the subarray receptors are used
                     receptorsSpecified = False
->>>>>>> 9035efde
                     if "receptor_ids" in fsp:
                         if fsp["receptor_ids"] != []:
                             receptorsSpecified = True
+
+                    fsp_corr_receptors = (test_proxies.fspSubarray["CORR"][sub_id][fsp_id].receptors).sort()
+
                     if receptorsSpecified:
-                        assert (
-                            test_proxies.fspSubarray["CORR"][sub_id][
-                                fsp_id
-                            ].receptors
-<<<<<<< HEAD
-                            == self.receptor_utils.receptors[
-                                fsp["receptor_ids"][0]
-                            ]
-                        )
-=======
-                        ).sort() == (fsp["receptor_ids"]).sort()
->>>>>>> 9035efde
+                        fsp_config_receptors = [self.receptor_utils.receptors[r] for r in (fsp["receptor_ids"]).sort()]
+                        assert fsp_corr_receptors == fsp_config_receptors
+
                     else:
-                        assert (
-                            test_proxies.fspSubarray["CORR"][sub_id][
-                                fsp_id
-<<<<<<< HEAD
-                            ].receptors
-                            == self.receptor_utils.receptors[receptor_ids[0]]
-=======
-                            ].receptors.sort()
-                            == receptor_ids.sort()
->>>>>>> 9035efde
+                        fsp_config_receptors = [self.receptor_utils.receptors[r] for r in receptor_ids.sort()]
+                        assert fsp_corr_receptors == fsp_config_receptors
+
                         )
                     assert (
                         test_proxies.fspSubarray["CORR"][sub_id][
