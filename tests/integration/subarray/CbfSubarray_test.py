#!/usr/bin/env python
# -*- coding: utf-8 -*-
#
# This file is part of the csp-lmc-prototype project
#
# Distributed under the terms of the BSD-3-Clause license.
# See LICENSE.txt for more info.
"""Contain the tests for the CbfSubarray."""
from __future__ import annotations  # allow forward references in type hints

from typing import List

# Standard imports
import sys
import os
import time
from datetime import datetime
import json
import logging
import random

# Data file path
data_file_path = os.path.dirname(os.path.abspath(__file__)) + "/../../data/"

# Tango imports
import tango
from tango import DevState
import pytest
from enum import Enum

# SKA specific imports
from ska_tango_base.commands import ResultCode
from ska_mid_cbf_mcs.commons.global_enum import freq_band_dict
from ska_tango_base.control_model import LoggingLevel, HealthState
from ska_tango_base.control_model import AdminMode, ObsState
from ska_tango_base.base_device import _DEBUGGER_PORT

class TestCbfSubarray:

    @pytest.mark.parametrize(
        "receptor_ids, \
        receptors_to_remove, \
        sub_id", 
        [
            (
                [1, 3, 4, 2],
                [2, 1, 4],
                1
            ),
            (
                [4, 1, 2],
                [2, 1],
                1
            )
        ]
    )
    def test_AddRemoveReceptors_valid(
        self: TestCbfSubarray, 
        test_proxies: pytest.fixture, 
        receptor_ids: List[int], 
        receptors_to_remove: List[int], 
        sub_id: int
    ) -> None:
        """
            Test CbfSubarrays's AddReceptors and RemoveReceptors commands

            :param proxies: proxies pytest fixture
            :param receptor_ids: list of receptor ids
            :param receptors_to_remove: list of ids of receptors to remove
            :param sub_id: the subarray id
        """

        if test_proxies.debug_device_is_on:
            port = test_proxies.subarray[sub_id].DebugDevice()

        try:
            # controller will turn On/Off all of its subordinate devices,
            # including the subarrays, FSPs and VCCs
            test_proxies.on()

            assert test_proxies.subarray[sub_id].State() == DevState.ON
            assert test_proxies.subarray[sub_id].obsState == ObsState.EMPTY

            # receptor list should be empty right after initialization
            assert len(test_proxies.subarray[sub_id].receptors) == 0
            assert all([test_proxies.vcc[i].subarrayMembership == 0 
                for i in range(1, test_proxies.num_vcc + 1)])

            # add all except last receptor
            test_proxies.subarray[sub_id].AddReceptors(receptor_ids[:-1])
            test_proxies.wait_timeout_obs([test_proxies.subarray[sub_id]], ObsState.IDLE, 1, 1)
            assert [test_proxies.subarray[sub_id].receptors[i] 
                for i in range(len(receptor_ids[:-1]))] == receptor_ids[:-1]
            assert all([test_proxies.vcc[test_proxies.receptor_to_vcc[i]].subarrayMembership == sub_id 
                for i in receptor_ids[:-1]])
            assert test_proxies.subarray[sub_id].obsState == ObsState.IDLE

            # add the last receptor
            test_proxies.subarray[sub_id].AddReceptors([receptor_ids[-1]])
            time.sleep(1)
            assert [test_proxies.subarray[sub_id].receptors[i] 
                for i in range(len(receptor_ids))] == receptor_ids
            assert test_proxies.vcc[test_proxies.receptor_to_vcc[receptor_ids[-1]]].subarrayMembership == sub_id

            # remove all except last receptor
            test_proxies.subarray[sub_id].RemoveReceptors(receptors_to_remove)
            time.sleep(1)
            receptor_ids_after_remove = [r for r in receptor_ids if r not in receptors_to_remove]
            for idx, receptor in enumerate(receptor_ids_after_remove):
                assert test_proxies.subarray[sub_id].receptors[idx] == receptor
                assert test_proxies.vcc[test_proxies.receptor_to_vcc[receptor]].subarrayMembership == sub_id
            assert all([test_proxies.vcc[test_proxies.receptor_to_vcc[i]].subarrayMembership == 0 
                for i in receptors_to_remove])

            # remove remaining receptor
            test_proxies.subarray[sub_id].RemoveReceptors(receptor_ids_after_remove)
            test_proxies.wait_timeout_obs([test_proxies.subarray[sub_id]], ObsState.EMPTY, 1, 1)
            assert len(test_proxies.subarray[sub_id].receptors) == 0
            for receptor in receptor_ids_after_remove:
                assert test_proxies.vcc[test_proxies.receptor_to_vcc[receptor]].subarrayMembership == 0
            assert test_proxies.subarray[sub_id].obsState == ObsState.EMPTY

            test_proxies.off()

        except AssertionError as ae:
            time.sleep(2)
            test_proxies.clean_test_proxies()
            time.sleep(2)
            raise ae
        except Exception as e:
            time.sleep(2)
            test_proxies.clean_test_proxies()
            time.sleep(2)
            raise e

    @pytest.mark.parametrize(
        "receptor_ids, \
        invalid_receptor_id, \
        sub_id", 
        [
            (
                [1, 3],
                [200],
                1
            ),
            (
                [4, 2],
                [0],
                1
            )
        ]
    )
    def test_AddReceptors_invalid_single(
        self: TestCbfSubarray, 
        test_proxies: pytest.fixture, 
        receptor_ids: List[int], 
        invalid_receptor_id: List[int],
        sub_id: int
    ) -> None:
        """
            Test CbfSubarrays's AddReceptors command for a single subarray 
                when the receptor id is invalid

            :param proxies: proxies pytest fixture
            :param receptor_ids: list of receptor ids
            :param invalid_receptor_id: invalid receptor id 
            :param sub_id: the subarray id
        """
        try:
            test_proxies.on()
            
            assert test_proxies.subarray[sub_id].State() == DevState.ON
            assert test_proxies.subarray[sub_id].obsState == ObsState.EMPTY
            assert len(test_proxies.subarray[sub_id].receptors) == 0
            assert all([test_proxies.vcc[i].subarrayMembership == 0 
                for i in range(1, test_proxies.num_vcc + 1)])

            # add some receptors 
            test_proxies.subarray[sub_id].AddReceptors(receptor_ids)
            test_proxies.wait_timeout_obs([test_proxies.subarray[sub_id]], ObsState.IDLE, 1, 1)
            assert [test_proxies.subarray[sub_id].receptors[i] for i in range(len(receptor_ids))] == receptor_ids
            assert all([test_proxies.vcc[test_proxies.receptor_to_vcc[i]].subarrayMembership == 1 for i in receptor_ids])
            assert test_proxies.subarray[sub_id].obsState == ObsState.IDLE

            # try adding an invalid receptor ID
            result = test_proxies.subarray[sub_id].AddReceptors(invalid_receptor_id)
            test_proxies.wait_timeout_obs([test_proxies.subarray[sub_id]], ObsState.FAULT, 1, 1)
            assert result[0][0] == ResultCode.FAILED
            assert [test_proxies.subarray[sub_id].receptors[i] for i in range(len(receptor_ids))] == receptor_ids
            assert all([test_proxies.vcc[test_proxies.receptor_to_vcc[i]].subarrayMembership == 1 for i in receptor_ids])

            test_proxies.subarray[sub_id].Restart()
            test_proxies.wait_timeout_obs([test_proxies.subarray[sub_id]], ObsState.EMPTY, 1, 1)

            test_proxies.off()

        except AssertionError as ae:
            time.sleep(2)
            test_proxies.clean_test_proxies()
            time.sleep(2)
            raise ae
        except Exception as e:
            test_proxies.clean_test_proxies()
            raise e
    
    @pytest.mark.parametrize(
        "receptor_ids, \
        invalid_receptors_to_remove, \
        sub_id", 
        [
            (
                [1, 3],
                [2],
                1
            ),
            (
                [4, 2],
                [1, 3],
                1
            )
        ]
    )
    def test_RemoveReceptors_invalid_single(
        self: TestCbfSubarray, 
        test_proxies: pytest.fixture, 
        receptor_ids: List[int],
        invalid_receptors_to_remove: List[int], 
        sub_id: int
    ) -> None:
        """
            Test CbfSubarrays's RemoveReceptors command for a single subarray:  
                - when a receptor id is invalid (e.g. out of range)
                - when a receptor to be removed is not assigned to the subarray

            :param proxies: proxies pytest fixture
            :param receptor_ids: list of receptor ids
            :param invalid_receptors_to_remove: invalid receptor ids 
            :param sub_id: the subarray id
        """
        try:
            test_proxies.on()
            
            assert test_proxies.subarray[sub_id].State() == DevState.ON
            assert test_proxies.subarray[sub_id].obsState == ObsState.EMPTY

            # receptor list should be empty right after initialization
            assert len(test_proxies.subarray[sub_id].receptors) == 0
            assert all([test_proxies.vcc[i].subarrayMembership == 0 
                for i in range(1, test_proxies.num_vcc + 1)])

            # add some receptors 
            test_proxies.subarray[sub_id].AddReceptors(receptor_ids)
            test_proxies.wait_timeout_obs([test_proxies.subarray[sub_id]], ObsState.IDLE, 1, 1)
            assert [test_proxies.subarray[sub_id].receptors[i] for i in range(len(receptor_ids))] == receptor_ids
            assert all([test_proxies.vcc[test_proxies.receptor_to_vcc[i]].subarrayMembership == 1 for i in receptor_ids])
            assert test_proxies.subarray[sub_id].obsState == ObsState.IDLE

            # try removing a receptor not assigned to subarray 1
            # doing this doesn't actually throw an error
            test_proxies.subarray[sub_id].RemoveReceptors(invalid_receptors_to_remove)
            assert [test_proxies.subarray[sub_id].receptors[i] for i in range(len(receptor_ids))] == receptor_ids
            test_proxies.subarray[sub_id].RemoveAllReceptors()
            test_proxies.wait_timeout_obs([test_proxies.subarray[sub_id]], ObsState.EMPTY, 1, 1)

            test_proxies.off()

        except AssertionError as ae:
            time.sleep(2)
            test_proxies.clean_test_proxies()
            time.sleep(2)
            raise ae
        except Exception as e:
            time.sleep(2)
            test_proxies.clean_test_proxies()
            time.sleep(2)
            raise e

    @pytest.mark.parametrize("", [])    
    @pytest.mark.skip(
        reason="Since there's only one subarray, this test is not required (and  currently the SW does not support it)."
    )
    def test_AddRemoveReceptors_invalid_multiple(self: TestCbfSubarray) -> None:
        """
            Test CbfSubarrays's AddReceptors command for multiple subarrays 
                when the receptor id is invalid
        """
        pass
    
    @pytest.mark.parametrize(
        "receptor_ids, \
        sub_id", 
        [
            (
                [1, 3, 4],
                1
            ),
            (
                [4, 2],
                1
            )
        ]
    )
    def test_RemoveAllReceptors(
        self: TestCbfSubarray, 
        test_proxies: pytest.fixture, 
        receptor_ids: List[int], 
        sub_id: int
    ) -> None:
        """
            Test CbfSubarrays's RemoveAllReceptors command

            :param proxies: proxies pytest fixture
            :param receptor_ids: list of receptor ids
            :param sub_id: the subarray id
        """
        try:
            test_proxies.on()
            
            assert test_proxies.subarray[sub_id].State() == DevState.ON
            assert test_proxies.subarray[sub_id].obsState == ObsState.EMPTY

            # receptor list should be empty right after initialization
            assert len(test_proxies.subarray[sub_id].receptors) == 0
            assert all([test_proxies.vcc[i].subarrayMembership == 0 
                for i in range(1, test_proxies.num_vcc + 1)])

            # add some receptors
            test_proxies.subarray[sub_id].AddReceptors(receptor_ids)
            test_proxies.wait_timeout_obs([test_proxies.subarray[sub_id]], ObsState.IDLE, 1, 1)
            assert all([test_proxies.subarray[sub_id].receptors[i] == j for i, j in zip(range(len(receptor_ids)), receptor_ids)])
            assert all([test_proxies.vcc[test_proxies.receptor_to_vcc[i]].subarrayMembership == sub_id for i in receptor_ids])
            assert test_proxies.subarray[sub_id].obsState == ObsState.IDLE

            # remove all receptors
            test_proxies.subarray[sub_id].RemoveAllReceptors()
            test_proxies.wait_timeout_obs([test_proxies.subarray[sub_id]], ObsState.EMPTY, 1, 1)
            assert len(test_proxies.subarray[sub_id].receptors) == 0
            assert all([test_proxies.vcc[test_proxies.receptor_to_vcc[i]].subarrayMembership == 0 for i in receptor_ids])
            assert test_proxies.subarray[sub_id].obsState == ObsState.EMPTY

            test_proxies.off()
        
        except AssertionError as ae:
            time.sleep(2)
            test_proxies.clean_test_proxies()
            time.sleep(2)
            raise ae
        except Exception as e:
            time.sleep(2)
            test_proxies.clean_test_proxies()
            time.sleep(2)
            raise e

    @pytest.mark.parametrize(
        "config_file_name, \
        receptor_ids, \
        vcc_receptors", 
        [
            (
                "ConfigureScan_basic.json",
                [1, 3, 4, 2],
                [4, 1]
            )
        ]
    )
    def test_ConfigureScan_basic(
        self: TestCbfSubarray, 
        test_proxies: pytest.fixture, 
        config_file_name: str,
        receptor_ids: List[int], 
        vcc_receptors: List[int],
    ) -> None:
        """
            Test CbfSubarrays's ConfigureScan command

            :param proxies: proxies pytest fixture
            :param config_file_name: JSON file for the configuration
            :param receptor_ids: list of receptor ids
            :param vcc_receptors: list of vcc receptor ids
        """
        try:
            test_proxies.on()
            
            f = open(data_file_path + config_file_name)
            json_string = f.read().replace("\n", "")
            f.close()
            configuration = json.loads(json_string)
            sub_id = int(configuration["common"]["subarray_id"])
            test_proxies.subarray[sub_id].loggingLevel = LoggingLevel.DEBUG

            # check initial value of attributes of CBF subarray
            vcc_index = test_proxies.receptor_to_vcc[4]
            
            logging.info("vcc_index  = {}".format( vcc_index ))

            assert len(test_proxies.subarray[sub_id].receptors) == 0
            assert test_proxies.subarray[sub_id].configID == ''
            assert test_proxies.subarray[sub_id].frequencyBand == 0
            assert test_proxies.subarray[sub_id].obsState == ObsState.EMPTY

            # add receptors
            #TODO currently only support for 1 receptor per fsp
            test_proxies.subarray[sub_id].AddReceptors(receptor_ids)
            test_proxies.wait_timeout_obs([test_proxies.subarray[sub_id]], ObsState.IDLE, 1, 1)
            assert all([test_proxies.subarray[sub_id].receptors[i] == j 
                for i, j in zip(range(len(receptor_ids)), receptor_ids)])

            # configure scan
            test_proxies.subarray[sub_id].ConfigureScan(json_string)
            test_proxies.wait_timeout_obs([test_proxies.subarray[sub_id]], ObsState.READY, 5, 1)

            # check configured attributes of CBF subarray
            assert sub_id == int(configuration["common"]["subarray_id"])
            assert test_proxies.subarray[sub_id].configID == configuration["common"]["config_id"]
            band_index = freq_band_dict()[configuration["common"]["frequency_band"]]
            assert band_index == test_proxies.subarray[sub_id].frequencyBand 
            assert test_proxies.subarray[sub_id].obsState == ObsState.READY

            test_proxies.wait_timeout_obs([test_proxies.vcc[i] 
                for i in range(1, test_proxies.num_vcc + 1)], ObsState.READY, 1, 1)

            # check the rest of the configured attributes of VCCs

            #TODO fix these tests; issue with VccBand devices either not reconfiguring in between
            #     configurations or causing a fault within the Vcc device
            # assert [proxy.State() for proxy in test_proxies.vccBand[test_proxies.receptor_to_vcc[4] - 1]] == [
            #     DevState.DISABLE, DevState.DISABLE, DevState.DISABLE, DevState.ON]
            # assert [proxy.State() for proxy in test_proxies.vccBand[test_proxies.receptor_to_vcc[1] - 1]] == [
            #     DevState.DISABLE, DevState.DISABLE, DevState.DISABLE, DevState.ON]

            # check the rest of the configured attributes of VCCs
            for r in vcc_receptors:
                assert test_proxies.vcc[test_proxies.receptor_to_vcc[r]].frequencyBand == band_index
                assert test_proxies.vcc[test_proxies.receptor_to_vcc[r]].subarrayMembership == sub_id
                assert test_proxies.vcc[test_proxies.receptor_to_vcc[r]].configID == configuration["common"]["config_id"]
                if "band_5_tuning" in configuration["common"]:
                    for idx, band in enumerate(configuration["common"]["band_5_tuning"]):
                        assert test_proxies.vcc[test_proxies.receptor_to_vcc[r]].band5Tuning[idx] == band
                if "frequency_band_offset_stream_1" in configuration["cbf"]: 
                        assert test_proxies.vcc[test_proxies.receptor_to_vcc[r]].frequencyBandOffsetStream1 \
                            == configuration["cbf"]["frequency_band_offset_stream_1"]
                if "frequency_band_offset_stream_2" in configuration["cbf"]:
                        assert test_proxies.vcc[test_proxies.receptor_to_vcc[r]].frequencyBandOffsetStream2 \
                            == configuration["cbf"]["frequency_band_offset_stream_2"]
                if "rfi_flagging_mask" in configuration["cbf"]: 
                    assert test_proxies.vcc[test_proxies.receptor_to_vcc[r]].rfiFlaggingMask \
                        == str(configuration["cbf"]["rfi_flagging_mask"])
            
            # check configured attributes of search windows
            # first for search window 1...
            
            # TODO - SearchWidow device test is disabled since the same 
            # functionality is implemented by the VccSearchWindow device; 
            # to be decide which one to keep.

            # print("test_proxies.sw[1].State() = {}".format(test_proxies.sw[1].State()))
            # print("test_proxies.sw[2].State() = {}".format(test_proxies.sw[2].State()))

            # assert test_proxies.sw[1].State() == DevState.ON
            # assert test_proxies.sw[1].searchWindowTuning == 6000000000
            # assert test_proxies.sw[1].tdcEnable == True
            # assert test_proxies.sw[1].tdcNumBits == 8
            # assert test_proxies.sw[1].tdcPeriodBeforeEpoch == 5
            # assert test_proxies.sw[1].tdcPeriodAfterEpoch == 25
            # assert "".join(test_proxies.sw[1].tdcDestinationAddress.split()) in [
            #     "[{\"receptorID\":4,\"tdcDestinationAddress\":[\"foo\",\"bar\",\"8080\"]},{\"receptorID\":1,\"tdcDestinationAddress\":[\"fizz\",\"buzz\",\"80\"]}]",
            #     "[{\"tdcDestinationAddress\":[\"foo\",\"bar\",\"8080\"],\"receptorID\":4},{\"receptorID\":1,\"tdcDestinationAddress\":[\"fizz\",\"buzz\",\"80\"]}]",
            #     "[{\"receptorID\":4,\"tdcDestinationAddress\":[\"foo\",\"bar\",\"8080\"]},{\"tdcDestinationAddress\":[\"fizz\",\"buzz\",\"80\"],\"receptorID\":1}]",
            #     "[{\"tdcDestinationAddress\":[\"foo\",\"bar\",\"8080\"],\"receptorID\":4},{\"tdcDestinationAddress\":[\"fizz\",\"buzz\",\"80\"],\"receptorID\":1}]",
            # ]
            # # then for search window 2...
            # assert test_proxies.sw[2].State() == DevState.DISABLE
            # assert test_proxies.sw[2].searchWindowTuning == 7000000000
            # assert test_proxies.sw[2].tdcEnable == False

            time.sleep(1)
            # check configured attributes of VCC search windows
            if "search_window" in configuration["cbf"]:
                for idx, search_window in enumerate(configuration["cbf"]["search_window"]):
                    for r in vcc_receptors:
                        assert test_proxies.vccTdc[
                            test_proxies.receptor_to_vcc[r]][idx + 1
                        ].tdcEnable == search_window["tdc_enable"]
                        if search_window["tdc_enable"]:
                            assert test_proxies.vccTdc[
                                test_proxies.receptor_to_vcc[r]][idx + 1
                            ].State() == DevState.ON
                        else:
                            assert test_proxies.vccTdc[
                                test_proxies.receptor_to_vcc[r]][idx + 1
                            ].State() == DevState.DISABLE
                        assert test_proxies.vccTdc[
                            test_proxies.receptor_to_vcc[r]][idx + 1
                        ].searchWindowTuning == search_window["search_window_tuning"]
                        if "tdc_num_bits" in search_window:
                            assert test_proxies.vccTdc[
                                test_proxies.receptor_to_vcc[r]][idx + 1
                            ].tdcNumBits == search_window["tdc_num_bits"]
                        if "tdc_period_before_epoch" in search_window:
                            assert test_proxies.vccTdc[
                                test_proxies.receptor_to_vcc[r]][idx + 1
                            ].tdcPeriodBeforeEpoch == search_window["tdc_period_before_epoch"]
                        if "tdc_period_after_epoch" in search_window:
                            assert test_proxies.vccTdc[
                                test_proxies.receptor_to_vcc[r]][idx + 1
                            ].tdcPeriodAfterEpoch == search_window["tdc_period_after_epoch"]
                        if "tdc_destination_address" in search_window:
                            tdcDestAddr = [
                                t["tdc_destination_address"] 
                                for t in search_window["tdc_destination_address"] 
                                if t["receptor_id"] == r
                            ]
                            assert [list(test_proxies.vccTdc[
                                test_proxies.receptor_to_vcc[r]][idx + 1
                            ].tdcDestinationAddress)] == tdcDestAddr
 
           # check configured attributes of FSPs, including states of function mode capabilities
            FspModes = Enum('FspModes', 'CORR PSS_BF PST_BF VLBI')
            for fsp in configuration["cbf"]["fsp"]:
                fsp_id = fsp["fsp_id"]
                logging.info("Check for fsp id = {}".format(fsp_id))

                if fsp["function_mode"] == "CORR": 
                    function_mode = FspModes.CORR.value
                    assert test_proxies.fsp[fsp_id].functionMode == function_mode
                    assert sub_id in test_proxies.fsp[fsp_id].subarrayMembership
                    assert [proxy.State() for proxy in test_proxies.fspFunctionMode[fsp_id].values()] == [
                        DevState.ON, DevState.DISABLE, DevState.DISABLE, DevState.DISABLE
                    ]
                    # check configured attributes of FSP subarray
                    assert test_proxies.fspSubarray["CORR"][sub_id][fsp_id].obsState == ObsState.READY
                    # currently only support for one receptor so only index 0 is checked
                    if "receptor_ids" in fsp:
                        assert test_proxies.fspSubarray["CORR"][sub_id][fsp_id].receptors == fsp["receptor_ids"][0]
                    else:
                        assert test_proxies.fspSubarray["CORR"][sub_id][fsp_id].receptors == receptor_ids[0]
                    assert test_proxies.fspSubarray["CORR"][sub_id][fsp_id].frequencyBand == band_index
                    if "band_5_tuning" in configuration["common"]:
                        for idx, band in enumerate(configuration["common"]["band_5_tuning"]):
                            assert test_proxies.fspSubarray["CORR"][sub_id][fsp_id].band5Tuning[idx] == band
                    if "frequency_band_offset_stream_1" in configuration["cbf"]:
                        assert test_proxies.fspSubarray["CORR"][sub_id][fsp_id].frequencyBandOffsetStream1 == configuration["cbf"]["frequency_band_offset_stream_1"]
                    if "frequency_band_offset_stream_2" in configuration["cbf"]:
                        assert test_proxies.fspSubarray["CORR"][sub_id][fsp_id].frequencyBandOffsetStream2 == configuration["cbf"]["frequency_band_offset_stream_2"]                   
                    assert test_proxies.fspSubarray["CORR"][sub_id][fsp_id].frequencySliceID == fsp["frequency_slice_id"]
                    assert test_proxies.fspSubarray["CORR"][sub_id][fsp_id].integrationTime == fsp["integration_factor"]
                    assert test_proxies.fspSubarray["CORR"][sub_id][fsp_id].corrBandwidth == fsp["zoom_factor"]
                    if fsp["zoom_factor"] > 0:
                        assert test_proxies.fspSubarray["CORR"][sub_id][fsp_id].zoomWindowTuning == fsp["zoom_window_tuning"]
                    assert test_proxies.fspSubarray["CORR"][sub_id][fsp_id].fspChannelOffset == fsp["channel_offset"]

                    for i in range(len(fsp["channel_averaging_map"])):
                        for j in range(len(fsp["channel_averaging_map"][i])):
                            assert test_proxies.fspSubarray["CORR"][sub_id][fsp_id].channelAveragingMap[i][j] == fsp["channel_averaging_map"][i][j]

                    for i in range(len(fsp["output_link_map"])):
                        for j in range(len(fsp["output_link_map"][i])):
                            assert test_proxies.fspSubarray["CORR"][sub_id][fsp_id].outputLinkMap[i][j] == fsp["output_link_map"][i][j]
                    
                    if "output_host" and "output_mac" and "output_port" in fsp:
                        assert str(test_proxies.fspSubarray["CORR"][sub_id][fsp_id].visDestinationAddress).replace('"',"'") == \
                            str({
                                "outputHost": [
                                    fsp["output_host"][0], 
                                    fsp["output_host"][1]
                                ], 
                                "outputMac": [
                                    fsp["output_mac"][0]
                                ], 
                                "outputPort": [
                                    fsp["output_port"][0], 
                                    fsp["output_port"][1]
                                ]
                                }).replace('"',"'")


                elif fsp["function_mode"] == "PSS-BF": 
                    function_mode = FspModes.PSS_BF.value
                    assert test_proxies.fsp[fsp_id].functionMode == function_mode
                    assert test_proxies.fspSubarray["PSS-BF"][sub_id][fsp_id].searchWindowID == fsp["search_window_id"]

                    # TODO: currently searchBeams is stored by the device
                    #       as a json string ( via attribute 'searchBeams');  
                    #       this has to be updated in FspPssSubarray
                    #       to read/write individual members
                    for idx, sBeam in enumerate(test_proxies.fspSubarray["PSS-BF"][sub_id][fsp_id].searchBeams):
                        searchBeam = json.loads(sBeam)
                        assert searchBeam["search_beam_id"] == fsp["search_beam"][idx]["search_beam_id"]
                        # currently only one receptor supported
                        assert searchBeam["receptor_ids"][0] == fsp["search_beam"][idx]["receptor_ids"][0]
                        assert searchBeam["enable_output"] == fsp["search_beam"][idx]["enable_output"]
                        assert searchBeam["averaging_interval"] == fsp["search_beam"][idx]["averaging_interval"]
                        # TODO - this does not pass - to debug & fix
                        # assert searchBeam["searchBeamDestinationAddress"] == fsp["search_beam"][idx]["search_beam_destination_address"]

                elif fsp["function_mode"] == "PST-BF": 
                    function_mode = FspModes.PST_BF.value
                    assert test_proxies.fsp[fsp_id].functionMode == function_mode

                    assert test_proxies.fsp[fsp_id].State() == DevState.ON
                    assert sub_id in test_proxies.fsp[fsp_id].subarrayMembership
                    assert [proxy.State() for proxy in test_proxies.fspFunctionMode[fsp_id].values()] == [
                        DevState.DISABLE, DevState.DISABLE, DevState.ON, DevState.DISABLE
                    ]
                    assert test_proxies.fspSubarray["PST-BF"][sub_id][fsp_id].obsState == ObsState.READY
                    for beam in fsp["timing_beam"]:
                        assert all([test_proxies.fspSubarray["PST-BF"][sub_id][fsp_id].receptors[i] == j for i, j in zip(range(1), beam["receptor_ids"])])
                        assert all([test_proxies.fspSubarray["PST-BF"][sub_id][fsp_id].timingBeamID[i] == j for i, j in zip(range(1), [beam["timing_beam_id"]])])

                elif fsp["function_mode"] == "VLBI": 
                    function_mode = FspModes.VLBI.value
                    assert test_proxies.fsp[fsp_id].functionMode == function_mode
                    #TODO: This mode is not tested

            # Clean Up
            test_proxies.subarray[sub_id].GoToIdle()
            test_proxies.wait_timeout_obs([test_proxies.vcc[i] 
                for i in range(1, test_proxies.num_vcc + 1)], ObsState.IDLE, 3, 1)
            test_proxies.subarray[sub_id].RemoveAllReceptors()
            test_proxies.wait_timeout_obs([test_proxies.vcc[i] 
                for i in range(1, test_proxies.num_vcc + 1)], ObsState.EMPTY, 3, 1)

            test_proxies.off()
        
        except AssertionError as ae:
            time.sleep(2)
            test_proxies.clean_test_proxies()
            time.sleep(2)
            raise ae
        except Exception as e:
            time.sleep(2)
            test_proxies.clean_test_proxies()
            time.sleep(2)
            raise e

    #TODO: The delay model and jones matrix are already tested. 
    # Should this test just be for the beam weights?
    @pytest.mark.parametrize(
        "config_file_name, \
        jones_matrix_file_name, \
        delay_model_file_name, \
        timing_beam_weights_file_name, \
        receptor_ids", 
        [
            (
                "ConfigureScan_basic.json",
                "jonesmatrix.json",
                "delaymodel.json",
                "timingbeamweights.json",
                [4, 1, 3, 2]
            )
        ]
    )
    def test_ConfigureScan_onlyPst_basic_FSP_scan_parameters(
        self: TestCbfSubarray, 
        test_proxies: pytest.fixture, 
        config_file_name: str,
        jones_matrix_file_name: str,
        delay_model_file_name: str,
        timing_beam_weights_file_name: str,
        receptor_ids: List[int]
    ) -> None:
        """
            Test CbfSubarrays's ConfigureScan command for Fsp PST

            :param proxies: proxies pytest fixture
            :param config_file_name: JSON file for the configuration
            :param jones_matrix_file_name: JSON file for the jones matrix
            :param delay_model_file_name: JSON file for the delay model
            :param timing_beam_weights_file_name: JSON file for the timing beam weights
            :param receptor_ids: list of receptor ids
        """
        try:
            test_proxies.on()
            
            f = open(data_file_path + config_file_name)
            json_string = f.read().replace("\n", "")
            f.close()
            configuration = json.loads(json_string)
            sub_id = int(configuration["common"]["subarray_id"])

            # check initial value of attributes of CBF subarray
            assert len(test_proxies.subarray[sub_id].receptors) == 0
            assert test_proxies.subarray[sub_id].configID == ''
            assert test_proxies.subarray[sub_id].frequencyBand == 0
            assert test_proxies.subarray[sub_id].obsState == ObsState.EMPTY

            # add receptors
            test_proxies.subarray[sub_id].AddReceptors(receptor_ids)
            test_proxies.wait_timeout_obs([test_proxies.subarray[sub_id]], ObsState.IDLE, 1, 1)
            assert all([test_proxies.subarray[sub_id].receptors[i] == j for i, j in zip(range(len(receptor_ids)), receptor_ids)])

            # configure scan
            test_proxies.subarray[sub_id].ConfigureScan(json_string)
            test_proxies.wait_timeout_obs([test_proxies.subarray[sub_id]], ObsState.READY, 5, 1)
            
            f = open(data_file_path + jones_matrix_file_name)
            jones_matrix = json.loads(f.read().replace("\n", ""))
            f.close()

            # Insert the epoch
            jones_matrix_index_per_epoch = list(range(len(jones_matrix["jonesMatrix"])))
            random.shuffle(jones_matrix_index_per_epoch)
            epoch_increment = 10
            for i, jones_matrix_index in enumerate(jones_matrix_index_per_epoch):
                if i == 0:
                    epoch_time = 0
                    jones_matrix["jonesMatrix"][jones_matrix_index]["epoch"] = str(epoch_time)
                else:
                    epoch_time += epoch_increment
                    jones_matrix["jonesMatrix"][jones_matrix_index]["epoch"] = str(int(time.time()) + epoch_time)

            # update Jones Matrix
<<<<<<< HEAD
            test_proxies.tm.jonesMatrix = json.dumps(jones_matrix)
            time.sleep(1)

            for matrix in jones_matrix["jonesMatrix"]:
                if matrix["destinationType"] == "fsp":
                    for receptor in matrix["matrixDetails"]:
                        rec_id = int(receptor["receptor"])
                        fs_id = receptor["receptorMatrix"][0]["fsid"]
                        for index, value in enumerate(receptor["receptorMatrix"][0]["matrix"]):
                            try:
                                assert test_proxies.fsp[fs_id].jonesMatrix[rec_id - 1][index] == value
                            except AssertionError as ae:
                                raise ae
                            except Exception as e:
                                raise e
                    time.sleep(10)
            
=======
            proxies.tm.jonesMatrix = json.dumps(jones_matrix)
            time.sleep(5)

            FspModes = Enum('FspModes', 'CORR PSS_BF PST_BF VLBI')

            for epoch in range( len(jones_matrix_index_per_epoch) ):

                for receptor in jones_matrix["jonesMatrix"][jones_matrix_index_per_epoch[epoch]]["matrixDetails"]:
                    rec_id = receptor["receptor"]
                    for fsp in [proxies.fsp[i + 1] for i in range(len(proxies.fsp))]:
                        if fsp.functionMode in [FspModes.PSS_BF.value, FspModes.PST_BF.value, FspModes.VLBI.value]:
                            for frequency_slice in receptor["receptorMatrix"]:
                                if fsp.functionMode == FspModes.PSS_BF.value:
                                    proxy_subarray = proxies.fspPssSubarray[sub_id -1]
                                    fs_length = 16
                                elif fsp.functionMode == FspModes.PST_BF.value:
                                    proxy_subarray = proxies.fspPstSubarray[sub_id -1]
                                    fs_length = 4
                                else:
                                    fs_length = 4
                                    log_msg = "function mode {} currently not supported".format(fsp.functionMode)
                                    logging.error(log_msg)
                                    return

                                if rec_id in proxy_subarray.receptors:
                                    fs_id = frequency_slice["fsid"]
                                    if fs_id == int(fsp.get_property("FspID")['FspID'][0]):
                                        matrix = frequency_slice["matrix"]
                                        if len(matrix) == fs_length:
                                            for idx, matrix_val in enumerate(matrix):
                                                assert matrix_val == fsp.jonesMatrix[rec_id -1][idx]                                                                               

                time.sleep(10)
>>>>>>> bedb2940

            # update delay models from tm emulator
            f = open(data_file_path + delay_model_file_name)
            delay_model = json.loads(f.read().replace("\n", ""))
           
           # Insert the epoch
            delay_model_index_per_epoch = list(range(len(delay_model["delayModel"])))
            random.shuffle(delay_model_index_per_epoch)
            epoch_increment = 10
            for i, delay_model_index in enumerate(delay_model_index_per_epoch):
                if i == 0:
                    epoch_time = 0
                    delay_model["delayModel"][delay_model_index]["epoch"] = str(epoch_time)
                else:
                    epoch_time += epoch_increment
                    delay_model["delayModel"][delay_model_index]["epoch"] = str(int(time.time()) + epoch_time)

            # update delay model
<<<<<<< HEAD
            test_proxies.tm.delayModel = json.dumps(delay_model)
            time.sleep(1)

            for model in delay_model["delayModel"]:
                if model["destinationType"] == "fsp":
                    for receptor in model["delayDetails"]:
                        rec_id = int(receptor["receptor"])
                        fs_id = receptor["receptorDelayDetails"][0]["fsid"]
                        for index, value in enumerate(receptor["receptorDelayDetails"][0]["delayCoeff"]):
                            try:
                                assert test_proxies.fsp[fs_id].delayModel[rec_id - 1][index] == value
                            except AssertionError as ae:
                                raise ae
                            except Exception as e:
                                raise e
                    time.sleep(10)
=======
            proxies.tm.delayModel = json.dumps(delay_model)
            time.sleep(5)

            FspModes = Enum('FspModes', 'CORR PSS_BF PST_BF VLBI')

            for epoch in range( len(delay_model_index_per_epoch) ):

                model = delay_model["delayModel"][delay_model_index_per_epoch[epoch]]            
                for delayDetail in model["delayDetails"]:
                    for fsp in [proxies.fsp[i + 1] for i in range(len(proxies.fsp))]:
                        if fsp.functionMode in [FspModes.PSS_BF.value, FspModes.PST_BF.value]:
                            for receptorDelayDetail in delayDetail["receptorDelayDetails"]:
                                rec_id = delayDetail["receptor"]
                                if fsp.functionMode == FspModes.PSS_BF.value:
                                    proxy_subarray = proxies.fspPssSubarray[sub_id -1]
                                else:
                                    proxy_subarray = proxies.fspPstSubarray[sub_id -1]
                                if rec_id in proxy_subarray.receptors:
                                    fs_id = receptorDelayDetail["fsid"]
                                    if fs_id == int(fsp.get_property("FspID")['FspID'][0]):
                                        delayCoeff = receptorDelayDetail["delayCoeff"]
                                        for idx, coeff in enumerate(delayCoeff):
                                            assert coeff == fsp.delayModel[rec_id -1][idx]                                           

                time.sleep(10)
>>>>>>> bedb2940

            # update timing beam weights from tm emulator
            f = open(data_file_path + timing_beam_weights_file_name)
            timing_beam_weights = json.loads(f.read().replace("\n", ""))
            epoch = str(int(time.time()))
            for weights in timing_beam_weights["beamWeights"]:
                weights["epoch"] = epoch
                epoch = str(int(epoch) + 10)
            
            # update delay model
            test_proxies.tm.beamWeights = json.dumps(timing_beam_weights)
            time.sleep(1)

            for weights in timing_beam_weights["beamWeights"]:
                for receptor in weights["beamWeightsDetails"]:
                    rec_id = int(receptor["receptor"])
                    fs_id = receptor["receptorWeightsDetails"][0]["fsid"]
                    for index, value in enumerate(receptor["receptorWeightsDetails"][0]["weights"]):
                        try:
                            assert test_proxies.fsp[fs_id].timingBeamWeights[rec_id - 1][index] == value
                        except AssertionError as ae:
                            raise ae
                        except Exception as e:
                            raise e
                time.sleep(10)

            # Clean Up
            test_proxies.subarray[sub_id].GoToIdle()
            test_proxies.wait_timeout_obs([test_proxies.vcc[i] 
                for i in range(1, test_proxies.num_vcc + 1)], ObsState.IDLE, 3, 1)
            test_proxies.subarray[sub_id].RemoveAllReceptors()
            test_proxies.wait_timeout_obs([test_proxies.vcc[i] 
                for i in range(1, test_proxies.num_vcc + 1)], ObsState.EMPTY, 3, 1)

            test_proxies.off()
        
        except AssertionError as ae:
            time.sleep(2)
            test_proxies.clean_test_proxies()
            time.sleep(2)
            raise ae
        except Exception as e:
            time.sleep(2)
            test_proxies.clean_test_proxies()
            time.sleep(2)
            raise e

    @pytest.mark.parametrize(
        "config_file_name, \
        scan_file_name, \
        receptor_ids", 
        [
            (
                "ConfigureScan_basic.json",
                "Scan1_basic.json",
                [1, 3, 4, 2],
            )
        ]
    )
    def test_EndScan(
        self: TestCbfSubarray, 
        test_proxies: pytest.fixture, 
        config_file_name: str,
        scan_file_name: str,
        receptor_ids: List[int]
    ) -> None:
        """
            Test CbfSubarrays's EndScan command 

            :param proxies: proxies pytest fixture
            :param config_file_name: JSON file for the configuration
            :param scan_file_name: JSON file for the scan configuration
            :param receptor_ids: list of receptor ids
        """
        try:
            test_proxies.on()
            
            f = open(data_file_path + config_file_name)
            json_string = f.read().replace("\n", "")
            f.close()
            configuration = json.loads(json_string)

            sub_id = int(configuration["common"]["subarray_id"])

            num_receptors = len(receptor_ids)

            vcc_ids = [None for _ in range(num_receptors)]
            for receptor_id, ii in zip(receptor_ids, range(num_receptors)):
                vcc_ids[ii] = test_proxies.receptor_to_vcc[receptor_id]

            test_proxies.subarray[sub_id].AddReceptors(receptor_ids)
            test_proxies.wait_timeout_obs([test_proxies.subarray[sub_id]], ObsState.IDLE, 1, 1)
            assert all([test_proxies.subarray[sub_id].receptors[i] == j 
                for i, j in zip(range(num_receptors), receptor_ids)])
            assert test_proxies.subarray[sub_id].obsState == ObsState.IDLE

            # Check fsp obsState BEFORE scan configuration:
            for fsp in configuration["cbf"]["fsp"]:
                fsp_id = int(fsp["fsp_id"])
                if fsp["function_mode"] == "CORR":
                    assert test_proxies.fspSubarray["CORR"][sub_id][fsp_id ].obsState == ObsState.IDLE
                elif fsp["function_mode"] == "PSS-BF":
                    assert test_proxies.fspSubarray["PSS-BF"][sub_id][fsp_id].obsState == ObsState.IDLE
                elif fsp["function_mode"] == "PST-BF":
                    assert test_proxies.fspSubarray["PST-BF"][sub_id][fsp_id].obsState == ObsState.IDLE

            test_proxies.subarray[sub_id].ConfigureScan(json_string)
            test_proxies.wait_timeout_obs([test_proxies.subarray[sub_id]], ObsState.READY, 5, 1)

            # check some configured attributes of CBF subarray           
            frequency_band   = configuration["common"]["frequency_band"]
            input_band_index = freq_band_dict()[frequency_band]

            assert test_proxies.subarray[sub_id].configID == configuration["common"]["config_id"]
            assert test_proxies.subarray[sub_id].frequencyBand == input_band_index
            assert test_proxies.subarray[sub_id].obsState == ObsState.READY

            # Check fsp obsState AFTER scan configuration:
            for fsp in configuration["cbf"]["fsp"]:
                fsp_id = int(fsp["fsp_id"])
                if fsp["function_mode"] == "CORR":
                    assert test_proxies.fspSubarray["CORR"][sub_id][fsp_id].obsState == ObsState.READY
                elif fsp["function_mode"] == "PSS-BF":
                    assert test_proxies.fspSubarray["PSS-BF"][sub_id][fsp_id].obsState == ObsState.READY
                elif fsp["function_mode"] == "PST-BF":
                    assert test_proxies.fspSubarray["PST-BF"][sub_id][fsp_id].obsState == ObsState.READY

            # Send the Scan command
            f2 = open(data_file_path + scan_file_name)
            json_string = f2.read().replace("\n", "")
            test_proxies.subarray[sub_id].Scan(json_string)
            f2.close()
            test_proxies.wait_timeout_obs([test_proxies.subarray[sub_id]], ObsState.SCANNING, 1, 1)

            # Check obsStates BEFORE the EndScan() command
            assert test_proxies.subarray[sub_id].obsState == ObsState.SCANNING
            assert test_proxies.vcc[vcc_ids[0]].obsState == ObsState.SCANNING
            assert test_proxies.vcc[vcc_ids[num_receptors-1]].obsState == ObsState.SCANNING

            for fsp in configuration["cbf"]["fsp"]:
                fsp_id = int(fsp["fsp_id"])
                if fsp["function_mode"] == "CORR":
                    assert test_proxies.fspSubarray["CORR"][sub_id][fsp_id].obsState == ObsState.SCANNING
                elif fsp["function_mode"] == "PSS-BF":
                    assert test_proxies.fspSubarray["PSS-BF"][sub_id][fsp_id].obsState == ObsState.SCANNING
                elif fsp["function_mode"] == "PST-BF":
                    assert test_proxies.fspSubarray["PST-BF"][sub_id][fsp_id].obsState == ObsState.SCANNING

            test_proxies.subarray[sub_id].EndScan()
            test_proxies.wait_timeout_obs([test_proxies.subarray[sub_id]], ObsState.READY, 1, 1)

            # Check obsStates AFTER the EndScan() command
            assert test_proxies.subarray[sub_id].obsState  == ObsState.READY
            assert test_proxies.vcc[vcc_ids[0]].obsState  == ObsState.READY
            assert test_proxies.vcc[vcc_ids[num_receptors -1]].obsState == ObsState.READY
            # assert test_proxies.fspSubarray["CORR"][sub_id][fsp_corr_id-1].obsState == ObsState.READY
            # assert test_proxies.fspSubarray["PSS-BF"][sub_id][fsp_pss_id-1].obsState == ObsState.READY
            # assert test_proxies.fspSubarray["PST-BF"][sub_id][fsp_pst_id-1].obsState == ObsState.READY

            for fsp in configuration["cbf"]["fsp"]:
                fsp_id = int(fsp["fsp_id"])
                if fsp["function_mode"] == "CORR":
                    assert test_proxies.fspSubarray["CORR"][sub_id][fsp_id].obsState == ObsState.READY
                elif fsp["function_mode"] == "PSS-BF":
                    assert test_proxies.fspSubarray["PSS-BF"][sub_id][fsp_id].obsState == ObsState.READY
                elif fsp["function_mode"] == "PST-BF":
                    assert test_proxies.fspSubarray["PST-BF"][sub_id][fsp_id].obsState == ObsState.READY

            # Clean up
            test_proxies.subarray[sub_id].GoToIdle()
            test_proxies.wait_timeout_obs([test_proxies.vcc[i] 
                for i in range(1, test_proxies.num_vcc + 1)], ObsState.IDLE, 3, 1)
            test_proxies.subarray[sub_id].RemoveAllReceptors()
            test_proxies.wait_timeout_obs([test_proxies.vcc[i] 
                for i in range(1, test_proxies.num_vcc + 1)], ObsState.EMPTY, 3, 1)

            test_proxies.on()

        except AssertionError as ae:
            time.sleep(2)
            test_proxies.clean_test_proxies()
            time.sleep(2)
            raise ae
        except Exception as e:
            time.sleep(2)
            test_proxies.clean_test_proxies()
            time.sleep(2)
            raise e
    
    @pytest.mark.parametrize(
        "config_file_name, \
        delay_model_file_name, \
        scan_file_name, \
        receptor_ids, \
        vcc_receptors",
        [
            (
                "ConfigureScan_basic.json",
                "delaymodel.json",
                "Scan1_basic.json",
                [1, 3, 4, 2],
                [4, 1]
            )
        ]
    )
    def test_ConfigureScan_delayModel(
        self: TestCbfSubarray, 
        test_proxies: pytest.fixture, 
        config_file_name: str,
        delay_model_file_name: str,
        scan_file_name: str,
        receptor_ids: List[int],
        vcc_receptors: List[int],
    ) -> None:
        """
            Test CbfSubarrays's delay model update via the 
                ConfigureScan command 

            :param proxies: proxies pytest fixture
            :param config_file_name: JSON file for the configuration
            :param delay_model_file_name: JSON file for the delay model
            :param scan_file_name: JSON file for the scan configuration
            :param receptor_ids: list of receptor ids
            :param vcc_receptors: list of vcc receptor ids
        """
        
        # Read delay model data from file
        f = open(data_file_path + delay_model_file_name)
        json_string_delay_mod = f.read().replace("\n", "")
        delay_model = json.loads(json_string_delay_mod)
        f.close()

        try:
            test_proxies.on()
            
            f = open(data_file_path + config_file_name)
            json_string = f.read().replace("\n", "")
            f.close()
            configuration = json.loads(json_string)
            sub_id = int(configuration["common"]["subarray_id"])

<<<<<<< HEAD
            assert test_proxies.subarray[sub_id].obsState == ObsState.EMPTY

=======
            assert proxies.subarray[sub_id].obsState == ObsState.EMPTY
            
>>>>>>> bedb2940
            # add receptors
            test_proxies.subarray[sub_id].AddReceptors(receptor_ids)
            test_proxies.wait_timeout_obs([test_proxies.subarray[sub_id]], ObsState.IDLE, 1, 1)
            assert all([test_proxies.subarray[sub_id].receptors[i] == j for i, j in zip(range(len(receptor_ids)), receptor_ids)])

            # configure scan
            test_proxies.subarray[sub_id].ConfigureScan(json_string)
            test_proxies.wait_timeout_obs([test_proxies.subarray[sub_id]], ObsState.READY, 5, 1)

<<<<<<< HEAD
            assert test_proxies.subarray[sub_id].obsState == ObsState.READY

            # create a delay model
=======
            assert proxies.subarray[sub_id].obsState == ObsState.READY
>>>>>>> bedb2940
            
            # Insert the epoch
            delay_model_index_per_epoch = list(range(len(delay_model["delayModel"])))
            random.shuffle(delay_model_index_per_epoch)
            epoch_increment = 10
            for i, delay_model_index in enumerate(delay_model_index_per_epoch):
                if i == 0:
                    epoch_time = 0
                    delay_model["delayModel"][delay_model_index]["epoch"] = str(epoch_time)
                else:
                    epoch_time += epoch_increment
                    delay_model["delayModel"][delay_model_index]["epoch"] = str(int(time.time()) + epoch_time)

            # update delay model
<<<<<<< HEAD
            test_proxies.tm.delayModel = json.dumps(delay_model)
            time.sleep(1)

            for jj in range(len(receptor_ids)):
                logging.info((" test_proxies.vcc[{}].receptorID = {}".
                format(jj+1, test_proxies.vcc[jj+1].receptorID)))

            logging.info( ("Vcc, receptor 1, ObsState = {}".
            format(test_proxies.vcc[test_proxies.receptor_to_vcc[1]].ObsState)) )

            #test_proxies.vcc[0].receptorID
            delayModNum = 1
            for r in vcc_receptors:
                vcc = test_proxies.vcc[test_proxies.receptor_to_vcc[r]]
                delayMod = vcc.delayModel
                delayModConf = []
                delayDetails = configuration_delay_mod["delayModel"][delayModNum]["delayDetails"]
                for delayDetail in delayDetails:
                    if delayDetail["receptor"] == r:
                        for receptorDelayDetail in delayDetail["receptorDelayDetails"]:
                            delayModConf += receptorDelayDetail["delayCoeff"]
                confIdx = 0
                for i in range(len(delayMod)):
                    for j in range(len(delayMod[i])):
                        assert delayMod[i][j] == delayModConf[confIdx]
                        confIdx += 1

            # transition to obsState=SCANNING
            f2 = open(data_file_path + scan_file_name)
            test_proxies.subarray[sub_id].Scan(f2.read().replace("\n", ""))
            f2.close()
            test_proxies.wait_timeout_obs([test_proxies.subarray[sub_id]], ObsState.SCANNING, 1, 1)
            assert test_proxies.subarray[sub_id].obsState == ObsState.SCANNING
=======
            proxies.tm.delayModel = json.dumps(delay_model)
            time.sleep(5)

            FspModes = Enum('FspModes', 'CORR PSS_BF PST_BF VLBI')
            epoch_to_scan = 1
            num_cols = 6
            num_rows_vcc = 26

            for epoch in range( len(delay_model_index_per_epoch) ):
>>>>>>> bedb2940

                model = delay_model["delayModel"][delay_model_index_per_epoch[epoch]]            
                for delayDetail in model["delayDetails"]:
                    for r in vcc_receptors:
                        vcc = proxies.vcc[proxies.receptor_to_vcc[r]]  
                        if delayDetail["receptor"] == r:
                            mod_vcc = [[0.0] * num_cols for i in range(num_rows_vcc)]
                            for receptorDelayDetail in delayDetail["receptorDelayDetails"]:
                                fs_id = receptorDelayDetail["fsid"]
                                delayCoeff = receptorDelayDetail["delayCoeff"]
                                mod_vcc[fs_id -1] = delayCoeff
                            for i in range(len(mod_vcc)):
                                for j in range(len(mod_vcc[i])):
                                    assert vcc.delayModel[i][j] == mod_vcc[i][j]
                    for fsp in [proxies.fsp[i + 1] for i in range(len(proxies.fsp))]:
                        if fsp.functionMode in [FspModes.PSS_BF.value, FspModes.PST_BF.value]:
                            for receptorDelayDetail in delayDetail["receptorDelayDetails"]:
                                rec_id = delayDetail["receptor"]
                                if fsp.functionMode == FspModes.PSS_BF.value:
                                    proxy_subarray = proxies.fspPssSubarray[sub_id -1]
                                else:
                                    proxy_subarray = proxies.fspPstSubarray[sub_id -1]
                                if rec_id in proxy_subarray.receptors:
                                    fs_id = receptorDelayDetail["fsid"]
                                    if fs_id == int(fsp.get_property("FspID")['FspID'][0]):
                                        delayCoeff = receptorDelayDetail["delayCoeff"]
                                        for idx, coeff in enumerate(delayCoeff):
                                            assert coeff == fsp.delayModel[rec_id -1][idx]                                           
                              
                if epoch == epoch_to_scan:
                    # transition to obsState=SCANNING
                    f2 = open(data_file_path + scan_file_name)
                    proxies.subarray[sub_id].Scan(f2.read().replace("\n", ""))
                    f2.close()
                    proxies.wait_timeout_obs([proxies.subarray[sub_id]], ObsState.SCANNING, 1, 1)
                    assert proxies.subarray[sub_id].obsState == ObsState.SCANNING

<<<<<<< HEAD
            delayModNum = 2
            for r in vcc_receptors:
                vcc = test_proxies.vcc[test_proxies.receptor_to_vcc[r]]
                delayMod = vcc.delayModel
                delayModConf = []
                delayDetails = configuration_delay_mod["delayModel"][delayModNum]["delayDetails"]
                for delayDetail in delayDetails:
                    if delayDetail["receptor"] == r:
                        for receptorDelayDetail in delayDetail["receptorDelayDetails"]:
                            delayModConf += receptorDelayDetail["delayCoeff"]
                confIdx = 0
                for i in range(len(delayMod)):
                    for j in range(len(delayMod[i])):
                        assert delayMod[i][j] == delayModConf[confIdx]
                        confIdx += 1

            time.sleep(10)
            delayModNum = 0
            for r in vcc_receptors:
                vcc = test_proxies.vcc[test_proxies.receptor_to_vcc[r]]
                delayMod = vcc.delayModel
                delayModConf = []
                delayDetails = configuration_delay_mod["delayModel"][delayModNum]["delayDetails"]
                for delayDetail in delayDetails:
                    if delayDetail["receptor"] == r:
                        for receptorDelayDetail in delayDetail["receptorDelayDetails"]:
                            delayModConf += receptorDelayDetail["delayCoeff"]
                confIdx = 0
                for i in range(len(delayMod)):
                    for j in range(len(delayMod[i])):
                        assert delayMod[i][j] == delayModConf[confIdx]
                        confIdx += 1
=======
                time.sleep(10)
>>>>>>> bedb2940

            # Clean up
            test_proxies.subarray[sub_id].EndScan()
            test_proxies.wait_timeout_obs([test_proxies.subarray[sub_id]], ObsState.READY, 1, 1)
            test_proxies.subarray[sub_id].GoToIdle()
            test_proxies.wait_timeout_obs([test_proxies.vcc[i] 
                for i in range(1, test_proxies.num_vcc + 1)], ObsState.IDLE, 3, 1)
            test_proxies.subarray[sub_id].RemoveAllReceptors()
            test_proxies.wait_timeout_obs([test_proxies.vcc[i] 
                for i in range(1, test_proxies.num_vcc + 1)], ObsState.EMPTY, 3, 1)

            test_proxies.off()

        except AssertionError as ae:
            time.sleep(2)
            test_proxies.clean_test_proxies()
            time.sleep(2)
            raise ae
        except Exception as e:
            time.sleep(2)
            test_proxies.clean_test_proxies()
            time.sleep(2)
            raise e

    @pytest.mark.parametrize(
        "config_file_name, \
        scan_file_name, \
        jones_matrix_file_name, \
        receptor_ids", 
        [
            (
                "ConfigureScan_basic.json",
                "Scan1_basic.json",
                "jonesmatrix.json",
                [1, 3, 4, 2],
            ),
        ]
    )
    def test_ConfigureScan_jonesMatrix(
        self: TestCbfSubarray, 
        test_proxies: pytest.fixture, 
        config_file_name: str,
        scan_file_name: str,
        jones_matrix_file_name: str,
        receptor_ids: List[int]
    ) -> None:
        """
            Test CbfSubarrays's jones matrix update via the 
                ConfigureScan command 

            :param proxies: proxies pytest fixture
            :param config_file_name: JSON file for the configuration
            :param scan_file_name: JSON file for the scan configuration
            :param jones_matrix_file_name: JSON file for the jones matrix
            :param receptor_ids: list of receptor ids
        """
        try:
            test_proxies.on()
            
            f = open(data_file_path + config_file_name)
            json_string = f.read().replace("\n", "")
            f.close()
            configuration = json.loads(json_string)

            sub_id = int(configuration["common"]["subarray_id"])

            assert test_proxies.subarray[sub_id].obsState == ObsState.EMPTY

            # add receptors
            test_proxies.subarray[sub_id].AddReceptors(receptor_ids)
            test_proxies.wait_timeout_obs([test_proxies.subarray[sub_id]], ObsState.IDLE, 1, 1)
            assert all([test_proxies.subarray[sub_id].receptors[i] == j 
                       for i, j in zip(range(len(receptor_ids)), receptor_ids)])

            # configure scan
            test_proxies.subarray[sub_id].ConfigureScan(json_string)

            test_proxies.wait_timeout_obs([test_proxies.subarray[sub_id]], ObsState.READY, 5, 1)

            assert test_proxies.subarray[sub_id].obsState == ObsState.READY

            f = open(data_file_path + jones_matrix_file_name)
            jones_matrix = json.loads(f.read().replace("\n", ""))
            f.close()

            # Insert the epoch
            jones_matrix_index_per_epoch = list(range(len(jones_matrix["jonesMatrix"])))
            random.shuffle(jones_matrix_index_per_epoch)
            epoch_increment = 10
            for i, jones_matrix_index in enumerate(jones_matrix_index_per_epoch):
                if i == 0:
                    epoch_time = 0
                    jones_matrix["jonesMatrix"][jones_matrix_index]["epoch"] = str(epoch_time)
                else:
                    epoch_time += epoch_increment
                    jones_matrix["jonesMatrix"][jones_matrix_index]["epoch"] = str(int(time.time()) + epoch_time)

            # update Jones Matrix
<<<<<<< HEAD
            test_proxies.tm.jonesMatrix = json.dumps(jones_matrix)
            time.sleep(5)

            for receptor in jones_matrix["jonesMatrix"][1]["matrixDetails"]:
                for frequency_slice in receptor["receptorMatrix"]:
                    for index, value in enumerate(frequency_slice["matrix"]):
                        vcc_id = test_proxies.receptor_to_vcc[receptor["receptor"]]
                        fs_id = frequency_slice["fsid"]
                        try:
                            assert test_proxies.vcc[vcc_id].jonesMatrix[fs_id-1][index] == value
                        except AssertionError as ae:
                            logging.error(
                                "AssertionError; incorrect Jones matrix entry: \
                                epoch {}, VCC {}, i = {}, jonesMatrix[{}] = {}".format
                                    (
                                        jones_matrix["jonesMatrix"][1]["epoch"], 
                                        vcc_id, index, 
                                        fs_id-1, 
                                        test_proxies.vcc[vcc_id].jonesMatrix[fs_id-1]
                                    )
                            )
                            raise ae
                        except Exception as e:
                            raise e

            # transition to obsState == SCANNING
            f = open(data_file_path + scan_file_name)
            test_proxies.subarray[sub_id].Scan(f.read().replace("\n", ""))
            f.close()
            test_proxies.wait_timeout_obs([test_proxies.subarray[sub_id]], ObsState.SCANNING, 1, 1)
            assert test_proxies.subarray[sub_id].obsState == ObsState.SCANNING
            
            time.sleep(10)
            for receptor in jones_matrix["jonesMatrix"][2]["matrixDetails"]:
                for frequency_slice in receptor["receptorMatrix"]:
                    for index, value in enumerate(frequency_slice["matrix"]):
                        vcc_id = test_proxies.receptor_to_vcc[receptor["receptor"]]
                        fs_id = frequency_slice["fsid"]
                        try:
                            assert test_proxies.vcc[vcc_id].jonesMatrix[fs_id-1][index] == value
                        except AssertionError as ae:
                            logging.error(
                                "AssertionError; incorrect Jones matrix entry: \
                                epoch {}, VCC {}, i = {}, jonesMatrix[{}] = {}".format
                                (
                                    jones_matrix["jonesMatrix"][1]["epoch"], 
                                    vcc_id, 
                                    index, 
                                    fs_id-1, 
                                    test_proxies.vcc[vcc_id].jonesMatrix[fs_id-1]
                                )
                            )
                            raise ae
                        except Exception as e:
                            raise e
            
            time.sleep(10)
            for receptor in jones_matrix["jonesMatrix"][0]["matrixDetails"]:
                for frequency_slice in receptor["receptorMatrix"]:
                    for index, value in enumerate(frequency_slice["matrix"]):
                        vcc_id = test_proxies.receptor_to_vcc[receptor["receptor"]]
                        fs_id = frequency_slice["fsid"]
                        try:
                            assert test_proxies.vcc[vcc_id].jonesMatrix[fs_id-1][index] == value
                        except AssertionError as ae:
                            logging.error(
                                "AssertionError; incorrect Jones matrix entry: \
                                epoch {}, VCC {}, i = {}, jonesMatrix[{}] = {}".format
                                (
                                    jones_matrix["jonesMatrix"][1]["epoch"], 
                                    vcc_id, 
                                    index, 
                                    fs_id-1, 
                                    test_proxies.vcc[vcc_id].jonesMatrix[fs_id-1]
=======
            proxies.tm.jonesMatrix = json.dumps(jones_matrix)
            time.sleep(1)

            epoch_to_scan = 1
            FspModes = Enum('FspModes', 'CORR PSS_BF PST_BF VLBI')

            for epoch in range( len(jones_matrix_index_per_epoch) ):

                for receptor in jones_matrix["jonesMatrix"][jones_matrix_index_per_epoch[epoch]]["matrixDetails"]:
                    for frequency_slice in receptor["receptorMatrix"]:
                        for index, value in enumerate(frequency_slice["matrix"]):
                            vcc_id = proxies.receptor_to_vcc[receptor["receptor"]]
                            fs_id = frequency_slice["fsid"]
                            try:
                                assert proxies.vcc[vcc_id].jonesMatrix[fs_id-1][index] == value
                            except AssertionError as ae:
                                logging.error(
                                    "AssertionError; incorrect Jones matrix entry: \
                                    epoch {}, VCC {}, i = {}, jonesMatrix[{}] = {}".format
                                        (
                                            jones_matrix["jonesMatrix"][1]["epoch"], 
                                            vcc_id, index, 
                                            fs_id-1, 
                                            proxies.vcc[vcc_id].jonesMatrix[fs_id-1]
                                        )
>>>>>>> bedb2940
                                )
                                raise ae
                            except Exception as e:
                                raise e  
                    rec_id = receptor["receptor"]
                    for fsp in [proxies.fsp[i + 1] for i in range(len(proxies.fsp))]:
                        if fsp.functionMode in [FspModes.PSS_BF.value, FspModes.PST_BF.value, FspModes.VLBI.value]:
                            for frequency_slice in receptor["receptorMatrix"]:
                                if fsp.functionMode == FspModes.PSS_BF.value:
                                    proxy_subarray = proxies.fspPssSubarray[sub_id -1]
                                    fs_length = 16
                                elif fsp.functionMode == FspModes.PST_BF.value:
                                    proxy_subarray = proxies.fspPstSubarray[sub_id -1]
                                    fs_length = 4
                                else:
                                    fs_length = 4
                                    log_msg = "function mode {} currently not supported".format(fsp.functionMode)
                                    logging.error(log_msg)
                                    return 
                                    
                                if rec_id in proxy_subarray.receptors:
                                    fs_id = frequency_slice["fsid"]
                                    if fs_id == int(fsp.get_property("FspID")['FspID'][0]):
                                        matrix = frequency_slice["matrix"]
                                        if len(matrix) == fs_length:
                                            for idx, matrix_val in enumerate(matrix):
                                                assert matrix_val == fsp.jonesMatrix[rec_id -1][idx]                                                   
                              
                if epoch == epoch_to_scan:
                    # transition to obsState=SCANNING
                    f2 = open(data_file_path + scan_file_name)
                    proxies.subarray[sub_id].Scan(f2.read().replace("\n", ""))
                    f2.close()
                    proxies.wait_timeout_obs([proxies.subarray[sub_id]], ObsState.SCANNING, 1, 1)
                    assert proxies.subarray[sub_id].obsState == ObsState.SCANNING

                time.sleep(10)

            # Clean up
            test_proxies.subarray[sub_id].EndScan()
            test_proxies.wait_timeout_obs([test_proxies.subarray[sub_id]], ObsState.READY, 1, 1)
            test_proxies.subarray[sub_id].GoToIdle()
            test_proxies.wait_timeout_obs([test_proxies.vcc[i] 
                for i in range(1, test_proxies.num_vcc + 1)], ObsState.IDLE, 3, 1)
            test_proxies.subarray[sub_id].RemoveAllReceptors()
            test_proxies.wait_timeout_obs([test_proxies.vcc[i] 
                for i in range(1, test_proxies.num_vcc + 1)], ObsState.EMPTY, 3, 1)

            test_proxies.off()

        except AssertionError as ae:
            time.sleep(2)
            test_proxies.clean_test_proxies()
            time.sleep(2)
            raise ae
        except Exception as e:
            time.sleep(2)
            test_proxies.clean_test_proxies()
            time.sleep(2)
            raise e

    @pytest.mark.parametrize(
        "config_file_name, \
        scan_file_name, \
        receptor_ids, \
        vcc_receptors",
        [
            (
                "ConfigureScan_basic.json",
                "Scan1_basic.json",
                [1, 3, 4, 2],
                [4, 1]
            )
        ]
    )
    def test_Scan(
        self: TestCbfSubarray, 
        test_proxies: pytest.fixture, 
        config_file_name: str,
        scan_file_name: str,
        receptor_ids: List[int],
        vcc_receptors: List[int]
    ) -> None:
        """
            Test CbfSubarrays's Scan command 

            :param proxies: proxies pytest fixture
            :param config_file_name: JSON file for the configuration
            :param scan_file_name: JSON file for the scan configuration
            :param receptor_ids: list of receptor ids
            :param vcc_receptors: list of vcc receptor ids
        """
        try:
            test_proxies.on()
            
            f = open(data_file_path + config_file_name)
            json_string = f.read().replace("\n", "")
            f.close()
            configuration = json.loads(json_string)

            sub_id = int(configuration["common"]["subarray_id"])

            assert test_proxies.subarray[sub_id].obsState == ObsState.EMPTY

            # add receptors
            test_proxies.subarray[sub_id].AddReceptors(receptor_ids)
            test_proxies.wait_timeout_obs([test_proxies.subarray[sub_id]], ObsState.IDLE, 1, 1)
            assert all([test_proxies.subarray[sub_id].receptors[i] == j 
                for i, j in zip(range(len(receptor_ids)), receptor_ids)])

            # configure scan
            test_proxies.subarray[sub_id].ConfigureScan(json_string)
            test_proxies.wait_timeout_obs([test_proxies.subarray[sub_id]], ObsState.READY, 5, 1)

            # check initial states
            assert test_proxies.subarray[sub_id].obsState == ObsState.READY
            for r in vcc_receptors:
                assert test_proxies.vcc[test_proxies.receptor_to_vcc[r]].obsState == ObsState.READY
            for fsp in configuration["cbf"]["fsp"]:
                fsp_id = int(fsp["fsp_id"])
                if fsp["function_mode"] == "CORR":
                    assert test_proxies.fspSubarray["CORR"][sub_id][fsp_id].obsState == ObsState.READY
                elif fsp["function_mode"] == "PSS-BF":
                    assert test_proxies.fspSubarray["PSS-BF"][sub_id][fsp_id].obsState == ObsState.READY
                elif fsp["function_mode"] == "PST-BF":
                    assert test_proxies.fspSubarray["PST-BF"][sub_id][fsp_id].obsState == ObsState.READY

            # send the Scan command
            f2 = open(data_file_path + scan_file_name)
            json_string_scan = f2.read().replace("\n", "")
            test_proxies.subarray[sub_id].Scan(json_string_scan)
            f2.close()
            scan_configuration = json.loads(json_string_scan)
            test_proxies.wait_timeout_obs([test_proxies.subarray[sub_id]], ObsState.SCANNING, 1, 1)
            
            scan_id = scan_configuration["scan_id"]

            # check scanID on VCC and FSP
            for fsp in configuration["cbf"]["fsp"]:
                fsp_id = int(fsp["fsp_id"])
                if fsp["function_mode"] == "CORR":
                    assert test_proxies.fspSubarray["CORR"][sub_id][fsp_id].scanID == scan_id
                elif fsp["function_mode"] == "PSS-BF":
                    assert test_proxies.fspSubarray["PSS-BF"][sub_id][fsp_id].scanID == scan_id
                elif fsp["function_mode"] == "PST-BF":
                    assert test_proxies.fspSubarray["PST-BF"][sub_id][fsp_id].scanID == scan_id
            for r in vcc_receptors:
                assert test_proxies.vcc[test_proxies.receptor_to_vcc[r]].scanID == scan_id

            # check states
            assert test_proxies.subarray[sub_id].obsState == ObsState.SCANNING
            for r in vcc_receptors:
                assert test_proxies.vcc[test_proxies.receptor_to_vcc[r]].obsState == ObsState.SCANNING
            for fsp in configuration["cbf"]["fsp"]:
                fsp_id = int(fsp["fsp_id"])
                if fsp["function_mode"] == "CORR":
                    assert test_proxies.fspSubarray["CORR"][sub_id][fsp_id].obsState == ObsState.SCANNING
                elif fsp["function_mode"] == "PSS-BF":
                    assert test_proxies.fspSubarray["PSS-BF"][sub_id][fsp_id].obsState == ObsState.SCANNING
                elif fsp["function_mode"] == "PST-BF":
                    assert test_proxies.fspSubarray["PST-BF"][sub_id][fsp_id].obsState == ObsState.SCANNING

            # Clean up
            test_proxies.subarray[sub_id].EndScan()
            test_proxies.wait_timeout_obs([test_proxies.subarray[sub_id]], ObsState.READY, 1, 1)
            test_proxies.subarray[sub_id].GoToIdle()
            test_proxies.wait_timeout_obs([test_proxies.vcc[i] 
                for i in range(1, test_proxies.num_vcc + 1)], ObsState.IDLE, 3, 1)
            test_proxies.subarray[sub_id].RemoveAllReceptors()
            test_proxies.wait_timeout_obs([test_proxies.vcc[i] 
                for i in range(1, test_proxies.num_vcc + 1)], ObsState.EMPTY, 3, 1)

            test_proxies.on()

        except AssertionError as ae:
            time.sleep(2)
            test_proxies.clean_test_proxies()
            time.sleep(2)
            raise ae
        except Exception as e:
            time.sleep(2)
            test_proxies.clean_test_proxies()
            time.sleep(2)
            raise e

    @pytest.mark.parametrize(
        "config_file_name, \
        scan_file_name, \
        receptor_ids, \
        vcc_receptors",
        [
            (
                "ConfigureScan_basic.json",
                "Scan1_basic.json",
                [1, 3, 4, 2],
                [4, 1]
            ),
            (
                "Configure_TM-CSP_v2.json",
                "Scan2_basic.json",
                [4, 1, 2],
                [4, 1]
            )

        ]
    )
    def test_Abort_Reset(
        self: TestCbfSubarray, 
        test_proxies: pytest.fixture, 
        config_file_name: str,
        scan_file_name: str,
        receptor_ids: List[int],
        vcc_receptors: List[int]
    ) -> None:
        """
            Test CbfSubarrays's Abort and ObsReset commands 

            :param proxies: proxies pytest fixture
            :param config_file_name: JSON file for the configuration
            :param scan_file_name: JSON file for the scan configuration
            :param receptor_ids: list of receptor ids
            :param vcc_receptors: list of vcc receptor ids
        """
        try:
            test_proxies.on()
            
            f = open(data_file_path + config_file_name)
            json_string = f.read().replace("\n", "")
            f.close()
            configuration = json.loads(json_string)

            sub_id = int(configuration["common"]["subarray_id"])

            assert test_proxies.subarray[sub_id].obsState == ObsState.EMPTY
            
            ############################# abort from READY ###########################
            # add receptors
            test_proxies.subarray[sub_id].AddReceptors(receptor_ids)
            test_proxies.wait_timeout_obs([test_proxies.subarray[sub_id]], ObsState.IDLE, 1, 1)
            assert all([test_proxies.subarray[sub_id].receptors[i] == j 
                for i, j in zip(range(len(receptor_ids)), receptor_ids)])
            # configure scan
            test_proxies.subarray[sub_id].ConfigureScan(json_string)
            test_proxies.wait_timeout_obs([test_proxies.subarray[sub_id]], ObsState.READY, 5, 1)
            assert test_proxies.subarray[sub_id].obsState == ObsState.READY
            for fsp in configuration["cbf"]["fsp"]:
                fsp_id = int(fsp["fsp_id"])
                if fsp["function_mode"] == "CORR":
                    assert test_proxies.fspSubarray["CORR"][sub_id][fsp_id].obsState == ObsState.READY
                elif fsp["function_mode"] == "PSS-BF":
                    assert test_proxies.fspSubarray["PSS-BF"][sub_id][fsp_id].obsState == ObsState.READY
                elif fsp["function_mode"] == "PST-BF":
                    assert test_proxies.fspSubarray["PST-BF"][sub_id][fsp_id].obsState == ObsState.READY
            for r in vcc_receptors:
                assert test_proxies.vcc[test_proxies.receptor_to_vcc[r]].obsState == ObsState.READY
            # abort
            test_proxies.subarray[sub_id].Abort()
            test_proxies.wait_timeout_obs([test_proxies.subarray[sub_id]], ObsState.ABORTED, 1, 1)
            assert test_proxies.subarray[sub_id].obsState == ObsState.ABORTED
            # ObsReset
            test_proxies.subarray[sub_id].ObsReset()
            test_proxies.wait_timeout_obs([test_proxies.subarray[sub_id]], ObsState.IDLE, 1, 1)
            assert test_proxies.subarray[sub_id].obsState == ObsState.IDLE
            assert all([test_proxies.subarray[sub_id].receptors[i] == j for i, j in zip(range(3), receptor_ids)])
            for fsp in configuration["cbf"]["fsp"]:
                fsp_id = int(fsp["fsp_id"])
                if fsp["function_mode"] == "CORR":
                    assert test_proxies.fspSubarray["CORR"][sub_id][fsp_id].obsState == ObsState.IDLE
                elif fsp["function_mode"] == "PSS-BF":
                    assert test_proxies.fspSubarray["PSS-BF"][sub_id][fsp_id].obsState == ObsState.IDLE
                elif fsp["function_mode"] == "PST-BF":
                    assert test_proxies.fspSubarray["PST-BF"][sub_id][fsp_id].obsState == ObsState.IDLE
            for r in vcc_receptors:
                assert test_proxies.vcc[test_proxies.receptor_to_vcc[r]].obsState == ObsState.IDLE

            ############################# abort from SCANNING ###########################
            # add receptors
            test_proxies.subarray[sub_id].AddReceptors(receptor_ids)
            test_proxies.wait_timeout_obs([test_proxies.subarray[sub_id]], ObsState.IDLE, 1, 1)
            assert all([test_proxies.subarray[sub_id].receptors[i] == j 
                for i, j in zip(range(len(receptor_ids)), receptor_ids)])
            # configure scan
            test_proxies.subarray[sub_id].ConfigureScan(json_string)
            test_proxies.wait_timeout_obs([test_proxies.subarray[sub_id]], ObsState.READY, 5, 1)
            # scan
            f = open(data_file_path + scan_file_name)
            json_string_scan = f.read().replace("\n", "")
            test_proxies.subarray[sub_id].Scan(json_string_scan)
            f.close()
            scan_configuration = json.loads(json_string_scan)
            test_proxies.wait_timeout_obs([test_proxies.subarray[sub_id]], ObsState.SCANNING, 1, 1)
            assert test_proxies.subarray[sub_id].obsState == ObsState.SCANNING
            assert test_proxies.subarray[sub_id].scanID == scan_configuration["scan_id"]
            for fsp in configuration["cbf"]["fsp"]:
                fsp_id = int(fsp["fsp_id"])
                if fsp["function_mode"] == "CORR":
                    assert test_proxies.fspSubarray["CORR"][sub_id][fsp_id].obsState == ObsState.SCANNING
                elif fsp["function_mode"] == "PSS-BF":
                    assert test_proxies.fspSubarray["PSS-BF"][sub_id][fsp_id].obsState == ObsState.SCANNING
                elif fsp["function_mode"] == "PST-BF":
                    assert test_proxies.fspSubarray["PST-BF"][sub_id][fsp_id].obsState == ObsState.SCANNING
            for r in vcc_receptors:
                assert test_proxies.vcc[test_proxies.receptor_to_vcc[r]].obsState == ObsState.SCANNING

            # abort
            test_proxies.subarray[sub_id].Abort()
            test_proxies.wait_timeout_obs([test_proxies.subarray[sub_id]], ObsState.ABORTED, 1, 1)
            assert test_proxies.subarray[sub_id].obsState == ObsState.ABORTED
            for fsp in configuration["cbf"]["fsp"]:
                fsp_id = int(fsp["fsp_id"])
                if fsp["function_mode"] == "CORR":
                    assert test_proxies.fspSubarray["CORR"][sub_id][fsp_id].obsState == ObsState.READY
                elif fsp["function_mode"] == "PSS-BF":
                    assert test_proxies.fspSubarray["PSS-BF"][sub_id][fsp_id].obsState == ObsState.READY
                elif fsp["function_mode"] == "PST-BF":
                    assert test_proxies.fspSubarray["PST-BF"][sub_id][fsp_id].obsState == ObsState.READY
            for r in vcc_receptors:
                assert test_proxies.vcc[test_proxies.receptor_to_vcc[r]].obsState == ObsState.READY

            # ObsReset
            test_proxies.subarray[sub_id].ObsReset()
            test_proxies.wait_timeout_obs([test_proxies.subarray[sub_id]], ObsState.IDLE, 1, 1)
            assert test_proxies.subarray[sub_id].obsState == ObsState.IDLE
            assert test_proxies.subarray[sub_id].scanID == 0
            for fsp in configuration["cbf"]["fsp"]:
                fsp_id = int(fsp["fsp_id"])
                if fsp["function_mode"] == "CORR":
                    assert test_proxies.fspSubarray["CORR"][sub_id][fsp_id].obsState == ObsState.IDLE
                elif fsp["function_mode"] == "PSS-BF":
                    assert test_proxies.fspSubarray["PSS-BF"][sub_id][fsp_id].obsState == ObsState.IDLE
                elif fsp["function_mode"] == "PST-BF":
                    assert test_proxies.fspSubarray["PST-BF"][sub_id][fsp_id].obsState == ObsState.IDLE
            for r in vcc_receptors:
                assert test_proxies.vcc[test_proxies.receptor_to_vcc[r]].obsState == ObsState.IDLE

            # Clean up
            test_proxies.subarray[sub_id].RemoveAllReceptors()
            test_proxies.wait_timeout_obs([test_proxies.vcc[i] 
                for i in range(1, test_proxies.num_vcc + 1)], ObsState.EMPTY, 3, 1)

            test_proxies.off()
        
        except AssertionError as ae:
            time.sleep(2)
            test_proxies.clean_test_proxies()
            time.sleep(2)
            raise ae
        except Exception as e:
            time.sleep(2)
            test_proxies.clean_test_proxies()
            time.sleep(2)
            raise e

    @pytest.mark.parametrize(
        "config_file_name, \
        scan_file_name, \
        receptor_ids, \
        vcc_receptors",
        [
            (
                "ConfigureScan_basic.json",
                "Scan1_basic.json",
                [1, 3, 4, 2],
                [4, 1]
            ),
            (
                "Configure_TM-CSP_v2.json",
                "Scan2_basic.json",
                [4, 1, 2],
                [4, 1]
            )

        ]
    )
    def test_Abort_Restart(
        self: TestCbfSubarray, 
        test_proxies: pytest.fixture, 
        config_file_name: str,
        scan_file_name: str,
        receptor_ids: List[int],
        vcc_receptors: List[int]
    ) -> None:
        """
            Test CbfSubarrays's Abort and Restart commands 

            :param proxies: proxies pytest fixture
            :param config_file_name: JSON file for the configuration
            :param scan_file_name: JSON file for the scan configuration
            :param receptor_ids: list of receptor ids
            :param vcc_receptors: list of vcc receptor ids
        """
        try:
            test_proxies.on()
            
            f = open(data_file_path + config_file_name)
            json_string = f.read().replace("\n", "")
            f.close()
            configuration = json.loads(json_string)

            sub_id = int(configuration["common"]["subarray_id"])

            assert test_proxies.subarray[sub_id].obsState == ObsState.EMPTY
            
            ############################# abort from IDLE ###########################
            # add receptors
            test_proxies.subarray[sub_id].AddReceptors(receptor_ids)
            test_proxies.wait_timeout_obs([test_proxies.subarray[sub_id]], ObsState.IDLE, 1, 1)
            assert test_proxies.subarray[sub_id].obsState == ObsState.IDLE
            # abort
            test_proxies.subarray[sub_id].Abort()
            test_proxies.wait_timeout_obs([test_proxies.subarray[sub_id]], ObsState.ABORTED, 1, 1)
            assert test_proxies.subarray[sub_id].obsState == ObsState.ABORTED
            # Restart: receptors should be empty
            test_proxies.subarray[sub_id].Restart()
            test_proxies.wait_timeout_obs([test_proxies.subarray[sub_id]], ObsState.EMPTY, 1, 1)
            assert test_proxies.subarray[sub_id].obsState == ObsState.EMPTY
            assert len(test_proxies.subarray[sub_id].receptors) == 0
            for fsp in configuration["cbf"]["fsp"]:
                fsp_id = int(fsp["fsp_id"])
                if fsp["function_mode"] == "CORR":
                    assert test_proxies.fspSubarray["CORR"][sub_id][fsp_id].obsState == ObsState.IDLE
                elif fsp["function_mode"] == "PSS-BF":
                    assert test_proxies.fspSubarray["PSS-BF"][sub_id][fsp_id].obsState == ObsState.IDLE
                elif fsp["function_mode"] == "PST-BF":
                    assert test_proxies.fspSubarray["PST-BF"][sub_id][fsp_id].obsState == ObsState.IDLE
            for r in vcc_receptors:
                assert test_proxies.vcc[test_proxies.receptor_to_vcc[r]].obsState == ObsState.IDLE


            ############################# abort from READY ###########################
            # add receptors
            test_proxies.subarray[sub_id].AddReceptors(receptor_ids)
            test_proxies.wait_timeout_obs([test_proxies.subarray[sub_id]], ObsState.IDLE, 1, 1)
            # configure scan
            test_proxies.subarray[sub_id].ConfigureScan(json_string)
            test_proxies.wait_timeout_obs([test_proxies.subarray[sub_id]], ObsState.READY, 5, 1)
            assert test_proxies.subarray[sub_id].obsState == ObsState.READY
            for fsp in configuration["cbf"]["fsp"]:
                fsp_id = int(fsp["fsp_id"])
                if fsp["function_mode"] == "CORR":
                    assert test_proxies.fspSubarray["CORR"][sub_id][fsp_id].obsState == ObsState.READY
                elif fsp["function_mode"] == "PSS-BF":
                    assert test_proxies.fspSubarray["PSS-BF"][sub_id][fsp_id].obsState == ObsState.READY
                elif fsp["function_mode"] == "PST-BF":
                    assert test_proxies.fspSubarray["PST-BF"][sub_id][fsp_id].obsState == ObsState.READY
            for r in vcc_receptors:
                assert test_proxies.vcc[test_proxies.receptor_to_vcc[r]].obsState == ObsState.READY

            # abort
            test_proxies.subarray[sub_id].Abort()
            test_proxies.wait_timeout_obs([test_proxies.subarray[sub_id]], ObsState.ABORTED, 1, 1)
            assert test_proxies.subarray[sub_id].obsState == ObsState.ABORTED
            # ObsReset
            test_proxies.subarray[sub_id].Restart()
            test_proxies.wait_timeout_obs([test_proxies.subarray[sub_id]], ObsState.EMPTY, 1, 1)
            assert test_proxies.subarray[sub_id].obsState == ObsState.EMPTY
            assert len(test_proxies.subarray[sub_id].receptors) == 0
            for fsp in configuration["cbf"]["fsp"]:
                fsp_id = int(fsp["fsp_id"])
                if fsp["function_mode"] == "CORR":
                    assert test_proxies.fspSubarray["CORR"][sub_id][fsp_id].obsState == ObsState.IDLE
                elif fsp["function_mode"] == "PSS-BF":
                    assert test_proxies.fspSubarray["PSS-BF"][sub_id][fsp_id].obsState == ObsState.IDLE
                elif fsp["function_mode"] == "PST-BF":
                    assert test_proxies.fspSubarray["PST-BF"][sub_id][fsp_id].obsState == ObsState.IDLE
            for r in vcc_receptors:
                assert test_proxies.vcc[test_proxies.receptor_to_vcc[r]].obsState == ObsState.IDLE


            ############################# abort from SCANNING ###########################
            # add receptors
            test_proxies.subarray[sub_id].AddReceptors(receptor_ids)
            test_proxies.wait_timeout_obs([test_proxies.subarray[sub_id]], ObsState.IDLE, 1, 1)
            # configure scan
            test_proxies.subarray[sub_id].ConfigureScan(json_string)
            test_proxies.wait_timeout_obs([test_proxies.subarray[sub_id]], ObsState.READY, 5, 1)
            # scan
            f = open(data_file_path + scan_file_name)
            json_string_scan = f.read().replace("\n", "")
            test_proxies.subarray[sub_id].Scan(json_string_scan)
            f.close()
            scan_configuration = json.loads(json_string_scan)
            test_proxies.wait_timeout_obs([test_proxies.subarray[sub_id]], ObsState.SCANNING, 1, 1)
            assert test_proxies.subarray[sub_id].obsState == ObsState.SCANNING
            assert test_proxies.subarray[sub_id].scanID == scan_configuration["scan_id"]
            for fsp in configuration["cbf"]["fsp"]:
                fsp_id = int(fsp["fsp_id"])
                if fsp["function_mode"] == "CORR":
                    assert test_proxies.fspSubarray["CORR"][sub_id][fsp_id].obsState == ObsState.SCANNING
                elif fsp["function_mode"] == "PSS-BF":
                    assert test_proxies.fspSubarray["PSS-BF"][sub_id][fsp_id].obsState == ObsState.SCANNING
                elif fsp["function_mode"] == "PST-BF":
                    assert test_proxies.fspSubarray["PST-BF"][sub_id][fsp_id].obsState == ObsState.SCANNING
            for r in vcc_receptors:
                assert test_proxies.vcc[test_proxies.receptor_to_vcc[r]].obsState == ObsState.SCANNING

            # abort
            test_proxies.subarray[sub_id].Abort()
            test_proxies.wait_timeout_obs([test_proxies.subarray[sub_id]], ObsState.ABORTED, 1, 1)
            assert test_proxies.subarray[sub_id].obsState == ObsState.ABORTED
            for fsp in configuration["cbf"]["fsp"]:
                fsp_id = int(fsp["fsp_id"])
                if fsp["function_mode"] == "CORR":
                    assert test_proxies.fspSubarray["CORR"][sub_id][fsp_id].obsState == ObsState.READY
                elif fsp["function_mode"] == "PSS-BF":
                    assert test_proxies.fspSubarray["PSS-BF"][sub_id][fsp_id].obsState == ObsState.READY
                elif fsp["function_mode"] == "PST-BF":
                    assert test_proxies.fspSubarray["PST-BF"][sub_id][fsp_id].obsState == ObsState.READY
            for r in vcc_receptors:
                assert test_proxies.vcc[test_proxies.receptor_to_vcc[r]].obsState == ObsState.READY

            # ObsReset
            test_proxies.subarray[sub_id].Restart()
            test_proxies.wait_timeout_obs([test_proxies.subarray[sub_id]], ObsState.EMPTY, 3, 1)
            assert len(test_proxies.subarray[sub_id].receptors) == 0
            assert test_proxies.subarray[sub_id].obsState == ObsState.EMPTY
            for fsp in configuration["cbf"]["fsp"]:
                fsp_id = int(fsp["fsp_id"])
                if fsp["function_mode"] == "CORR":
                    assert test_proxies.fspSubarray["CORR"][sub_id][fsp_id].obsState == ObsState.IDLE
                elif fsp["function_mode"] == "PSS-BF":
                    assert test_proxies.fspSubarray["PSS-BF"][sub_id][fsp_id].obsState == ObsState.IDLE
                elif fsp["function_mode"] == "PST-BF":
                    assert test_proxies.fspSubarray["PST-BF"][sub_id][fsp_id].obsState == ObsState.IDLE
            for r in vcc_receptors  :
                assert test_proxies.vcc[test_proxies.receptor_to_vcc[r]].obsState == ObsState.IDLE

            test_proxies.off()
        
        except AssertionError as ae:
            time.sleep(2)
            test_proxies.clean_test_proxies()
            time.sleep(2)
            raise ae
        except Exception as e:
            time.sleep(2)
            test_proxies.clean_test_proxies()
            time.sleep(2)
            raise e
    
    #TODO: remove entirely?
    @pytest.mark.skip(
        reason="OffCommand will not be invoked in this manner by CSP LMC Mid, \
        rather a series of commands will be issued (Abort -> Restart/Reset)"
    )
<<<<<<< HEAD
    def test_Abort_from_Resourcing(self, test_proxies):
=======
    def test_Abort_from_Resourcing(self, proxies):
        """
            Test CbfSubarrays's Abort command

            :param proxies: proxies pytest fixture
        """
>>>>>>> bedb2940
        try:
            test_proxies.on()
                
            assert test_proxies.subarray[1].State() == DevState.ON
            assert test_proxies.subarray[1].obsState == ObsState.EMPTY

            input_receptors = [1, 4]

            # add some receptors and turn subarray off 
            test_proxies.subarray[1].AddReceptors(input_receptors)
            test_proxies.wait_timeout_obs([test_proxies.subarray[1]], ObsState.RESOURCING, 1, 1)
            test_proxies.subarray[1].Off()
            test_proxies.wait_timeout_dev([test_proxies.subarray[1]], DevState.OFF, 3, 1)
            assert test_proxies.subarray[1].State() == DevState.OFF
            assert len(test_proxies.subarray[1].receptors) == 0
            assert all([test_proxies.vcc[i + 1].subarrayMembership == 0 for i in range(test_proxies.num_vcc)])

            test_proxies.subarray[1].On()
            test_proxies.wait_timeout_dev([test_proxies.subarray[1]], DevState.ON, 3, 1)
            test_proxies.subarray[1].AddReceptors(input_receptors)
            test_proxies.wait_timeout_obs([test_proxies.subarray[1]], ObsState.IDLE, 1, 1)

            # end configuration with off command
            f = open(data_file_path + "Configure_TM-CSP_v2.json")
            configuration = f.read().replace("\n", "")
            f.close()
            test_proxies.subarray[1].ConfigureScan(configuration)
            test_proxies.wait_timeout_obs([test_proxies.subarray[1]], ObsState.CONFIGURING, 1, 1)
            test_proxies.subarray[1].Off()
            test_proxies.wait_timeout_dev([test_proxies.subarray[1]], DevState.OFF, 3, 1)
            assert test_proxies.subarray[1].State() == DevState.OFF
            assert len(test_proxies.subarray[1].receptors) == 0
            assert all([test_proxies.vcc[i + 1].subarrayMembership == 0 for i in range(test_proxies.num_vcc)])

            test_proxies.subarray[1].On()
            test_proxies.wait_timeout_dev([test_proxies.subarray[1]], DevState.ON, 3, 1)
            test_proxies.subarray[1].AddReceptors(input_receptors)
            test_proxies.wait_timeout_obs([test_proxies.subarray[1]], ObsState.IDLE, 1, 1)

            # end scan with off command
            f2 = open(data_file_path + "Scan2_basic.json")
            scan = f2.read().replace("\n", "")
            f2.close()
            test_proxies.subarray[1].ConfigureScan(configuration)
            test_proxies.wait_timeout_obs([test_proxies.subarray[1]], ObsState.READY, 5, 1)
            configuration = json.loads(configuration)
            # scan
            test_proxies.subarray[1].Scan(scan)
            test_proxies.wait_timeout_obs([test_proxies.subarray[1]], ObsState.SCANNING, 1, 1)
            assert test_proxies.subarray[1].obsState == ObsState.SCANNING
            assert test_proxies.subarray[1].scanID == 2
            assert test_proxies.vcc[test_proxies.receptor_to_vcc[1]].obsState == ObsState.SCANNING
            assert test_proxies.vcc[test_proxies.receptor_to_vcc[4]].obsState == ObsState.SCANNING
            for fsp in configuration["cbf"]["fsp"]:
                fsp_id = fsp["fsp_id"]
                logging.info("{}".format(fsp_id))
                # check configured attributes of FSP subarray
                #TODO align IDs of fspSubarrays to fsp_id in conftest; currently works for fsps 1 and 2
                assert test_proxies.fspSubarray[fsp_id].obsState == ObsState.SCANNING
            test_proxies.subarray[1].Off()
            test_proxies.wait_timeout_dev([test_proxies.subarray[1]], DevState.OFF, 3, 1)
            assert test_proxies.subarray[1].scanID == 0
            assert test_proxies.subarray[1].State() == DevState.OFF
            assert len(test_proxies.subarray[1].receptors) == 0
            assert test_proxies.vcc[test_proxies.receptor_to_vcc[1]].obsState == ObsState.IDLE
            assert test_proxies.vcc[test_proxies.receptor_to_vcc[4]].obsState == ObsState.IDLE
            assert all([test_proxies.vcc[i + 1].subarrayMembership == 0 for i in range(test_proxies.num_vcc)])
            for fsp in configuration["cbf"]["fsp"]:
                fsp_id = fsp["fsp_id"]
                logging.info("{}".format(fsp_id))
                # check configured attributes of FSP subarray
                #TODO align IDs of fspSubarrays to fsp_id in conftest; currently works for fsps 1 and 2
                assert test_proxies.fspSubarray[fsp_id].obsState == ObsState.IDLE

            test_proxies.off()
            
            
        except AssertionError as ae:
            time.sleep(2)
            test_proxies.clean_test_proxies()
            time.sleep(2)
            raise ae
        except Exception as e:
            time.sleep(2)
            test_proxies.clean_test_proxies()
            time.sleep(2)
            raise e<|MERGE_RESOLUTION|>--- conflicted
+++ resolved
@@ -711,26 +711,7 @@
                     jones_matrix["jonesMatrix"][jones_matrix_index]["epoch"] = str(int(time.time()) + epoch_time)
 
             # update Jones Matrix
-<<<<<<< HEAD
             test_proxies.tm.jonesMatrix = json.dumps(jones_matrix)
-            time.sleep(1)
-
-            for matrix in jones_matrix["jonesMatrix"]:
-                if matrix["destinationType"] == "fsp":
-                    for receptor in matrix["matrixDetails"]:
-                        rec_id = int(receptor["receptor"])
-                        fs_id = receptor["receptorMatrix"][0]["fsid"]
-                        for index, value in enumerate(receptor["receptorMatrix"][0]["matrix"]):
-                            try:
-                                assert test_proxies.fsp[fs_id].jonesMatrix[rec_id - 1][index] == value
-                            except AssertionError as ae:
-                                raise ae
-                            except Exception as e:
-                                raise e
-                    time.sleep(10)
-            
-=======
-            proxies.tm.jonesMatrix = json.dumps(jones_matrix)
             time.sleep(5)
 
             FspModes = Enum('FspModes', 'CORR PSS_BF PST_BF VLBI')
@@ -739,31 +720,29 @@
 
                 for receptor in jones_matrix["jonesMatrix"][jones_matrix_index_per_epoch[epoch]]["matrixDetails"]:
                     rec_id = receptor["receptor"]
-                    for fsp in [proxies.fsp[i + 1] for i in range(len(proxies.fsp))]:
+                    for fsp in [test_proxies.fsp[i] for i in range(1, test_proxies.num_fsp + 1)]:
                         if fsp.functionMode in [FspModes.PSS_BF.value, FspModes.PST_BF.value, FspModes.VLBI.value]:
                             for frequency_slice in receptor["receptorMatrix"]:
+                                fsp_id = frequency_slice["fsid"]
                                 if fsp.functionMode == FspModes.PSS_BF.value:
-                                    proxy_subarray = proxies.fspPssSubarray[sub_id -1]
+                                    proxy_subarray = test_proxies.fspSubarray["PSS-BF"][sub_id][fsp_id]
                                     fs_length = 16
                                 elif fsp.functionMode == FspModes.PST_BF.value:
-                                    proxy_subarray = proxies.fspPstSubarray[sub_id -1]
+                                    proxy_subarray = test_proxies.fspSubarray["PST-BF"][sub_id][fsp_id]
                                     fs_length = 4
                                 else:
                                     fs_length = 4
                                     log_msg = "function mode {} currently not supported".format(fsp.functionMode)
                                     logging.error(log_msg)
-                                    return
 
                                 if rec_id in proxy_subarray.receptors:
-                                    fs_id = frequency_slice["fsid"]
-                                    if fs_id == int(fsp.get_property("FspID")['FspID'][0]):
+                                    if fsp_id == int(fsp.get_property("FspID")['FspID'][0]):
                                         matrix = frequency_slice["matrix"]
                                         if len(matrix) == fs_length:
                                             for idx, matrix_val in enumerate(matrix):
                                                 assert matrix_val == fsp.jonesMatrix[rec_id -1][idx]                                                                               
 
                 time.sleep(10)
->>>>>>> bedb2940
 
             # update delay models from tm emulator
             f = open(data_file_path + delay_model_file_name)
@@ -782,25 +761,7 @@
                     delay_model["delayModel"][delay_model_index]["epoch"] = str(int(time.time()) + epoch_time)
 
             # update delay model
-<<<<<<< HEAD
             test_proxies.tm.delayModel = json.dumps(delay_model)
-            time.sleep(1)
-
-            for model in delay_model["delayModel"]:
-                if model["destinationType"] == "fsp":
-                    for receptor in model["delayDetails"]:
-                        rec_id = int(receptor["receptor"])
-                        fs_id = receptor["receptorDelayDetails"][0]["fsid"]
-                        for index, value in enumerate(receptor["receptorDelayDetails"][0]["delayCoeff"]):
-                            try:
-                                assert test_proxies.fsp[fs_id].delayModel[rec_id - 1][index] == value
-                            except AssertionError as ae:
-                                raise ae
-                            except Exception as e:
-                                raise e
-                    time.sleep(10)
-=======
-            proxies.tm.delayModel = json.dumps(delay_model)
             time.sleep(5)
 
             FspModes = Enum('FspModes', 'CORR PSS_BF PST_BF VLBI')
@@ -809,23 +770,22 @@
 
                 model = delay_model["delayModel"][delay_model_index_per_epoch[epoch]]            
                 for delayDetail in model["delayDetails"]:
-                    for fsp in [proxies.fsp[i + 1] for i in range(len(proxies.fsp))]:
+                    for fsp in [test_proxies.fsp[i] for i in range(1, test_proxies.num_fsp + 1)]:
                         if fsp.functionMode in [FspModes.PSS_BF.value, FspModes.PST_BF.value]:
                             for receptorDelayDetail in delayDetail["receptorDelayDetails"]:
+                                fsp_id = receptorDelayDetail["fsid"]
                                 rec_id = delayDetail["receptor"]
                                 if fsp.functionMode == FspModes.PSS_BF.value:
-                                    proxy_subarray = proxies.fspPssSubarray[sub_id -1]
+                                    proxy_subarray = test_proxies.fspSubarray["PSS-BF"][sub_id][fsp_id]
                                 else:
-                                    proxy_subarray = proxies.fspPstSubarray[sub_id -1]
+                                    proxy_subarray = test_proxies.fspSubarray["PST-BF"][sub_id][fsp_id]
                                 if rec_id in proxy_subarray.receptors:
-                                    fs_id = receptorDelayDetail["fsid"]
-                                    if fs_id == int(fsp.get_property("FspID")['FspID'][0]):
+                                    if fsp_id == int(fsp.get_property("FspID")['FspID'][0]):
                                         delayCoeff = receptorDelayDetail["delayCoeff"]
                                         for idx, coeff in enumerate(delayCoeff):
                                             assert coeff == fsp.delayModel[rec_id -1][idx]                                           
 
                 time.sleep(10)
->>>>>>> bedb2940
 
             # update timing beam weights from tm emulator
             f = open(data_file_path + timing_beam_weights_file_name)
@@ -1067,13 +1027,8 @@
             configuration = json.loads(json_string)
             sub_id = int(configuration["common"]["subarray_id"])
 
-<<<<<<< HEAD
             assert test_proxies.subarray[sub_id].obsState == ObsState.EMPTY
-
-=======
-            assert proxies.subarray[sub_id].obsState == ObsState.EMPTY
-            
->>>>>>> bedb2940
+            
             # add receptors
             test_proxies.subarray[sub_id].AddReceptors(receptor_ids)
             test_proxies.wait_timeout_obs([test_proxies.subarray[sub_id]], ObsState.IDLE, 1, 1)
@@ -1083,13 +1038,7 @@
             test_proxies.subarray[sub_id].ConfigureScan(json_string)
             test_proxies.wait_timeout_obs([test_proxies.subarray[sub_id]], ObsState.READY, 5, 1)
 
-<<<<<<< HEAD
             assert test_proxies.subarray[sub_id].obsState == ObsState.READY
-
-            # create a delay model
-=======
-            assert proxies.subarray[sub_id].obsState == ObsState.READY
->>>>>>> bedb2940
             
             # Insert the epoch
             delay_model_index_per_epoch = list(range(len(delay_model["delayModel"])))
@@ -1104,42 +1053,7 @@
                     delay_model["delayModel"][delay_model_index]["epoch"] = str(int(time.time()) + epoch_time)
 
             # update delay model
-<<<<<<< HEAD
             test_proxies.tm.delayModel = json.dumps(delay_model)
-            time.sleep(1)
-
-            for jj in range(len(receptor_ids)):
-                logging.info((" test_proxies.vcc[{}].receptorID = {}".
-                format(jj+1, test_proxies.vcc[jj+1].receptorID)))
-
-            logging.info( ("Vcc, receptor 1, ObsState = {}".
-            format(test_proxies.vcc[test_proxies.receptor_to_vcc[1]].ObsState)) )
-
-            #test_proxies.vcc[0].receptorID
-            delayModNum = 1
-            for r in vcc_receptors:
-                vcc = test_proxies.vcc[test_proxies.receptor_to_vcc[r]]
-                delayMod = vcc.delayModel
-                delayModConf = []
-                delayDetails = configuration_delay_mod["delayModel"][delayModNum]["delayDetails"]
-                for delayDetail in delayDetails:
-                    if delayDetail["receptor"] == r:
-                        for receptorDelayDetail in delayDetail["receptorDelayDetails"]:
-                            delayModConf += receptorDelayDetail["delayCoeff"]
-                confIdx = 0
-                for i in range(len(delayMod)):
-                    for j in range(len(delayMod[i])):
-                        assert delayMod[i][j] == delayModConf[confIdx]
-                        confIdx += 1
-
-            # transition to obsState=SCANNING
-            f2 = open(data_file_path + scan_file_name)
-            test_proxies.subarray[sub_id].Scan(f2.read().replace("\n", ""))
-            f2.close()
-            test_proxies.wait_timeout_obs([test_proxies.subarray[sub_id]], ObsState.SCANNING, 1, 1)
-            assert test_proxies.subarray[sub_id].obsState == ObsState.SCANNING
-=======
-            proxies.tm.delayModel = json.dumps(delay_model)
             time.sleep(5)
 
             FspModes = Enum('FspModes', 'CORR PSS_BF PST_BF VLBI')
@@ -1148,12 +1062,11 @@
             num_rows_vcc = 26
 
             for epoch in range( len(delay_model_index_per_epoch) ):
->>>>>>> bedb2940
 
                 model = delay_model["delayModel"][delay_model_index_per_epoch[epoch]]            
                 for delayDetail in model["delayDetails"]:
                     for r in vcc_receptors:
-                        vcc = proxies.vcc[proxies.receptor_to_vcc[r]]  
+                        vcc = test_proxies.vcc[test_proxies.receptor_to_vcc[r]]  
                         if delayDetail["receptor"] == r:
                             mod_vcc = [[0.0] * num_cols for i in range(num_rows_vcc)]
                             for receptorDelayDetail in delayDetail["receptorDelayDetails"]:
@@ -1163,17 +1076,17 @@
                             for i in range(len(mod_vcc)):
                                 for j in range(len(mod_vcc[i])):
                                     assert vcc.delayModel[i][j] == mod_vcc[i][j]
-                    for fsp in [proxies.fsp[i + 1] for i in range(len(proxies.fsp))]:
+                    for fsp in [test_proxies.fsp[i] for i in range(1, test_proxies.num_fsp + 1)]:
                         if fsp.functionMode in [FspModes.PSS_BF.value, FspModes.PST_BF.value]:
                             for receptorDelayDetail in delayDetail["receptorDelayDetails"]:
+                                fsp_id = receptorDelayDetail["fsid"]
                                 rec_id = delayDetail["receptor"]
                                 if fsp.functionMode == FspModes.PSS_BF.value:
-                                    proxy_subarray = proxies.fspPssSubarray[sub_id -1]
+                                    proxy_subarray = test_proxies.fspSubarray["PSS-BF"][sub_id][fsp_id]
                                 else:
-                                    proxy_subarray = proxies.fspPstSubarray[sub_id -1]
+                                    proxy_subarray = test_proxies.fspSubarray["PST-BF"][sub_id][fsp_id]
                                 if rec_id in proxy_subarray.receptors:
-                                    fs_id = receptorDelayDetail["fsid"]
-                                    if fs_id == int(fsp.get_property("FspID")['FspID'][0]):
+                                    if fsp_id == int(fsp.get_property("FspID")['FspID'][0]):
                                         delayCoeff = receptorDelayDetail["delayCoeff"]
                                         for idx, coeff in enumerate(delayCoeff):
                                             assert coeff == fsp.delayModel[rec_id -1][idx]                                           
@@ -1181,47 +1094,12 @@
                 if epoch == epoch_to_scan:
                     # transition to obsState=SCANNING
                     f2 = open(data_file_path + scan_file_name)
-                    proxies.subarray[sub_id].Scan(f2.read().replace("\n", ""))
+                    test_proxies.subarray[sub_id].Scan(f2.read().replace("\n", ""))
                     f2.close()
-                    proxies.wait_timeout_obs([proxies.subarray[sub_id]], ObsState.SCANNING, 1, 1)
-                    assert proxies.subarray[sub_id].obsState == ObsState.SCANNING
-
-<<<<<<< HEAD
-            delayModNum = 2
-            for r in vcc_receptors:
-                vcc = test_proxies.vcc[test_proxies.receptor_to_vcc[r]]
-                delayMod = vcc.delayModel
-                delayModConf = []
-                delayDetails = configuration_delay_mod["delayModel"][delayModNum]["delayDetails"]
-                for delayDetail in delayDetails:
-                    if delayDetail["receptor"] == r:
-                        for receptorDelayDetail in delayDetail["receptorDelayDetails"]:
-                            delayModConf += receptorDelayDetail["delayCoeff"]
-                confIdx = 0
-                for i in range(len(delayMod)):
-                    for j in range(len(delayMod[i])):
-                        assert delayMod[i][j] == delayModConf[confIdx]
-                        confIdx += 1
-
-            time.sleep(10)
-            delayModNum = 0
-            for r in vcc_receptors:
-                vcc = test_proxies.vcc[test_proxies.receptor_to_vcc[r]]
-                delayMod = vcc.delayModel
-                delayModConf = []
-                delayDetails = configuration_delay_mod["delayModel"][delayModNum]["delayDetails"]
-                for delayDetail in delayDetails:
-                    if delayDetail["receptor"] == r:
-                        for receptorDelayDetail in delayDetail["receptorDelayDetails"]:
-                            delayModConf += receptorDelayDetail["delayCoeff"]
-                confIdx = 0
-                for i in range(len(delayMod)):
-                    for j in range(len(delayMod[i])):
-                        assert delayMod[i][j] == delayModConf[confIdx]
-                        confIdx += 1
-=======
+                    test_proxies.wait_timeout_obs([test_proxies.subarray[sub_id]], ObsState.SCANNING, 1, 1)
+                    assert test_proxies.subarray[sub_id].obsState == ObsState.SCANNING
+
                 time.sleep(10)
->>>>>>> bedb2940
 
             # Clean up
             test_proxies.subarray[sub_id].EndScan()
@@ -1320,83 +1198,7 @@
                     jones_matrix["jonesMatrix"][jones_matrix_index]["epoch"] = str(int(time.time()) + epoch_time)
 
             # update Jones Matrix
-<<<<<<< HEAD
             test_proxies.tm.jonesMatrix = json.dumps(jones_matrix)
-            time.sleep(5)
-
-            for receptor in jones_matrix["jonesMatrix"][1]["matrixDetails"]:
-                for frequency_slice in receptor["receptorMatrix"]:
-                    for index, value in enumerate(frequency_slice["matrix"]):
-                        vcc_id = test_proxies.receptor_to_vcc[receptor["receptor"]]
-                        fs_id = frequency_slice["fsid"]
-                        try:
-                            assert test_proxies.vcc[vcc_id].jonesMatrix[fs_id-1][index] == value
-                        except AssertionError as ae:
-                            logging.error(
-                                "AssertionError; incorrect Jones matrix entry: \
-                                epoch {}, VCC {}, i = {}, jonesMatrix[{}] = {}".format
-                                    (
-                                        jones_matrix["jonesMatrix"][1]["epoch"], 
-                                        vcc_id, index, 
-                                        fs_id-1, 
-                                        test_proxies.vcc[vcc_id].jonesMatrix[fs_id-1]
-                                    )
-                            )
-                            raise ae
-                        except Exception as e:
-                            raise e
-
-            # transition to obsState == SCANNING
-            f = open(data_file_path + scan_file_name)
-            test_proxies.subarray[sub_id].Scan(f.read().replace("\n", ""))
-            f.close()
-            test_proxies.wait_timeout_obs([test_proxies.subarray[sub_id]], ObsState.SCANNING, 1, 1)
-            assert test_proxies.subarray[sub_id].obsState == ObsState.SCANNING
-            
-            time.sleep(10)
-            for receptor in jones_matrix["jonesMatrix"][2]["matrixDetails"]:
-                for frequency_slice in receptor["receptorMatrix"]:
-                    for index, value in enumerate(frequency_slice["matrix"]):
-                        vcc_id = test_proxies.receptor_to_vcc[receptor["receptor"]]
-                        fs_id = frequency_slice["fsid"]
-                        try:
-                            assert test_proxies.vcc[vcc_id].jonesMatrix[fs_id-1][index] == value
-                        except AssertionError as ae:
-                            logging.error(
-                                "AssertionError; incorrect Jones matrix entry: \
-                                epoch {}, VCC {}, i = {}, jonesMatrix[{}] = {}".format
-                                (
-                                    jones_matrix["jonesMatrix"][1]["epoch"], 
-                                    vcc_id, 
-                                    index, 
-                                    fs_id-1, 
-                                    test_proxies.vcc[vcc_id].jonesMatrix[fs_id-1]
-                                )
-                            )
-                            raise ae
-                        except Exception as e:
-                            raise e
-            
-            time.sleep(10)
-            for receptor in jones_matrix["jonesMatrix"][0]["matrixDetails"]:
-                for frequency_slice in receptor["receptorMatrix"]:
-                    for index, value in enumerate(frequency_slice["matrix"]):
-                        vcc_id = test_proxies.receptor_to_vcc[receptor["receptor"]]
-                        fs_id = frequency_slice["fsid"]
-                        try:
-                            assert test_proxies.vcc[vcc_id].jonesMatrix[fs_id-1][index] == value
-                        except AssertionError as ae:
-                            logging.error(
-                                "AssertionError; incorrect Jones matrix entry: \
-                                epoch {}, VCC {}, i = {}, jonesMatrix[{}] = {}".format
-                                (
-                                    jones_matrix["jonesMatrix"][1]["epoch"], 
-                                    vcc_id, 
-                                    index, 
-                                    fs_id-1, 
-                                    test_proxies.vcc[vcc_id].jonesMatrix[fs_id-1]
-=======
-            proxies.tm.jonesMatrix = json.dumps(jones_matrix)
             time.sleep(1)
 
             epoch_to_scan = 1
@@ -1407,10 +1209,10 @@
                 for receptor in jones_matrix["jonesMatrix"][jones_matrix_index_per_epoch[epoch]]["matrixDetails"]:
                     for frequency_slice in receptor["receptorMatrix"]:
                         for index, value in enumerate(frequency_slice["matrix"]):
-                            vcc_id = proxies.receptor_to_vcc[receptor["receptor"]]
+                            vcc_id = test_proxies.receptor_to_vcc[receptor["receptor"]]
                             fs_id = frequency_slice["fsid"]
                             try:
-                                assert proxies.vcc[vcc_id].jonesMatrix[fs_id-1][index] == value
+                                assert test_proxies.vcc[vcc_id].jonesMatrix[fs_id-1][index] == value
                             except AssertionError as ae:
                                 logging.error(
                                     "AssertionError; incorrect Jones matrix entry: \
@@ -1419,22 +1221,22 @@
                                             jones_matrix["jonesMatrix"][1]["epoch"], 
                                             vcc_id, index, 
                                             fs_id-1, 
-                                            proxies.vcc[vcc_id].jonesMatrix[fs_id-1]
+                                            test_proxies.vcc[vcc_id].jonesMatrix[fs_id-1]
                                         )
->>>>>>> bedb2940
                                 )
                                 raise ae
                             except Exception as e:
                                 raise e  
                     rec_id = receptor["receptor"]
-                    for fsp in [proxies.fsp[i + 1] for i in range(len(proxies.fsp))]:
+                    for fsp in [test_proxies.fsp[i] for i in range(1, test_proxies.num_fsp + 1)]:
                         if fsp.functionMode in [FspModes.PSS_BF.value, FspModes.PST_BF.value, FspModes.VLBI.value]:
                             for frequency_slice in receptor["receptorMatrix"]:
+                                fsp_id = frequency_slice["fsid"]
                                 if fsp.functionMode == FspModes.PSS_BF.value:
-                                    proxy_subarray = proxies.fspPssSubarray[sub_id -1]
+                                    proxy_subarray = test_proxies.fspSubarray["PSS-BF"][sub_id][fsp_id]
                                     fs_length = 16
                                 elif fsp.functionMode == FspModes.PST_BF.value:
-                                    proxy_subarray = proxies.fspPstSubarray[sub_id -1]
+                                    proxy_subarray = test_proxies.fspSubarray["PST-BF"][sub_id][fsp_id]
                                     fs_length = 4
                                 else:
                                     fs_length = 4
@@ -1443,8 +1245,7 @@
                                     return 
                                     
                                 if rec_id in proxy_subarray.receptors:
-                                    fs_id = frequency_slice["fsid"]
-                                    if fs_id == int(fsp.get_property("FspID")['FspID'][0]):
+                                    if fsp_id == int(fsp.get_property("FspID")['FspID'][0]):
                                         matrix = frequency_slice["matrix"]
                                         if len(matrix) == fs_length:
                                             for idx, matrix_val in enumerate(matrix):
@@ -1453,10 +1254,10 @@
                 if epoch == epoch_to_scan:
                     # transition to obsState=SCANNING
                     f2 = open(data_file_path + scan_file_name)
-                    proxies.subarray[sub_id].Scan(f2.read().replace("\n", ""))
+                    test_proxies.subarray[sub_id].Scan(f2.read().replace("\n", ""))
                     f2.close()
-                    proxies.wait_timeout_obs([proxies.subarray[sub_id]], ObsState.SCANNING, 1, 1)
-                    assert proxies.subarray[sub_id].obsState == ObsState.SCANNING
+                    test_proxies.wait_timeout_obs([test_proxies.subarray[sub_id]], ObsState.SCANNING, 1, 1)
+                    assert test_proxies.subarray[sub_id].obsState == ObsState.SCANNING
 
                 time.sleep(10)
 
@@ -1967,16 +1768,12 @@
         reason="OffCommand will not be invoked in this manner by CSP LMC Mid, \
         rather a series of commands will be issued (Abort -> Restart/Reset)"
     )
-<<<<<<< HEAD
     def test_Abort_from_Resourcing(self, test_proxies):
-=======
-    def test_Abort_from_Resourcing(self, proxies):
         """
             Test CbfSubarrays's Abort command
 
             :param proxies: proxies pytest fixture
         """
->>>>>>> bedb2940
         try:
             test_proxies.on()
                 
