#!/usr/bin/env python
# -*- coding: utf-8 -*-
#
# This file is part of the mid-cbf-prototype project
#
# Distributed under the terms of the BSD-3-Clause license.
# See LICENSE.txt for more info.
"""Contain the tests for the CbfSubarray."""
from __future__ import annotations  # allow forward references in type hints

import json
import os

import pytest
from assertpy import assert_that
from ska_control_model import AdminMode, ObsState, ResultCode
from ska_tango_testing import context
from ska_tango_testing.integration import TangoEventTracer
from tango import DevState

from ska_mid_cbf_mcs.commons.global_enum import FspModes, freq_band_dict

from ... import test_utils

# Test data file path
test_data_path = os.path.dirname(os.path.abspath(__file__)) + "/../../data/"

# TODO: config ID, scan ID, remove individual receptors, configure from ready, add receptors from ready
# TODO test fault state
# TODO: check that only used receptors are updated in delay model


class TestCbfSubarray:
    @pytest.mark.dependency(name="CbfSubarray_Online_1")
    def test_Online(
        self: TestCbfSubarray,
        event_tracer: TangoEventTracer,
        controller: context.DeviceProxy,
        fsp: dict[int, context.DeviceProxy],
        subarray: dict[int, context.DeviceProxy],
        subarray_params: dict[any],
    ) -> None:
        """
        Setup the initial states for subarray through turning controller ON.

        :param event_tracer: TangoEventTracer
        :param controller: proxy to controller devices
        :param fsp: dict of DeviceProxy to Fsp devices
        :param subarray: list of proxies to subarray devices
        :param subarray_params: dict containing all test input parameters
        """
        sub_id = subarray_params["sub_id"]

        with open(test_data_path + "sys_param_4_boards.json") as f:
            sys_param_str = f.read()

        controller.adminMode = AdminMode.ONLINE

        result_code, init_command_id = controller.InitSysParam(sys_param_str)
        assert result_code == [ResultCode.QUEUED]

        result_code, on_command_id = controller.On()
        assert result_code == [ResultCode.QUEUED]

        expected_events = [
            (
                controller,
                "longRunningCommandResult",
                (f"{init_command_id[0]}", '[0, "InitSysParam completed OK"]'),
                None,
                1,
            ),
            (controller, "state", DevState.ON, DevState.OFF, 1),
            (
                controller,
                "longRunningCommandResult",
                (f"{on_command_id[0]}", '[0, "On completed OK"]'),
                None,
                1,
            ),
            (subarray[sub_id], "state", DevState.ON, DevState.DISABLE, 1),
        ]

        for device, name, value, previous, n in expected_events:
            assert_that(event_tracer).within_timeout(
                test_utils.EVENT_TIMEOUT
            ).has_change_event_occurred(
                device_name=device,
                attribute_name=name,
                attribute_value=value,
                previous_value=previous,
                min_n_events=n,
            )

        # Controller doesn't reset FSP to IDLE so we don't check prev value
        for fsp_id in fsp:
            assert_that(event_tracer).within_timeout(
                test_utils.EVENT_TIMEOUT
            ).has_change_event_occurred(
                device_name=fsp[fsp_id],
                attribute_name="functionMode",
                attribute_value=FspModes.CORR.value,
                min_n_events=1,
            )

    @pytest.mark.dependency(
        depends=["CbfSubarray_Online_1"],
        name="CbfSubarray_sysParam_1",
    )
    def test_sysParam(
        self: TestCbfSubarray,
        event_tracer: TangoEventTracer,
        subarray: dict[int, context.DeviceProxy],
        subarray_params: dict[any],
    ) -> None:
        """
        Test writing the sysParam attribute.

        :param event_tracer: TangoEventTracer
        :param subarray: list of proxies to subarray devices
        :param subarray_params: dict containing all test input parameters
        """
        sub_id = subarray_params["sub_id"]

        with open(test_data_path + subarray_params["sys_param_file"]) as f:
            sys_param_str = f.read()

        subarray[sub_id].sysParam = sys_param_str

        assert_that(event_tracer).within_timeout(
            test_utils.EVENT_TIMEOUT
        ).has_change_event_occurred(
            device_name=subarray[sub_id],
            attribute_name="sysParam",
            attribute_value=sys_param_str,
            previous_value=None,
            min_n_events=1,
        )

    @pytest.mark.dependency(
        depends=["CbfSubarray_sysParam_1"],
        name="CbfSubarray_AddReceptors_1",
    )
    def test_AddReceptors(
        self: TestCbfSubarray,
        event_tracer: TangoEventTracer,
        subarray: dict[int, context.DeviceProxy],
        subarray_params: dict[any],
        vcc: dict[int, context.DeviceProxy],
    ) -> None:
        """
        Test CbfSubarrays's AddReceptors command.

        :param event_tracer: TangoEventTracer
        :param subarray: list of proxies to subarray devices
        :param subarray_params: dict containing all test input parameters
        :param vcc: dict of DeviceProxy to Vcc devices
        """
        sub_id = subarray_params["sub_id"]

        # Issue AddReceptors command
        dish_ids = subarray_params["dish_ids"]
        [[result_code], [command_id]] = subarray[sub_id].AddReceptors(dish_ids)
        assert result_code == ResultCode.QUEUED

        # --- VCC checks --- #

        expected_events = [
            ("subarrayMembership", sub_id, 0, 1),
            ("adminMode", AdminMode.ONLINE, AdminMode.OFFLINE, 1),
            ("state", DevState.ON, DevState.DISABLE, 1),
        ]
        for vcc_id in subarray_params["vcc_ids"]:
            for name, value, previous, n in expected_events:
                assert_that(event_tracer).within_timeout(
                    test_utils.EVENT_TIMEOUT
                ).has_change_event_occurred(
                    device_name=vcc[vcc_id],
                    attribute_name=name,
                    attribute_value=value,
                    previous_value=previous,
                    min_n_events=n,
                )

        # --- Subarray checks --- #

        expected_events = [
            ("receptors", tuple(dish_ids), (), 1),
            ("obsState", ObsState.RESOURCING, ObsState.EMPTY, 1),
            ("obsState", ObsState.IDLE, ObsState.RESOURCING, 1),
            (
                "longRunningCommandResult",
                (
                    f"{command_id}",
                    f'[{ResultCode.OK.value}, "AddReceptors completed OK"]',
                ),
                None,
                1,
            ),
        ]
        for name, value, previous, n in expected_events:
            assert_that(event_tracer).within_timeout(
                test_utils.EVENT_TIMEOUT
            ).has_change_event_occurred(
                device_name=subarray[sub_id],
                attribute_name=name,
                attribute_value=value,
                previous_value=previous,
                min_n_events=n,
            )

    @pytest.mark.dependency(
        depends=["CbfSubarray_AddReceptors_1"],
        name="CbfSubarray_ConfigureScan_1",
    )
    def test_ConfigureScan(
        self: TestCbfSubarray,
        controller: context.DeviceProxy,
        event_tracer: TangoEventTracer,
        fsp: dict[int, context.DeviceProxy],
        fsp_corr: dict[int, context.DeviceProxy],
        subarray: dict[int, context.DeviceProxy],
        subarray_params: dict[any],
        vcc: dict[int, context.DeviceProxy],
    ) -> None:
        """
        Test CbfSubarrays's ConfigureScan command.

        :param controller: DeviceProxy to CbfController device
        :param event_tracer: TangoEventTracer
        :param fsp: dict of DeviceProxy to Fsp devices
        :param fsp_corr: dict of DeviceProxy to FspCorrSubarray devices
        :param subarray: list of proxies to subarray devices
        :param subarray_params: dict containing all test input parameters
        :param vcc: dict of DeviceProxy to Vcc devices
        """

        sub_id = subarray_params["sub_id"]

        # Prepare test data
        with open(
            test_data_path + subarray_params["configure_scan_file"]
        ) as f:
            configuration = json.load(f)

        # Issue ConfigureScan command
        [[result_code], [command_id]] = subarray[sub_id].ConfigureScan(
            json.dumps(configuration)
        )
        assert result_code == ResultCode.QUEUED

        # --- VCC checks --- #

        frequency_band = freq_band_dict()[
            configuration["common"]["frequency_band"]
        ]["band_index"]

        expected_events = [
            ("frequencyBand", frequency_band, None, 1),
            ("obsState", ObsState.CONFIGURING, ObsState.IDLE, 1),
            ("obsState", ObsState.READY, ObsState.CONFIGURING, 1),
        ]
        for vcc_id in subarray_params["vcc_ids"]:
            for name, value, previous, n in expected_events:
                assert_that(event_tracer).within_timeout(
                    test_utils.EVENT_TIMEOUT
                ).has_change_event_occurred(
                    device_name=vcc[vcc_id],
                    attribute_name=name,
                    attribute_value=value,
                    previous_value=previous,
                    min_n_events=n,
                )

        # --- FSP checks --- #
        fsp_to_function_mode = {}
        for processing_region in configuration["midcbf"]["correlation"][
            "processing_regions"
        ]:
            for fsp_id in processing_region["fsp_ids"]:
                fsp_to_function_mode.update({fsp_id: FspModes.CORR})

        # TODO: Add fsp_ids that are in PST processing regions when ready

        for fsp_id, function_mode in fsp_to_function_mode.items():
            expected_events = [
                (
                    "subarrayMembership",
                    lambda e: list(e.attribute_value) == [sub_id],
                    None,
                    None,
                    1,
                ),
                ("adminMode", None, AdminMode.ONLINE, AdminMode.OFFLINE, 1),
                ("state", None, DevState.ON, DevState.DISABLE, 1),
            ]
            for name, custom, value, previous, n in expected_events:
                assert_that(event_tracer).within_timeout(
                    test_utils.EVENT_TIMEOUT
                ).has_change_event_occurred(
                    device_name=fsp[fsp_id],
                    custom_matcher=custom,
                    attribute_name=name,
                    attribute_value=value,
                    previous_value=previous,
                    min_n_events=n,
                )

            expected_events = [
                ("adminMode", AdminMode.ONLINE, AdminMode.OFFLINE, 1),
                ("state", DevState.ON, DevState.DISABLE, 1),
                ("obsState", ObsState.CONFIGURING, ObsState.IDLE, 1),
                ("obsState", ObsState.READY, ObsState.CONFIGURING, 1),
            ]
            for name, value, previous, n in expected_events:
                assert_that(event_tracer).within_timeout(
                    test_utils.EVENT_TIMEOUT
                ).has_change_event_occurred(
                    device_name=fsp_corr[fsp_id],
                    attribute_name=name,
                    attribute_value=value,
                    previous_value=previous,
                    min_n_events=n,
                )

        # --- Subarray checks --- #

        expected_events = [
            ("obsState", ObsState.CONFIGURING, ObsState.IDLE, 1),
            ("obsState", ObsState.READY, ObsState.CONFIGURING, 1),
            (
                "longRunningCommandResult",
                (
                    f"{command_id}",
                    f'[{ResultCode.OK.value}, "ConfigureScan completed OK"]',
                ),
                None,
                1,
            ),
        ]
        for name, value, previous, n in expected_events:
            assert_that(event_tracer).within_timeout(
                test_utils.EVENT_TIMEOUT
            ).has_change_event_occurred(
                device_name=subarray[sub_id],
                attribute_name=name,
                attribute_value=value,
                previous_value=previous,
                min_n_events=n,
            )

    @pytest.mark.dependency(
        depends=["CbfSubarray_ConfigureScan_1"],
        name="CbfSubarray_delay_model_1",
    )
    def test_delay_model_READY(
        self: TestCbfSubarray,
        event_tracer: TangoEventTracer,
        fsp_corr: dict[int, context.DeviceProxy],
        subarray_params: dict[any],
        tm: context.DeviceProxy,
    ) -> None:
        """
        Test sending CbfSubarray delay model JSON in ObsState.READY.

        :param event_tracer: TangoEventTracer
        :param fsp_corr: dict of DeviceProxy to FspCorrSubarray devices
        :param subarray_params: dict containing all test input parameters
        :tm: DeviceProxy to TmCspSubarrayLeafNodeTest device
        """
        # Prepare test data
        with open(test_data_path + subarray_params["delay_model_file"]) as f:
            delay_model = json.load(f)

        # Issue delay model
        tm.delayModel = json.dumps(delay_model)

        # Translate DISH IDs to VCC IDs to check FSP attribute
        dish_id_to_vcc_id = dict(
            zip(subarray_params["dish_ids"], subarray_params["vcc_ids"])
        )
        for delay_details in delay_model["receptor_delays"]:
            dish_id = delay_details["receptor"]
            if dish_id in dish_id_to_vcc_id:
                delay_details["receptor"] = dish_id_to_vcc_id[dish_id]

        # --- FSP checks --- #

        expected_events = [
            ("delayModel", json.dumps(delay_model), None, 1),
        ]
        for fsp_id in subarray_params["fsp_modes"].keys():
            for name, value, previous, n in expected_events:
                assert_that(event_tracer).within_timeout(
                    test_utils.EVENT_TIMEOUT
                ).has_change_event_occurred(
                    device_name=fsp_corr[fsp_id],
                    attribute_name=name,
                    attribute_value=value,
                    previous_value=previous,
                    min_n_events=n,
                )

    @pytest.mark.dependency(
        depends=["CbfSubarray_delay_model_1"],
        name="CbfSubarray_Scan_1",
    )
    def test_Scan(
        self: TestCbfSubarray,
        event_tracer: TangoEventTracer,
        fsp_corr: dict[int, context.DeviceProxy],
        subarray: dict[int, context.DeviceProxy],
        subarray_params: dict[any],
        vcc: dict[int, context.DeviceProxy],
    ) -> None:
        """
        Test CbfSubarrays's Scan command.

        :param event_tracer: TangoEventTracer
        :param fsp_corr: dict of DeviceProxy to FspCorrSubarray devices
        :param subarray: list of proxies to subarray devices
        :param subarray_params: dict containing all test input parameters
        :param vcc: dict of DeviceProxy to Vcc devices
        """
        sub_id = subarray_params["sub_id"]

        # Prepare test data
        with open(test_data_path + subarray_params["scan_file"]) as f:
            scan = json.load(f)

        # Issue Scan command
        [[result_code], [command_id]] = subarray[sub_id].Scan(json.dumps(scan))
        assert result_code == ResultCode.QUEUED

        # --- VCC checks --- #

        for vcc_id in subarray_params["vcc_ids"]:
            assert_that(event_tracer).within_timeout(
                test_utils.EVENT_TIMEOUT
            ).has_change_event_occurred(
                device_name=vcc[vcc_id],
                attribute_name="obsState",
                attribute_value=ObsState.SCANNING,
                previous_value=ObsState.READY,
                min_n_events=1,
            )

        # --- FSP checks --- #

        for fsp_id in subarray_params["fsp_modes"].keys():
            assert_that(event_tracer).within_timeout(
                test_utils.EVENT_TIMEOUT
            ).has_change_event_occurred(
                device_name=fsp_corr[fsp_id],
                attribute_name="obsState",
                attribute_value=ObsState.SCANNING,
                previous_value=ObsState.READY,
                min_n_events=1,
            )

        # --- Subarray checks --- #

        expected_events = [
            ("obsState", ObsState.SCANNING, ObsState.READY, 1),
            (
                "longRunningCommandResult",
                (
                    f"{command_id}",
                    f'[{ResultCode.OK.value}, "Scan completed OK"]',
                ),
                None,
                1,
            ),
        ]
        for name, value, previous, n in expected_events:
            assert_that(event_tracer).within_timeout(
                test_utils.EVENT_TIMEOUT
            ).has_change_event_occurred(
                device_name=subarray[sub_id],
                attribute_name=name,
                attribute_value=value,
                previous_value=previous,
                min_n_events=n,
            )

    @pytest.mark.dependency(
        depends=["CbfSubarray_Scan_1"],
        name="CbfSubarray_delay_model_2",
    )
    def test_delay_model_SCANNING(
        self: TestCbfSubarray,
        event_tracer: TangoEventTracer,
        fsp_corr: dict[int, context.DeviceProxy],
        subarray_params: dict[any],
        tm: context.DeviceProxy,
    ) -> None:
        """
        Test sending CbfSubarray delay model JSON in ObsState.SCANNING.

        :param event_tracer: TangoEventTracer
        :param fsp_corr: dict of DeviceProxy to FspCorrSubarray devices
        :param subarray_params: dict containing all test input parameters
        :tm: DeviceProxy to TmCspSubarrayLeafNodeTest device
        """
        # Prepare test data
        with open(test_data_path + subarray_params["delay_model_file"]) as f:
            delay_model = json.load(f)

        # Slightly change the delay model from the one sent previously in READY
        for delay_details in delay_model["receptor_delays"]:
            new_coeff = delay_details["ypol_offset_ns"] + 1
            delay_details["ypol_offset_ns"] = new_coeff

        # Issue delay model
        tm.delayModel = json.dumps(delay_model)

        # Translate DISH IDs to VCC IDs to check FSP attribute
        dish_id_to_vcc_id = dict(
            zip(subarray_params["dish_ids"], subarray_params["vcc_ids"])
        )
        for delay_details in delay_model["receptor_delays"]:
            dish_id = delay_details["receptor"]
            if dish_id in dish_id_to_vcc_id:
                delay_details["receptor"] = dish_id_to_vcc_id[dish_id]

        # --- FSP checks --- #

        expected_events = [
            ("delayModel", json.dumps(delay_model), None, 1),
        ]
        for fsp_id in subarray_params["fsp_modes"].keys():
            for name, value, previous, n in expected_events:
                assert_that(event_tracer).within_timeout(
                    test_utils.EVENT_TIMEOUT
                ).has_change_event_occurred(
                    device_name=fsp_corr[fsp_id],
                    attribute_name=name,
                    attribute_value=value,
                    previous_value=previous,
                    min_n_events=n,
                )

    @pytest.mark.dependency(
        depends=["CbfSubarray_Scan_1"],
        name="CbfSubarray_EndScan_1",
    )
    def test_EndScan(
        self: TestCbfSubarray,
        event_tracer: TangoEventTracer,
        fsp_corr: dict[int, context.DeviceProxy],
        subarray: dict[int, context.DeviceProxy],
        subarray_params: dict[any],
        vcc: dict[int, context.DeviceProxy],
    ) -> None:
        """
        Test CbfSubarrays's EndScan command.

        :param event_tracer: TangoEventTracer
        :param fsp_corr: dict of DeviceProxy to FspCorrSubarray devices
        :param subarray: list of proxies to subarray devices
        :param subarray_params: dict containing all test input parameters
        :param vcc: dict of DeviceProxy to Vcc devices
        """
        sub_id = subarray_params["sub_id"]

        # Issue EndScan command
        [[result_code], [command_id]] = subarray[sub_id].EndScan()
        assert result_code == ResultCode.QUEUED

        # --- VCC checks --- #

        for vcc_id in subarray_params["vcc_ids"]:
            assert_that(event_tracer).within_timeout(
                test_utils.EVENT_TIMEOUT
            ).has_change_event_occurred(
                device_name=vcc[vcc_id],
                attribute_name="obsState",
                attribute_value=ObsState.READY,
                previous_value=ObsState.SCANNING,
                min_n_events=1,
            )

        # --- FSP checks --- #

        for fsp_id in subarray_params["fsp_modes"].keys():
            assert_that(event_tracer).within_timeout(
                test_utils.EVENT_TIMEOUT
            ).has_change_event_occurred(
                device_name=fsp_corr[fsp_id],
                attribute_name="obsState",
                attribute_value=ObsState.READY,
                previous_value=ObsState.SCANNING,
                min_n_events=1,
            )

        # --- Subarray checks --- #

        expected_events = [
            ("obsState", ObsState.READY, ObsState.SCANNING, 1),
            (
                "longRunningCommandResult",
                (
                    f"{command_id}",
                    f'[{ResultCode.OK.value}, "EndScan completed OK"]',
                ),
                None,
                1,
            ),
        ]
        for name, value, previous, n in expected_events:
            assert_that(event_tracer).within_timeout(
                test_utils.EVENT_TIMEOUT
            ).has_change_event_occurred(
                device_name=subarray[sub_id],
                attribute_name=name,
                attribute_value=value,
                previous_value=previous,
                min_n_events=n,
            )

    @pytest.mark.dependency(
        depends=["CbfSubarray_ConfigureScan_1"],
        name="CbfSubarray_GoToIdle_1",
    )
    def test_GoToIdle(
        self: TestCbfSubarray,
        event_tracer: TangoEventTracer,
        fsp: dict[int, context.DeviceProxy],
        fsp_corr: dict[int, context.DeviceProxy],
        subarray: dict[int, context.DeviceProxy],
        subarray_params: dict[any],
        vcc: dict[int, context.DeviceProxy],
    ) -> None:
        """
        Test CbfSubarrays's GoToIdle command.

        :param event_tracer: TangoEventTracer
        :param fsp: dict of DeviceProxy to Fsp devices
        :param fsp_corr: dict of DeviceProxy to FspCorrSubarray devices
        :param subarray: list of proxies to subarray devices
        :param subarray_params: dict containing all test input parameters
        :param vcc: dict of DeviceProxy to Vcc devices
        """
        sub_id = subarray_params["sub_id"]

        # Issue GoToIdle command
        [[result_code], [command_id]] = subarray[sub_id].GoToIdle()
        assert result_code == ResultCode.QUEUED

        # --- VCC checks --- #

        expected_events = [
            ("frequencyBand", 0, None, 1),
            ("obsState", ObsState.IDLE, ObsState.READY, 1),
        ]
        for vcc_id in subarray_params["vcc_ids"]:
            for name, value, previous, n in expected_events:
                assert_that(event_tracer).within_timeout(
                    test_utils.EVENT_TIMEOUT
                ).has_change_event_occurred(
                    device_name=vcc[vcc_id],
                    attribute_name=name,
                    attribute_value=value,
                    previous_value=previous,
                    min_n_events=n,
                )

        # --- FSP checks --- #

        for fsp_id, fsp_mode in subarray_params["fsp_modes"].items():
            expected_events = [
                (
                    "subarrayMembership",
                    lambda e: list(e.attribute_value) == [],
                    None,
                    None,
                    1,
                ),
                ("adminMode", None, AdminMode.OFFLINE, AdminMode.ONLINE, 1),
                ("state", None, DevState.DISABLE, DevState.ON, 1),
            ]
            for name, custom, value, previous, n in expected_events:
                assert_that(event_tracer).within_timeout(
                    test_utils.EVENT_TIMEOUT
                ).has_change_event_occurred(
                    device_name=fsp[fsp_id],
                    custom_matcher=custom,
                    attribute_name=name,
                    attribute_value=value,
                    previous_value=previous,
                    min_n_events=n,
                )

            expected_events = [
                ("obsState", ObsState.IDLE, ObsState.READY, 1),
                ("adminMode", AdminMode.OFFLINE, AdminMode.ONLINE, 1),
                ("state", DevState.DISABLE, DevState.ON, 1),
            ]
            for name, value, previous, n in expected_events:
                assert_that(event_tracer).within_timeout(
                    test_utils.EVENT_TIMEOUT
                ).has_change_event_occurred(
                    device_name=fsp_corr[fsp_id],
                    attribute_name=name,
                    attribute_value=value,
                    previous_value=previous,
                    min_n_events=n,
                )

        # --- Subarray checks --- #

        expected_events = [
            ("obsState", ObsState.IDLE, ObsState.READY, 1),
            (
                "longRunningCommandResult",
                (
                    f"{command_id}",
                    f'[{ResultCode.OK.value}, "GoToIdle completed OK"]',
                ),
                None,
                1,
            ),
        ]
        for name, value, previous, n in expected_events:
            assert_that(event_tracer).within_timeout(
                test_utils.EVENT_TIMEOUT
            ).has_change_event_occurred(
                device_name=subarray[sub_id],
                attribute_name=name,
                attribute_value=value,
                previous_value=previous,
                min_n_events=n,
            )

    @pytest.mark.dependency(
        depends=["CbfSubarray_GoToIdle_1"],
        name="CbfSubarray_ConfigureScan_validation_1",
    )
    @pytest.mark.parametrize(
        "invalid_configure_scan_file", ["ConfigureScan_AA4_values.json"]
    )
    def test_validateSupportedConfiguration(
        self: TestCbfSubarray,
        controller: context.DeviceProxy,
        event_tracer: TangoEventTracer,
        invalid_configure_scan_file: str,
        subarray: dict[int, context.DeviceProxy],
        subarray_params: dict[any],
    ) -> None:
        """
        Test setting the controller's validateSupportedConfiguration attribute
        and validate its effects on CbfSubarray ConfigureScan

        :param controller: DeviceProxy to CbfController device
        :param event_tracer: TangoEventTracer
        :param invalid_configure_scan_file: ConfigureScan input JSON that should
            fail validation
        :param subarray: list of proxies to subarray devices
        :param subarray_params: dict containing all test input parameters
        """
        sub_id = subarray_params["sub_id"]

        # Check the validateSupportedConfiguration is True
        assert controller.validateSupportedConfiguration is True

        # Prepare test data
        with open(test_data_path + invalid_configure_scan_file) as f:
            invalid_configuration = json.load(f)

        # Issue ConfigureScan command
        # ConfigureScan should not work here
        [[result_code], [command_id]] = subarray[sub_id].ConfigureScan(
            json.dumps(invalid_configuration)
        )
        assert result_code == ResultCode.QUEUED

        expected_events = [
            ("obsState", ObsState.CONFIGURING, ObsState.IDLE, 1),
            ("obsState", ObsState.IDLE, ObsState.CONFIGURING, 1),
            (
                "longRunningCommandResult",
                (
                    f"{command_id}",
                    f'[{ResultCode.FAILED.value}, "Failed to validate ConfigureScan input JSON"]',
                ),
                None,
                1,
            ),
        ]

        for name, value, previous, n in expected_events:
            assert_that(event_tracer).within_timeout(
                test_utils.EVENT_TIMEOUT
            ).has_change_event_occurred(
                device_name=subarray[sub_id],
                attribute_name=name,
                attribute_value=value,
                previous_value=previous,
                min_n_events=n,
            )

        controller.validateSupportedConfiguration = False
        try:
            # Issue ConfigureScan command
            # ConfigureScan should work with less restrictive checking
            [[result_code], [command_id]] = subarray[sub_id].ConfigureScan(
                json.dumps(invalid_configuration)
            )
            assert result_code == ResultCode.QUEUED

            expected_events = [
                ("obsState", ObsState.CONFIGURING, ObsState.IDLE, 2),
                ("obsState", ObsState.READY, ObsState.CONFIGURING, 1),
            ]

            for name, value, previous, n in expected_events:
                assert_that(event_tracer).within_timeout(
                    test_utils.EVENT_TIMEOUT
                ).has_change_event_occurred(
                    device_name=subarray[sub_id],
                    attribute_name=name,
                    attribute_value=value,
                    previous_value=previous,
                    min_n_events=n,
                )
        except AssertionError as ae:
            raise ae
        finally:
            controller.validateSupportedConfiguration = True

        # Issue GotoIdle command
        [[result_code], [command_id]] = subarray[sub_id].GoToIdle()
        assert result_code == ResultCode.QUEUED

        # --- Subarray checks --- #

        expected_events = [
            ("obsState", ObsState.IDLE, ObsState.READY, 1),
            (
                "longRunningCommandResult",
                (
                    f"{command_id}",
                    f'[{ResultCode.OK.value}, "GoToIdle completed OK"]',
                ),
                None,
                1,
            ),
        ]

        for name, value, previous, n in expected_events:
            assert_that(event_tracer).within_timeout(
                test_utils.EVENT_TIMEOUT
            ).has_change_event_occurred(
                device_name=subarray[sub_id],
                attribute_name=name,
                attribute_value=value,
                previous_value=previous,
                min_n_events=n,
            )

    @pytest.mark.dependency(
        depends=["CbfSubarray_AddReceptors_1"],
        name="CbfSubarray_RemoveAllReceptors_1",
    )
    def test_RemoveAllReceptors(
        self: TestCbfSubarray,
        event_tracer: TangoEventTracer,
        subarray: dict[int, context.DeviceProxy],
        subarray_params: dict[any],
        vcc: dict[int, context.DeviceProxy],
    ) -> None:
        """
        Test CbfSubarrays's RemoveAllReceptors command.

        :param event_tracer: TangoEventTracer
        :param subarray: list of proxies to subarray devices
        :param subarray_params: dict containing all test input parameters
        :param vcc: dict of DeviceProxy to Vcc devices
        """
        sub_id = subarray_params["sub_id"]

        # Issue RemoveAllReceptors command
        [[result_code], [command_id]] = subarray[sub_id].RemoveAllReceptors()
        assert result_code == ResultCode.QUEUED

        # --- VCC checks --- #

        expected_events = [
            ("subarrayMembership", 0, sub_id, 1),
            ("adminMode", AdminMode.OFFLINE, AdminMode.ONLINE, 1),
            ("state", DevState.DISABLE, DevState.ON, 1),
        ]
        for vcc_id in subarray_params["vcc_ids"]:
            for name, value, previous, n in expected_events:
                assert_that(event_tracer).within_timeout(
                    test_utils.EVENT_TIMEOUT
                ).has_change_event_occurred(
                    device_name=vcc[vcc_id],
                    attribute_name=name,
                    attribute_value=value,
                    previous_value=previous,
                    min_n_events=n,
                )

        # --- Subarray checks --- #

        expected_events = [
            ("receptors", (), tuple(subarray_params["dish_ids"]), 1),
            ("obsState", ObsState.RESOURCING, ObsState.IDLE, 1),
            ("obsState", ObsState.EMPTY, ObsState.RESOURCING, 1),
            (
                "longRunningCommandResult",
                (
                    f"{command_id}",
                    f'[{ResultCode.OK.value}, "RemoveAllReceptors completed OK"]',
                ),
                None,
                1,
            ),
        ]
        for name, value, previous, n in expected_events:
            assert_that(event_tracer).within_timeout(
                test_utils.EVENT_TIMEOUT
            ).has_change_event_occurred(
                device_name=subarray[sub_id],
                attribute_name=name,
                attribute_value=value,
                previous_value=previous,
                min_n_events=n,
            )

    @pytest.mark.dependency(
        depends=["CbfSubarray_Online_1"],
        name="CbfSubarray_Offline_1",
    )
    def test_Offline(
        self: TestCbfSubarray,
        event_tracer: TangoEventTracer,
        controller: context.DeviceProxy,
        subarray: dict[int, context.DeviceProxy],
        subarray_params: dict[any],
    ) -> None:
        """
        Verify component manager can stop communication with the component.

        Set the AdminMode to OFFLINE and expect the subarray to transition to the DISABLE state.
        Turn off controller.

        :param event_tracer: TangoEventTracer
        :param subarray: list of proxies to subarray devices
        :param subarray_params: dict containing all test input parameters
        """
        sub_id = subarray_params["sub_id"]

        result_code, off_command_id = controller.Off()
        assert result_code == [ResultCode.QUEUED]

        controller.adminMode = AdminMode.OFFLINE

        expected_events = [
            (
                controller,
                "longRunningCommandResult",
                (f"{off_command_id[0]}", '[0, "Off completed OK"]'),
                None,
                1,
            ),
            (
                subarray[sub_id],
                "adminMode",
                AdminMode.OFFLINE,
                AdminMode.ONLINE,
                1,
            ),
            (subarray[sub_id], "state", DevState.DISABLE, DevState.ON, 1),
        ]

        for device, name, value, previous, n in expected_events:
            assert_that(event_tracer).within_timeout(
                test_utils.EVENT_TIMEOUT
            ).has_change_event_occurred(
                device_name=device,
                attribute_name=name,
                attribute_value=value,
                previous_value=previous,
                min_n_events=n,
            )

    @pytest.mark.dependency(
        depends=["CbfSubarray_Offline_1"],
        name="CbfSubarray_Abort_1",
    )
    def test_Abort_ObsReset(
        self: TestCbfSubarray,
        controller: context.DeviceProxy,
        event_tracer: TangoEventTracer,
        fsp: dict[int, context.DeviceProxy],
        fsp_corr: dict[int, context.DeviceProxy],
        subarray: dict[int, context.DeviceProxy],
        subarray_params: dict[any],
        vcc: dict[int, context.DeviceProxy],
    ) -> None:
        """
        Test CbfSubarrays's Abort and ObsReset commands

        :param controller: DeviceProxy to CbfController device
        :param event_tracer: TangoEventTracer
        :param fsp: dict of DeviceProxy to Fsp devices
        :param fsp_corr: dict of DeviceProxy to FspCorrSubarray devices
        :param subarray: list of proxies to subarray devices
        :param subarray_params: dict containing all test input parameters
        :param vcc: dict of DeviceProxy to Vcc devices
        """
        sub_id = subarray_params["sub_id"]

        self.test_Online(
            event_tracer, controller, fsp, subarray, subarray_params
        )
        self.test_sysParam(event_tracer, subarray, subarray_params)

        # -------------------------
        # Abort/ObsReset from EMPTY
        # -------------------------

        [[result_code], [abort_command_id]] = subarray[sub_id].Abort()
        assert result_code == ResultCode.QUEUED

        [[result_code], [obsreset_command_id]] = subarray[sub_id].ObsReset()
        assert result_code == ResultCode.QUEUED

        # --- Subarray events --- #

        subarray_expected_events = [
            (
                "longRunningCommandResult",
                (
                    f"{abort_command_id}",
                    f'[{ResultCode.NOT_ALLOWED.value}, "Command is not allowed"]',
                ),
                None,
                1,
            ),
            (
                "longRunningCommandResult",
                (
                    f"{obsreset_command_id}",
                    f'[{ResultCode.NOT_ALLOWED.value}, "Command is not allowed"]',
                ),
                None,
                1,
            ),
        ]

        # ------------------------
        # Abort/ObsReset from IDLE
        # ------------------------

        self.test_AddReceptors(event_tracer, subarray, subarray_params, vcc)

        [[result_code], [abort_command_id]] = subarray[sub_id].Abort()
        assert result_code == ResultCode.QUEUED

        [[result_code], [obsreset_command_id]] = subarray[sub_id].ObsReset()
        assert result_code == ResultCode.QUEUED

        # --- Subarray events --- #

        subarray_expected_events.extend(
            [
                ("obsState", ObsState.ABORTING, ObsState.IDLE, 1),
                ("obsState", ObsState.ABORTED, ObsState.ABORTING, 1),
                ("obsState", ObsState.RESETTING, ObsState.ABORTED, 1),
                ("obsState", ObsState.IDLE, ObsState.RESETTING, 1),
                (
                    "longRunningCommandResult",
                    (
                        f"{abort_command_id}",
                        f'[{ResultCode.OK.value}, "Abort completed OK"]',
                    ),
                    None,
                    1,
                ),
                (
                    "longRunningCommandResult",
                    (
                        f"{obsreset_command_id}",
                        f'[{ResultCode.OK.value}, "ObsReset completed OK"]',
                    ),
                    None,
                    1,
                ),
            ]
        )

        # --- VCC events --- #

        vcc_expected_events = [
            ("obsState", ObsState.ABORTING, ObsState.IDLE, 1),
            ("obsState", ObsState.ABORTED, ObsState.ABORTING, 1),
            ("obsState", ObsState.RESETTING, ObsState.ABORTED, 1),
            ("obsState", ObsState.IDLE, ObsState.RESETTING, 1),
        ]

        # -------------------------
        # Abort/ObsReset from READY
        # -------------------------

        self.test_ConfigureScan(
            controller,
            event_tracer,
            fsp,
            fsp_corr,
            subarray,
            subarray_params,
            vcc,
        )

        [[result_code], [abort_command_id]] = subarray[sub_id].Abort()
        assert result_code == ResultCode.QUEUED

        [[result_code], [obsreset_command_id]] = subarray[sub_id].ObsReset()
        assert result_code == ResultCode.QUEUED

        # --- Subarray events --- #

        subarray_expected_events.extend(
            [
                ("obsState", ObsState.ABORTING, ObsState.READY, 1),
                ("obsState", ObsState.ABORTED, ObsState.ABORTING, 2),
                ("obsState", ObsState.RESETTING, ObsState.ABORTED, 2),
                ("obsState", ObsState.IDLE, ObsState.RESETTING, 2),
                (
                    "longRunningCommandResult",
                    (
                        f"{abort_command_id}",
                        f'[{ResultCode.OK.value}, "Abort completed OK"]',
                    ),
                    None,
                    1,
                ),
                (
                    "longRunningCommandResult",
                    (
                        f"{obsreset_command_id}",
                        f'[{ResultCode.OK.value}, "ObsReset completed OK"]',
                    ),
                    None,
                    1,
                ),
            ]
        )

        # --- VCC events --- #

        vcc_expected_events.extend(
            [
                ("obsState", ObsState.ABORTING, ObsState.READY, 1),
                ("obsState", ObsState.ABORTED, ObsState.ABORTING, 2),
                ("obsState", ObsState.RESETTING, ObsState.ABORTED, 2),
                ("obsState", ObsState.IDLE, ObsState.RESETTING, 2),
            ]
        )

        # --- FSP events --- #

        fsp_expected_events = [
<<<<<<< HEAD
            # TODO: see subarrayMembership comment above
            # ("subarrayMembership", [], [sub_id], 1),
            ("adminMode", AdminMode.OFFLINE, AdminMode.ONLINE, 1),
            ("state", DevState.DISABLE, DevState.ON, 1),
=======
            (
                "subarrayMembership",
                lambda e: list(e.attribute_value) == [],
                None,
                None,
                1,
            ),
            ("functionMode", None, FspModes.IDLE.value, None, 1),
            ("adminMode", None, AdminMode.OFFLINE, AdminMode.ONLINE, 1),
            ("state", None, DevState.DISABLE, DevState.ON, 1),
>>>>>>> eb89c4f9
        ]

        fsp_corr_expected_events = [
            ("obsState", ObsState.ABORTING, ObsState.READY, 1),
            ("obsState", ObsState.ABORTED, ObsState.ABORTING, 1),
            ("obsState", ObsState.RESETTING, ObsState.ABORTED, 1),
            ("obsState", ObsState.IDLE, ObsState.RESETTING, 1),
            ("adminMode", AdminMode.OFFLINE, AdminMode.ONLINE, 1),
            ("state", DevState.DISABLE, DevState.ON, 1),
        ]

        # ----------------------------
        # Abort/ObsReset from SCANNING
        # ----------------------------

        self.test_ConfigureScan(
            controller,
            event_tracer,
            fsp,
            fsp_corr,
            subarray,
            subarray_params,
            vcc,
        )
        self.test_Scan(event_tracer, fsp_corr, subarray, subarray_params, vcc)

        [[result_code], [abort_command_id]] = subarray[sub_id].Abort()
        assert result_code == ResultCode.QUEUED

        [[result_code], [obsreset_command_id]] = subarray[sub_id].ObsReset()
        assert result_code == ResultCode.QUEUED

        # --- Subarray events --- #

        subarray_expected_events.extend(
            [
                ("obsState", ObsState.ABORTING, ObsState.SCANNING, 1),
                ("obsState", ObsState.ABORTED, ObsState.ABORTING, 3),
                ("obsState", ObsState.RESETTING, ObsState.ABORTED, 3),
                ("obsState", ObsState.IDLE, ObsState.RESETTING, 3),
                (
                    "longRunningCommandResult",
                    (
                        f"{abort_command_id}",
                        f'[{ResultCode.OK.value}, "Abort completed OK"]',
                    ),
                    None,
                    1,
                ),
                (
                    "longRunningCommandResult",
                    (
                        f"{obsreset_command_id}",
                        f'[{ResultCode.OK.value}, "ObsReset completed OK"]',
                    ),
                    None,
                    1,
                ),
            ]
        )

        # --- VCC events --- #

        vcc_expected_events.extend(
            [
                ("obsState", ObsState.ABORTING, ObsState.SCANNING, 1),
                ("obsState", ObsState.ABORTED, ObsState.ABORTING, 3),
                ("obsState", ObsState.RESETTING, ObsState.ABORTED, 3),
                ("obsState", ObsState.IDLE, ObsState.RESETTING, 3),
            ]
        )

        # --- FSP events --- #

        fsp_expected_events.extend(
            [
<<<<<<< HEAD
                # TODO: see subarrayMembership comment above
                # ("subarrayMembership", [], [sub_id], 2),
                ("adminMode", AdminMode.OFFLINE, AdminMode.ONLINE, 2),
                ("state", DevState.DISABLE, DevState.ON, 2),
=======
                (
                    "subarrayMembership",
                    lambda e: list(e.attribute_value) == [],
                    None,
                    None,
                    2,
                ),
                ("functionMode", None, FspModes.IDLE.value, None, 2),
                ("adminMode", None, AdminMode.OFFLINE, AdminMode.ONLINE, 2),
                ("state", None, DevState.DISABLE, DevState.ON, 2),
>>>>>>> eb89c4f9
            ]
        )

        fsp_corr_expected_events.extend(
            [
                ("obsState", ObsState.ABORTING, ObsState.SCANNING, 1),
                ("obsState", ObsState.ABORTED, ObsState.ABORTING, 2),
                ("obsState", ObsState.RESETTING, ObsState.ABORTED, 2),
                ("obsState", ObsState.IDLE, ObsState.RESETTING, 2),
                ("adminMode", AdminMode.OFFLINE, AdminMode.ONLINE, 2),
                ("state", DevState.DISABLE, DevState.ON, 2),
            ]
        )

        # -------------------
        # Event tracer checks
        # -------------------

        # --- VCC checks --- #

        for vcc_id in subarray_params["vcc_ids"]:
            for name, value, previous, n in vcc_expected_events:
                assert_that(event_tracer).within_timeout(
                    test_utils.EVENT_TIMEOUT
                ).has_change_event_occurred(
                    device_name=vcc[vcc_id],
                    attribute_name=name,
                    attribute_value=value,
                    previous_value=previous,
                    min_n_events=n,
                )

        # --- FSP checks --- #

        for fsp_id in subarray_params["fsp_modes"].keys():
            for name, custom, value, previous, n in fsp_expected_events:
                assert_that(event_tracer).within_timeout(
                    test_utils.EVENT_TIMEOUT
                ).has_change_event_occurred(
                    device_name=fsp[fsp_id],
                    custom_matcher=custom,
                    attribute_name=name,
                    attribute_value=value,
                    previous_value=previous,
                    min_n_events=n,
                )
            for name, value, previous, n in fsp_corr_expected_events:
                assert_that(event_tracer).within_timeout(
                    test_utils.EVENT_TIMEOUT
                ).has_change_event_occurred(
                    device_name=fsp_corr[fsp_id],
                    attribute_name=name,
                    attribute_value=value,
                    previous_value=previous,
                    min_n_events=n,
                )

        # --- Subarray checks --- #

        for name, value, previous, n in subarray_expected_events:
            assert_that(event_tracer).within_timeout(
                test_utils.EVENT_TIMEOUT
            ).has_change_event_occurred(
                device_name=subarray[sub_id],
                attribute_name=name,
                attribute_value=value,
                previous_value=previous,
                min_n_events=n,
            )

        # --- Cleanup --- #

        self.test_RemoveAllReceptors(
            event_tracer, subarray, subarray_params, vcc
        )
        self.test_Offline(event_tracer, controller, subarray, subarray_params)

    @pytest.mark.dependency(
        depends=["CbfSubarray_Abort_1"],
        name="CbfSubarray_Abort_2",
    )
    def test_Abort_Restart(
        self: TestCbfSubarray,
        controller: context.DeviceProxy,
        event_tracer: TangoEventTracer,
        fsp: dict[int, context.DeviceProxy],
        fsp_corr: dict[int, context.DeviceProxy],
        subarray: dict[int, context.DeviceProxy],
        subarray_params: dict[any],
        vcc: dict[int, context.DeviceProxy],
    ) -> None:
        """
        Test CbfSubarrays's Abort and Restart commands

        :param controller: DeviceProxy to CbfController device
        :param event_tracer: TangoEventTracer
        :param fsp: dict of DeviceProxy to Fsp devices
        :param fsp_corr: dict of DeviceProxy to FspCorrSubarray devices
        :param subarray: list of proxies to subarray devices
        :param subarray_params: dict containing all test input parameters
        :param vcc: dict of DeviceProxy to Vcc devices
        """
        sub_id = subarray_params["sub_id"]

        self.test_Online(
            event_tracer, controller, fsp, subarray, subarray_params
        )
        self.test_sysParam(event_tracer, subarray, subarray_params)

        # -------------------------
        # Abort/Restart from EMPTY
        # -------------------------

        [[result_code], [abort_command_id]] = subarray[sub_id].Abort()
        assert result_code == ResultCode.QUEUED

        [[result_code], [restart_command_id]] = subarray[sub_id].Restart()
        assert result_code == ResultCode.QUEUED

        # --- Subarray events --- #

        subarray_expected_events = [
            (
                "longRunningCommandResult",
                (
                    f"{abort_command_id}",
                    f'[{ResultCode.NOT_ALLOWED.value}, "Command is not allowed"]',
                ),
                None,
                1,
            ),
            (
                "longRunningCommandResult",
                (
                    f"{restart_command_id}",
                    f'[{ResultCode.NOT_ALLOWED.value}, "Command is not allowed"]',
                ),
                None,
                1,
            ),
        ]

        # ------------------------
        # Abort/Restart from IDLE
        # ------------------------

        self.test_AddReceptors(event_tracer, subarray, subarray_params, vcc)

        [[result_code], [abort_command_id]] = subarray[sub_id].Abort()
        assert result_code == ResultCode.QUEUED

        [[result_code], [restart_command_id]] = subarray[sub_id].Restart()
        assert result_code == ResultCode.QUEUED

        # --- Subarray events --- #

        subarray_expected_events.extend(
            [
                ("obsState", ObsState.ABORTING, ObsState.IDLE, 1),
                ("obsState", ObsState.ABORTED, ObsState.ABORTING, 1),
                ("obsState", ObsState.RESTARTING, ObsState.ABORTED, 1),
                ("obsState", ObsState.EMPTY, ObsState.RESTARTING, 1),
                (
                    "longRunningCommandResult",
                    (
                        f"{abort_command_id}",
                        f'[{ResultCode.OK.value}, "Abort completed OK"]',
                    ),
                    None,
                    1,
                ),
                (
                    "longRunningCommandResult",
                    (
                        f"{restart_command_id}",
                        f'[{ResultCode.OK.value}, "Restart completed OK"]',
                    ),
                    None,
                    1,
                ),
            ]
        )

        # --- VCC events --- #

        vcc_expected_events = [
            ("obsState", ObsState.ABORTING, ObsState.IDLE, 1),
            ("obsState", ObsState.ABORTED, ObsState.ABORTING, 1),
            ("obsState", ObsState.RESETTING, ObsState.ABORTED, 1),
            ("obsState", ObsState.IDLE, ObsState.RESETTING, 1),
            ("subarrayMembership", 0, sub_id, 1),
            ("adminMode", AdminMode.OFFLINE, AdminMode.ONLINE, 1),
            ("state", DevState.DISABLE, DevState.ON, 1),
        ]

        # -------------------------
        # Abort/Restart from READY
        # -------------------------

        self.test_AddReceptors(event_tracer, subarray, subarray_params, vcc)
        self.test_ConfigureScan(
            controller,
            event_tracer,
            fsp,
            fsp_corr,
            subarray,
            subarray_params,
            vcc,
        )

        [[result_code], [abort_command_id]] = subarray[sub_id].Abort()
        assert result_code == ResultCode.QUEUED

        [[result_code], [restart_command_id]] = subarray[sub_id].Restart()
        assert result_code == ResultCode.QUEUED

        # --- Subarray events --- #

        subarray_expected_events.extend(
            [
                ("obsState", ObsState.ABORTING, ObsState.READY, 1),
                ("obsState", ObsState.ABORTED, ObsState.ABORTING, 2),
                ("obsState", ObsState.RESTARTING, ObsState.ABORTED, 2),
                ("obsState", ObsState.EMPTY, ObsState.RESTARTING, 2),
                (
                    "longRunningCommandResult",
                    (
                        f"{abort_command_id}",
                        f'[{ResultCode.OK.value}, "Abort completed OK"]',
                    ),
                    None,
                    1,
                ),
                (
                    "longRunningCommandResult",
                    (
                        f"{restart_command_id}",
                        f'[{ResultCode.OK.value}, "Restart completed OK"]',
                    ),
                    None,
                    1,
                ),
            ]
        )

        # --- VCC events --- #

        vcc_expected_events.extend(
            [
                ("obsState", ObsState.ABORTING, ObsState.READY, 1),
                ("obsState", ObsState.ABORTED, ObsState.ABORTING, 2),
                ("obsState", ObsState.RESETTING, ObsState.ABORTED, 2),
                ("obsState", ObsState.IDLE, ObsState.RESETTING, 2),
                ("subarrayMembership", 0, sub_id, 2),
                ("adminMode", AdminMode.OFFLINE, AdminMode.ONLINE, 2),
                ("state", DevState.DISABLE, DevState.ON, 2),
            ]
        )

        # --- FSP events --- #

        fsp_expected_events = [
<<<<<<< HEAD
            # TODO: see subarrayMembership comment above
            # ("subarrayMembership", [], [sub_id], 1),
            ("adminMode", AdminMode.OFFLINE, AdminMode.ONLINE, 1),
            ("state", DevState.DISABLE, DevState.ON, 1),
=======
            (
                "subarrayMembership",
                lambda e: list(e.attribute_value) == [],
                None,
                None,
                1,
            ),
            ("functionMode", None, FspModes.IDLE.value, None, 1),
            ("adminMode", None, AdminMode.OFFLINE, AdminMode.ONLINE, 1),
            ("state", None, DevState.DISABLE, DevState.ON, 1),
>>>>>>> eb89c4f9
        ]

        fsp_corr_expected_events = [
            ("obsState", ObsState.ABORTING, ObsState.READY, 1),
            ("obsState", ObsState.ABORTED, ObsState.ABORTING, 1),
            ("obsState", ObsState.RESETTING, ObsState.ABORTED, 1),
            ("obsState", ObsState.IDLE, ObsState.RESETTING, 1),
            ("adminMode", AdminMode.OFFLINE, AdminMode.ONLINE, 1),
            ("state", DevState.DISABLE, DevState.ON, 1),
        ]

        # ----------------------------
        # Abort/Restart from SCANNING
        # ----------------------------

        self.test_AddReceptors(event_tracer, subarray, subarray_params, vcc)
        self.test_ConfigureScan(
            controller,
            event_tracer,
            fsp,
            fsp_corr,
            subarray,
            subarray_params,
            vcc,
        )
        self.test_Scan(event_tracer, fsp_corr, subarray, subarray_params, vcc)

        [[result_code], [abort_command_id]] = subarray[sub_id].Abort()
        assert result_code == ResultCode.QUEUED

        [[result_code], [restart_command_id]] = subarray[sub_id].Restart()
        assert result_code == ResultCode.QUEUED

        # --- Subarray events --- #

        subarray_expected_events.extend(
            [
                ("obsState", ObsState.ABORTING, ObsState.SCANNING, 1),
                ("obsState", ObsState.ABORTED, ObsState.ABORTING, 3),
                ("obsState", ObsState.RESTARTING, ObsState.ABORTED, 3),
                ("obsState", ObsState.EMPTY, ObsState.RESTARTING, 3),
                (
                    "longRunningCommandResult",
                    (
                        f"{abort_command_id}",
                        f'[{ResultCode.OK.value}, "Abort completed OK"]',
                    ),
                    None,
                    1,
                ),
                (
                    "longRunningCommandResult",
                    (
                        f"{restart_command_id}",
                        f'[{ResultCode.OK.value}, "Restart completed OK"]',
                    ),
                    None,
                    1,
                ),
            ]
        )

        # --- VCC events --- #

        vcc_expected_events.extend(
            [
                ("obsState", ObsState.ABORTING, ObsState.SCANNING, 1),
                ("obsState", ObsState.ABORTED, ObsState.ABORTING, 3),
                ("obsState", ObsState.RESETTING, ObsState.ABORTED, 3),
                ("obsState", ObsState.IDLE, ObsState.RESETTING, 3),
                ("subarrayMembership", 0, sub_id, 3),
                ("adminMode", AdminMode.OFFLINE, AdminMode.ONLINE, 3),
                ("state", DevState.DISABLE, DevState.ON, 3),
            ]
        )

        # --- FSP events --- #

        fsp_expected_events.extend(
            [
<<<<<<< HEAD
                # TODO: see subarrayMembership comment above
                # ("subarrayMembership", [], [sub_id], 2),
                ("adminMode", AdminMode.OFFLINE, AdminMode.ONLINE, 2),
                ("state", DevState.DISABLE, DevState.ON, 2),
=======
                (
                    "subarrayMembership",
                    lambda e: list(e.attribute_value) == [],
                    None,
                    None,
                    2,
                ),
                ("functionMode", None, FspModes.IDLE.value, None, 2),
                ("adminMode", None, AdminMode.OFFLINE, AdminMode.ONLINE, 2),
                ("state", None, DevState.DISABLE, DevState.ON, 2),
>>>>>>> eb89c4f9
            ]
        )

        fsp_corr_expected_events.extend(
            [
                ("obsState", ObsState.ABORTING, ObsState.SCANNING, 1),
                ("obsState", ObsState.ABORTED, ObsState.ABORTING, 2),
                ("obsState", ObsState.RESETTING, ObsState.ABORTED, 2),
                ("obsState", ObsState.IDLE, ObsState.RESETTING, 2),
                ("adminMode", AdminMode.OFFLINE, AdminMode.ONLINE, 2),
                ("state", DevState.DISABLE, DevState.ON, 2),
            ]
        )

        # -------------------
        # Event tracer checks
        # -------------------

        # --- VCC checks --- #

        for vcc_id in subarray_params["vcc_ids"]:
            for name, value, previous, n in vcc_expected_events:
                assert_that(event_tracer).within_timeout(
                    test_utils.EVENT_TIMEOUT
                ).has_change_event_occurred(
                    device_name=vcc[vcc_id],
                    attribute_name=name,
                    attribute_value=value,
                    previous_value=previous,
                    min_n_events=n,
                )

        # --- FSP checks --- #

        for fsp_id in subarray_params["fsp_modes"].keys():
            for name, custom, value, previous, n in fsp_expected_events:
                assert_that(event_tracer).within_timeout(
                    test_utils.EVENT_TIMEOUT
                ).has_change_event_occurred(
                    device_name=fsp[fsp_id],
                    custom_matcher=custom,
                    attribute_name=name,
                    attribute_value=value,
                    previous_value=previous,
                    min_n_events=n,
                )
            for name, value, previous, n in fsp_corr_expected_events:
                assert_that(event_tracer).within_timeout(
                    test_utils.EVENT_TIMEOUT
                ).has_change_event_occurred(
                    device_name=fsp_corr[fsp_id],
                    attribute_name=name,
                    attribute_value=value,
                    previous_value=previous,
                    min_n_events=n,
                )

        # --- Subarray checks --- #

        for name, value, previous, n in subarray_expected_events:
            assert_that(event_tracer).within_timeout(
                test_utils.EVENT_TIMEOUT
            ).has_change_event_occurred(
                device_name=subarray[sub_id],
                attribute_name=name,
                attribute_value=value,
                previous_value=previous,
                min_n_events=n,
            )

        # --- Cleanup --- #

        self.test_Offline(event_tracer, controller, subarray, subarray_params)

    @pytest.mark.dependency(
        depends=["CbfSubarray_Offline_1"],
        name="CbfSubarray_Reconfigure_1",
    )
    def test_ConfigureScan_from_ready(
        self: TestCbfSubarray,
        controller: context.DeviceProxy,
        event_tracer: TangoEventTracer,
        fsp: dict[int, context.DeviceProxy],
        fsp_corr: dict[int, context.DeviceProxy],
        subarray: dict[int, context.DeviceProxy],
        subarray_params: dict[any],
        vcc: dict[int, context.DeviceProxy],
    ) -> None:
        """
        Test re-configuring CbfSubarray from READY

        :param controller: DeviceProxy to CbfController device
        :param event_tracer: TangoEventTracer
        :param fsp: dict of DeviceProxy to Fsp devices
        :param fsp_corr: dict of DeviceProxy to FspCorrSubarray devices
        :param subarray: list of proxies to subarray devices
        :param subarray_params: dict containing all test input parameters
        :param vcc: dict of DeviceProxy to Vcc devices
        """
        if "alt_params" not in subarray_params:
            pytest.skip("No alternate configuration provided.")

        alt_params = subarray_params["alt_params"]
        sub_id = subarray_params["sub_id"]

        self.test_Online(
            event_tracer, controller, fsp, subarray, subarray_params
        )
        self.test_sysParam(event_tracer, subarray, subarray_params)
        self.test_AddReceptors(event_tracer, subarray, subarray_params, vcc)
        self.test_ConfigureScan(
            controller,
            event_tracer,
            fsp,
            fsp_corr,
            subarray,
            subarray_params,
            vcc,
        )

        # ------------------------
        # ConfigureScan from READY
        # ------------------------

        # Prepare test data
        with open(test_data_path + alt_params["configure_scan_file"]) as f:
            alt_configuration = json.load(f)

        # Issue ConfigureScan command
        [[result_code], [command_id]] = subarray[sub_id].ConfigureScan(
            json.dumps(alt_configuration)
        )
        assert result_code == ResultCode.QUEUED

        # -------------------
        # Event tracer checks
        # -------------------

        # --- FSP checks --- #

        # First we check the original FSPs are IDLE
        for fsp_id, fsp_mode in subarray_params["fsp_modes"].items():
            expected_events = [
                (
                    "subarrayMembership",
                    lambda e: list(e.attribute_value) == [],
                    None,
                    None,
                    1,
                ),
                ("adminMode", None, AdminMode.OFFLINE, AdminMode.ONLINE, 1),
                ("state", None, DevState.DISABLE, DevState.ON, 1),
            ]
            for name, custom, value, previous, n in expected_events:
                assert_that(event_tracer).within_timeout(
                    test_utils.EVENT_TIMEOUT
                ).has_change_event_occurred(
                    device_name=fsp[fsp_id],
                    custom_matcher=custom,
                    attribute_name=name,
                    attribute_value=value,
                    previous_value=previous,
                    min_n_events=n,
                )

            expected_events = [
                ("obsState", ObsState.IDLE, ObsState.READY, 1),
                ("adminMode", AdminMode.OFFLINE, AdminMode.ONLINE, 1),
                ("state", DevState.DISABLE, DevState.ON, 1),
            ]
            for name, value, previous, n in expected_events:
                assert_that(event_tracer).within_timeout(
                    test_utils.EVENT_TIMEOUT
                ).has_change_event_occurred(
                    device_name=fsp_corr[fsp_id],
                    attribute_name=name,
                    attribute_value=value,
                    previous_value=previous,
                    min_n_events=n,
                )

        # Now we check the new FSPs are READY
        for fsp_id, fsp_mode in alt_params["fsp_modes"].items():
            expected_events = [
                (
                    "subarrayMembership",
                    lambda e: list(e.attribute_value) == [sub_id],
                    None,
                    None,
                    1,
                ),
                ("adminMode", None, AdminMode.ONLINE, AdminMode.OFFLINE, 1),
                ("state", None, DevState.ON, DevState.DISABLE, 1),
            ]
            for name, custom, value, previous, n in expected_events:
                assert_that(event_tracer).within_timeout(
                    test_utils.EVENT_TIMEOUT
                ).has_change_event_occurred(
                    device_name=fsp[fsp_id],
                    custom_matcher=custom,
                    attribute_name=name,
                    attribute_value=value,
                    previous_value=previous,
                    min_n_events=n,
                )

            expected_events = [
                ("adminMode", AdminMode.ONLINE, AdminMode.OFFLINE, 1),
                ("state", DevState.ON, DevState.DISABLE, 1),
                ("obsState", ObsState.CONFIGURING, ObsState.IDLE, 1),
                ("obsState", ObsState.READY, ObsState.CONFIGURING, 1),
            ]
            for name, value, previous, n in expected_events:
                assert_that(event_tracer).within_timeout(
                    test_utils.EVENT_TIMEOUT
                ).has_change_event_occurred(
                    device_name=fsp_corr[fsp_id],
                    attribute_name=name,
                    attribute_value=value,
                    previous_value=previous,
                    min_n_events=n,
                )

        # --- VCC events --- #

        # Assigned VCCs will be the same when configuring from READY
        for vcc_id in alt_params["vcc_ids"]:
            expected_events = [
                (
                    "frequencyBand",
                    alt_params["freq_band"],
                    subarray_params["freq_band"],
                    1,
                ),
                ("obsState", ObsState.CONFIGURING, ObsState.READY, 1),
                ("obsState", ObsState.READY, ObsState.CONFIGURING, 2),
            ]
            for name, value, previous, n in expected_events:
                assert_that(event_tracer).within_timeout(
                    test_utils.EVENT_TIMEOUT
                ).has_change_event_occurred(
                    device_name=vcc[vcc_id],
                    attribute_name=name,
                    attribute_value=value,
                    previous_value=previous,
                    min_n_events=n,
                )

        # --- Subarray checks --- #

        expected_events = [
            ("obsState", ObsState.CONFIGURING, ObsState.READY, 1),
            ("obsState", ObsState.READY, ObsState.CONFIGURING, 2),
            (
                "longRunningCommandResult",
                (
                    f"{command_id}",
                    f'[{ResultCode.OK.value}, "ConfigureScan completed OK"]',
                ),
                None,
                1,
            ),
        ]
        for name, value, previous, n in expected_events:
            assert_that(event_tracer).within_timeout(
                test_utils.EVENT_TIMEOUT
            ).has_change_event_occurred(
                device_name=subarray[sub_id],
                attribute_name=name,
                attribute_value=value,
                previous_value=previous,
                min_n_events=n,
            )

        # --- Cleanup --- #
        self.test_GoToIdle(
            event_tracer, fsp, fsp_corr, subarray, subarray_params, vcc
        )
        self.test_RemoveAllReceptors(
            event_tracer, subarray, subarray_params, vcc
        )
<<<<<<< HEAD
        self.test_Offline(event_tracer, controller, subarray, subarray_params)
=======
        self.test_Offline(event_tracer, subarray, subarray_params)

    @pytest.mark.dependency(
        depends=["CbfSubarray_Reconfigure_1"],
        name="CbfSubarray_Scan_2",
    )
    def test_Scan_twice_same_configuration(
        self: TestCbfSubarray,
        controller: context.DeviceProxy,
        event_tracer: TangoEventTracer,
        fsp: dict[int, context.DeviceProxy],
        fsp_corr: dict[int, context.DeviceProxy],
        subarray: dict[int, context.DeviceProxy],
        subarray_params: dict[any],
        vcc: dict[int, context.DeviceProxy],
    ) -> None:
        """
        Test re-scanning using the same ConfigureScan input

        :param controller: DeviceProxy to CbfController device
        :param event_tracer: TangoEventTracer
        :param fsp: dict of DeviceProxy to Fsp devices
        :param fsp_corr: dict of DeviceProxy to FspCorrSubarray devices
        :param subarray: list of proxies to subarray devices
        :param subarray_params: dict containing all test input parameters
        :param vcc: dict of DeviceProxy to Vcc devices
        """
        if "alt_params" not in subarray_params:
            pytest.skip("No alternate configuration provided.")

        alt_params = subarray_params["alt_params"]
        sub_id = subarray_params["sub_id"]

        self.test_Online(event_tracer, subarray, subarray_params)
        self.test_sysParam(event_tracer, subarray, subarray_params)
        self.test_AddReceptors(event_tracer, subarray, subarray_params, vcc)
        self.test_ConfigureScan(
            controller,
            event_tracer,
            fsp,
            fsp_corr,
            subarray,
            subarray_params,
            vcc,
        )
        self.test_Scan(
            event_tracer,
            fsp_corr,
            subarray,
            subarray_params,
            vcc,
        )
        self.test_EndScan(
            event_tracer,
            fsp_corr,
            subarray,
            subarray_params,
            vcc,
        )

        # ---------------------
        # Scan again from READY
        # ---------------------

        # Prepare test data
        # Using secondary Scan JSON
        with open(test_data_path + alt_params["scan_file"]) as f:
            alt_scan = json.load(f)

        # Issue Scan command
        [[result_code], [scan_command_id]] = subarray[sub_id].Scan(
            json.dumps(alt_scan)
        )
        assert result_code == ResultCode.QUEUED

        # Issue EndScan command
        [[result_code], [end_scan_command_id]] = subarray[sub_id].EndScan()
        assert result_code == ResultCode.QUEUED

        # -------------------
        # Event tracer checks
        # -------------------

        # --- VCC checks --- #

        for vcc_id in subarray_params["vcc_ids"]:
            expected_events = [
                ("obsState", ObsState.SCANNING, ObsState.READY, 2),
                ("obsState", ObsState.READY, ObsState.SCANNING, 2),
            ]
            for name, value, previous, n in expected_events:
                assert_that(event_tracer).within_timeout(
                    test_utils.EVENT_TIMEOUT
                ).has_change_event_occurred(
                    device_name=vcc[vcc_id],
                    attribute_name=name,
                    attribute_value=value,
                    previous_value=previous,
                    min_n_events=n,
                )

        # --- FSP checks --- #

        for fsp_id in subarray_params["fsp_modes"].keys():
            expected_events = [
                ("obsState", ObsState.SCANNING, ObsState.READY, 2),
                ("obsState", ObsState.READY, ObsState.SCANNING, 2),
            ]
            for name, value, previous, n in expected_events:
                assert_that(event_tracer).within_timeout(
                    test_utils.EVENT_TIMEOUT
                ).has_change_event_occurred(
                    device_name=fsp_corr[fsp_id],
                    attribute_name=name,
                    attribute_value=value,
                    previous_value=previous,
                    min_n_events=n,
                )

        # --- Subarray checks --- #

        expected_events = [
            ("obsState", ObsState.SCANNING, ObsState.READY, 2),
            ("obsState", ObsState.READY, ObsState.SCANNING, 2),
            (
                "longRunningCommandResult",
                (
                    f"{scan_command_id}",
                    f'[{ResultCode.OK.value}, "Scan completed OK"]',
                ),
                None,
                1,
            ),
            (
                "longRunningCommandResult",
                (
                    f"{end_scan_command_id}",
                    f'[{ResultCode.OK.value}, "EndScan completed OK"]',
                ),
                None,
                1,
            ),
        ]
        for name, value, previous, n in expected_events:
            assert_that(event_tracer).within_timeout(
                test_utils.EVENT_TIMEOUT
            ).has_change_event_occurred(
                device_name=subarray[sub_id],
                attribute_name=name,
                attribute_value=value,
                previous_value=previous,
                min_n_events=n,
            )

        # --- Cleanup --- #
        self.test_GoToIdle(
            event_tracer, fsp, fsp_corr, subarray, subarray_params, vcc
        )
        self.test_RemoveAllReceptors(
            event_tracer, subarray, subarray_params, vcc
        )
        self.test_Offline(event_tracer, subarray, subarray_params)
>>>>>>> eb89c4f9
<|MERGE_RESOLUTION|>--- conflicted
+++ resolved
@@ -1164,12 +1164,6 @@
         # --- FSP events --- #
 
         fsp_expected_events = [
-<<<<<<< HEAD
-            # TODO: see subarrayMembership comment above
-            # ("subarrayMembership", [], [sub_id], 1),
-            ("adminMode", AdminMode.OFFLINE, AdminMode.ONLINE, 1),
-            ("state", DevState.DISABLE, DevState.ON, 1),
-=======
             (
                 "subarrayMembership",
                 lambda e: list(e.attribute_value) == [],
@@ -1177,10 +1171,8 @@
                 None,
                 1,
             ),
-            ("functionMode", None, FspModes.IDLE.value, None, 1),
             ("adminMode", None, AdminMode.OFFLINE, AdminMode.ONLINE, 1),
             ("state", None, DevState.DISABLE, DevState.ON, 1),
->>>>>>> eb89c4f9
         ]
 
         fsp_corr_expected_events = [
@@ -1257,12 +1249,6 @@
 
         fsp_expected_events.extend(
             [
-<<<<<<< HEAD
-                # TODO: see subarrayMembership comment above
-                # ("subarrayMembership", [], [sub_id], 2),
-                ("adminMode", AdminMode.OFFLINE, AdminMode.ONLINE, 2),
-                ("state", DevState.DISABLE, DevState.ON, 2),
-=======
                 (
                     "subarrayMembership",
                     lambda e: list(e.attribute_value) == [],
@@ -1270,10 +1256,8 @@
                     None,
                     2,
                 ),
-                ("functionMode", None, FspModes.IDLE.value, None, 2),
                 ("adminMode", None, AdminMode.OFFLINE, AdminMode.ONLINE, 2),
                 ("state", None, DevState.DISABLE, DevState.ON, 2),
->>>>>>> eb89c4f9
             ]
         )
 
@@ -1536,12 +1520,6 @@
         # --- FSP events --- #
 
         fsp_expected_events = [
-<<<<<<< HEAD
-            # TODO: see subarrayMembership comment above
-            # ("subarrayMembership", [], [sub_id], 1),
-            ("adminMode", AdminMode.OFFLINE, AdminMode.ONLINE, 1),
-            ("state", DevState.DISABLE, DevState.ON, 1),
-=======
             (
                 "subarrayMembership",
                 lambda e: list(e.attribute_value) == [],
@@ -1549,10 +1527,8 @@
                 None,
                 1,
             ),
-            ("functionMode", None, FspModes.IDLE.value, None, 1),
             ("adminMode", None, AdminMode.OFFLINE, AdminMode.ONLINE, 1),
             ("state", None, DevState.DISABLE, DevState.ON, 1),
->>>>>>> eb89c4f9
         ]
 
         fsp_corr_expected_events = [
@@ -1633,12 +1609,6 @@
 
         fsp_expected_events.extend(
             [
-<<<<<<< HEAD
-                # TODO: see subarrayMembership comment above
-                # ("subarrayMembership", [], [sub_id], 2),
-                ("adminMode", AdminMode.OFFLINE, AdminMode.ONLINE, 2),
-                ("state", DevState.DISABLE, DevState.ON, 2),
-=======
                 (
                     "subarrayMembership",
                     lambda e: list(e.attribute_value) == [],
@@ -1646,10 +1616,8 @@
                     None,
                     2,
                 ),
-                ("functionMode", None, FspModes.IDLE.value, None, 2),
                 ("adminMode", None, AdminMode.OFFLINE, AdminMode.ONLINE, 2),
                 ("state", None, DevState.DISABLE, DevState.ON, 2),
->>>>>>> eb89c4f9
             ]
         )
 
@@ -1931,10 +1899,7 @@
         self.test_RemoveAllReceptors(
             event_tracer, subarray, subarray_params, vcc
         )
-<<<<<<< HEAD
         self.test_Offline(event_tracer, controller, subarray, subarray_params)
-=======
-        self.test_Offline(event_tracer, subarray, subarray_params)
 
     @pytest.mark.dependency(
         depends=["CbfSubarray_Reconfigure_1"],
@@ -2095,5 +2060,4 @@
         self.test_RemoveAllReceptors(
             event_tracer, subarray, subarray_params, vcc
         )
-        self.test_Offline(event_tracer, subarray, subarray_params)
->>>>>>> eb89c4f9
+        self.test_Offline(event_tracer, controller, subarray, subarray_params)