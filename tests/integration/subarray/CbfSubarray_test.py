--- conflicted
+++ resolved
@@ -175,105 +175,6 @@
 
     @pytest.mark.dependency(
         depends=["CbfSubarray_AddReceptors_1"],
-<<<<<<< HEAD
-=======
-        name="CbfSubarray_ConfigureScan_validation_1",
-    )
-    @pytest.mark.parametrize(
-        "invalid_configure_scan_file", ["ConfigureScan_AA4_values.json"]
-    )
-    def test_validateSupportedConfiguration(
-        self: TestCbfSubarray,
-        controller: context.DeviceProxy,
-        event_tracer: TangoEventTracer,
-        invalid_configure_scan_file: str,
-        subarray: dict[int, context.DeviceProxy],
-        subarray_params: dict[any],
-    ) -> None:
-        """
-        Test setting the controller's validateSupportedConfiguration attribute
-        and validate its effects on CbfSubarray ConfigureScan
-
-        :param controller: DeviceProxy to CbfController device
-        :param event_tracer: TangoEventTracer
-        :param invalid_configure_scan_file: ConfigureScan input JSON that should
-            fail validation
-        :param subarray: list of proxies to subarray devices
-        :param subarray_params: dict containing all test input parameters
-        """
-        sub_id = subarray_params["sub_id"]
-
-        # Check the validateSupportedConfiguration is True
-        assert controller.validateSupportedConfiguration is True
-
-        # Prepare test data
-        with open(test_data_path + invalid_configure_scan_file) as f:
-            invalid_configuration = json.load(f)
-
-        # Issue ConfigureScan command
-        # ConfigureScan should not work here
-        [[result_code], [command_id]] = subarray[sub_id].ConfigureScan(
-            json.dumps(invalid_configuration)
-        )
-        assert result_code == ResultCode.QUEUED
-
-        # TODO: update this when Configure Scan supports >v4.0
-        # Currently ConfigureScan cannot process >v4.0 interfaces
-        expected_events = [
-            ("obsState", ObsState.CONFIGURING, ObsState.IDLE, 1),
-            ("obsState", ObsState.IDLE, ObsState.CONFIGURING, 1),
-            (
-                "longRunningCommandResult",
-                (
-                    f"{command_id}",
-                    f'[{ResultCode.FAILED.value}, "> v4.0 Configure Scan Interfaces Currently not supported"]',
-                ),
-                None,
-                1,
-            ),
-        ]
-
-        controller.validateSupportedConfiguration = False
-
-        # Issue ConfigureScan command
-        # ConfigureScan should work with less restrictive checking
-        [[result_code], [command_id]] = subarray[sub_id].ConfigureScan(
-            json.dumps(invalid_configuration)
-        )
-        assert result_code == ResultCode.QUEUED
-
-        # TODO: update this when Configure Scan supports >v4.0
-        # Currently ConfigureScan cannot process >v4.0 interfaces
-        expected_events.extend(
-            [
-                ("obsState", ObsState.CONFIGURING, ObsState.IDLE, 2),
-                ("obsState", ObsState.IDLE, ObsState.CONFIGURING, 2),
-                (
-                    "longRunningCommandResult",
-                    (
-                        f"{command_id}",
-                        f'[{ResultCode.FAILED.value}, "> v4.0 Configure Scan Interfaces Currently not supported"]',
-                    ),
-                    None,
-                    1,
-                ),
-            ]
-        )
-
-        for name, value, previous, n in expected_events:
-            assert_that(event_tracer).within_timeout(
-                test_utils.EVENT_TIMEOUT
-            ).has_change_event_occurred(
-                device_name=subarray[sub_id],
-                attribute_name=name,
-                attribute_value=value,
-                previous_value=previous,
-                min_n_events=n,
-            )
-
-    @pytest.mark.dependency(
-        depends=["CbfSubarray_AddReceptors_1"],
->>>>>>> 2432e22c
         name="CbfSubarray_ConfigureScan_1",
     )
     def test_ConfigureScan(
@@ -767,12 +668,33 @@
                 assert_that(event_tracer).within_timeout(
                     test_utils.EVENT_TIMEOUT
                 ).has_change_event_occurred(
+                    device_name=fsp[fsp_id],
+                    custom_matcher=custom,
+                    attribute_name=name,
+                    attribute_value=value,
+                    previous_value=previous,
+                    min_n_events=n,
+                )
+
+            expected_events = [
+                ("obsState", ObsState.IDLE, ObsState.READY, 1),
+                ("adminMode", AdminMode.OFFLINE, AdminMode.ONLINE, 1),
+                ("state", DevState.DISABLE, DevState.ON, 1),
+            ]
+            for name, value, previous, n in expected_events:
+                assert_that(event_tracer).within_timeout(
+                    test_utils.EVENT_TIMEOUT
+                ).cbf_has_change_event_occurred(
                     device_name=fsp_corr[fsp_id],
                     attribute_name=name,
                     attribute_value=value,
                     previous_value=previous,
                     min_n_events=n,
                 )
+
+        # Issue GotoIdle command
+        [[result_code], [command_id]] = subarray[sub_id].GoToIdle()
+        assert result_code == ResultCode.QUEUED
 
         # --- Subarray checks --- #
 
@@ -858,13 +780,14 @@
         for name, value, previous, n in expected_events:
             assert_that(event_tracer).within_timeout(
                 test_utils.EVENT_TIMEOUT
-            ).cbf_has_change_event_occurred(
+            ).has_change_event_occurred(
                 device_name=subarray[sub_id],
                 attribute_name=name,
                 attribute_value=value,
                 previous_value=previous,
-                target_n_events=n,
+                min_n_events=n,
             )
+
 
         controller.validateSupportedConfiguration = False
 
@@ -883,12 +806,12 @@
         for name, value, previous, n in expected_events:
             assert_that(event_tracer).within_timeout(
                 test_utils.EVENT_TIMEOUT
-            ).cbf_has_change_event_occurred(
+            ).has_change_event_occurred(
                 device_name=subarray[sub_id],
                 attribute_name=name,
                 attribute_value=value,
                 previous_value=previous,
-                target_n_events=n,
+                min_n_events=n,
             )
 
         # Issue GotoIdle command
@@ -909,15 +832,16 @@
                 1,
             ),
         ]
+
         for name, value, previous, n in expected_events:
             assert_that(event_tracer).within_timeout(
                 test_utils.EVENT_TIMEOUT
-            ).cbf_has_change_event_occurred(
+            ).has_change_event_occurred(
                 device_name=subarray[sub_id],
                 attribute_name=name,
                 attribute_value=value,
                 previous_value=previous,
-                target_n_events=n,
+                min_n_events=n,
             )
 
     @pytest.mark.dependency(
