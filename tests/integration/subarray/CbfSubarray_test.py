#!/usr/bin/env python
# -*- coding: utf-8 -*-
#
# This file is part of the mid-cbf-prototype project
#
# Distributed under the terms of the BSD-3-Clause license.
# See LICENSE.txt for more info.
"""Contain the tests for the CbfSubarray."""
from __future__ import annotations  # allow forward references in type hints

import json
import os

import pytest
from assertpy import assert_that
from ska_control_model import AdminMode, ObsState, ResultCode
from ska_tango_testing import context
from ska_tango_testing.integration import TangoEventTracer
from tango import DevState

from ska_mid_cbf_mcs.commons.global_enum import FspModes, freq_band_dict

from ... import test_utils

# Test data file path
test_data_path = os.path.dirname(os.path.abspath(__file__)) + "/../../data/"

# TODO: config ID, scan ID, remove individual receptors, configure from ready, add receptors from ready
# TODO test fault state
# TODO: check that only used receptors are updated in delay model


class TestCbfSubarray:
    @pytest.mark.dependency(name="CbfSubarray_Online_1")
    def test_Online(
        self: TestCbfSubarray,
        event_tracer: TangoEventTracer,
        subarray: dict[int, context.DeviceProxy],
        subarray_params: dict[any],
    ) -> None:
        """
        Test the initial states and verify the component manager
        can start communicating.

        :param event_tracer: TangoEventTracer
        :param subarray: list of proxies to subarray devices
        :param subarray_params: dict containing all test input parameters
        """
        sub_id = subarray_params["sub_id"]

        # Trigger start_communicating by setting the AdminMode to ONLINE
        subarray[sub_id].adminMode = AdminMode.ONLINE

        expected_events = [
            ("adminMode", AdminMode.ONLINE, AdminMode.OFFLINE, 1),
            ("state", DevState.ON, DevState.DISABLE, 1),
        ]

        for name, value, previous, n in expected_events:
            assert_that(event_tracer).within_timeout(
                test_utils.EVENT_TIMEOUT
            ).cbf_has_change_event_occurred(
                device_name=subarray[sub_id],
                attribute_name=name,
                attribute_value=value,
                previous_value=previous,
                target_n_events=n,
            )

    @pytest.mark.dependency(
        depends=["CbfSubarray_Online_1"],
        name="CbfSubarray_sysParam_1",
    )
    def test_sysParam(
        self: TestCbfSubarray,
        event_tracer: TangoEventTracer,
        subarray: dict[int, context.DeviceProxy],
        subarray_params: dict[any],
    ) -> None:
        """
        Test writing the sysParam attribute.

        :param event_tracer: TangoEventTracer
        :param subarray: list of proxies to subarray devices
        :param subarray_params: dict containing all test input parameters
        """
        sub_id = subarray_params["sub_id"]

        with open(test_data_path + subarray_params["sys_param_file"]) as f:
            sys_param_str = f.read()

        subarray[sub_id].sysParam = sys_param_str

        assert_that(event_tracer).within_timeout(
            test_utils.EVENT_TIMEOUT
        ).cbf_has_change_event_occurred(
            device_name=subarray[sub_id],
            attribute_name="sysParam",
            attribute_value=sys_param_str,
            previous_value=None,
            target_n_events=1,
        )

    @pytest.mark.dependency(
        depends=["CbfSubarray_sysParam_1"],
        name="CbfSubarray_AddReceptors_1",
    )
    def test_AddReceptors(
        self: TestCbfSubarray,
        event_tracer: TangoEventTracer,
        subarray: dict[int, context.DeviceProxy],
        subarray_params: dict[any],
        vcc: dict[int, context.DeviceProxy],
    ) -> None:
        """
        Test CbfSubarrays's AddReceptors command.

        :param event_tracer: TangoEventTracer
        :param subarray: list of proxies to subarray devices
        :param subarray_params: dict containing all test input parameters
        :param vcc: dict of DeviceProxy to Vcc devices
        """
        sub_id = subarray_params["sub_id"]

        # Issue AddReceptors command
        dish_ids = subarray_params["dish_ids"]
        [[result_code], [command_id]] = subarray[sub_id].AddReceptors(dish_ids)
        assert result_code == ResultCode.QUEUED

        # --- VCC checks --- #

        expected_events = [
            ("subarrayMembership", subarray_params["sub_id"], 0, 1),
            ("adminMode", AdminMode.ONLINE, AdminMode.OFFLINE, 1),
            ("state", DevState.ON, DevState.DISABLE, 1),
        ]
        for vcc_id in subarray_params["vcc_ids"]:
            for name, value, previous, n in expected_events:
                assert_that(event_tracer).within_timeout(
                    test_utils.EVENT_TIMEOUT
                ).cbf_has_change_event_occurred(
                    device_name=vcc[vcc_id],
                    attribute_name=name,
                    attribute_value=value,
                    previous_value=previous,
                    target_n_events=n,
                )

        # --- Subarray checks --- #

        expected_events = [
            ("receptors", tuple(dish_ids), (), 1),
            ("obsState", ObsState.RESOURCING, ObsState.EMPTY, 1),
            ("obsState", ObsState.IDLE, ObsState.RESOURCING, 1),
            (
                "longRunningCommandResult",
                (
                    f"{command_id}",
                    f'[{ResultCode.OK.value}, "AddReceptors completed OK"]',
                ),
                None,
                1,
            ),
        ]
        for name, value, previous, n in expected_events:
            assert_that(event_tracer).within_timeout(
                test_utils.EVENT_TIMEOUT
            ).cbf_has_change_event_occurred(
                device_name=subarray[sub_id],
                attribute_name=name,
                attribute_value=value,
                previous_value=previous,
                target_n_events=n,
            )

    @pytest.mark.dependency(
        depends=["CbfSubarray_AddReceptors_1"],
        name="CbfSubarray_ConfigureScan_validation_1",
    )
    @pytest.mark.parametrize(
        "invalid_configure_scan_file", ["ConfigureScan_AA4_values.json"]
    )
    def test_validateSupportedConfiguration(
        self: TestCbfSubarray,
        controller: context.DeviceProxy,
        event_tracer: TangoEventTracer,
        invalid_configure_scan_file: str,
        subarray: dict[int, context.DeviceProxy],
        subarray_params: dict[any],
    ) -> None:
        """
        Test setting the controller's validateSupportedConfiguration attribute
        and validate its effects on CbfSubarray ConfigureScan

        :param controller: DeviceProxy to CbfController device
        :param event_tracer: TangoEventTracer
        :param invalid_configure_scan_file: ConfigureScan input JSON that should
            fail validation
        :param subarray: list of proxies to subarray devices
        :param subarray_params: dict containing all test input parameters
        """
        sub_id = subarray_params["sub_id"]

        # Check the validateSupportedConfiguration is True
        assert controller.validateSupportedConfiguration is True

        # Prepare test data
        with open(test_data_path + invalid_configure_scan_file) as f:
            invalid_configuration = json.load(f)

        # Issue ConfigureScan command
        # ConfigureScan should not work here
        [[result_code], [command_id]] = subarray[sub_id].ConfigureScan(
            json.dumps(invalid_configuration)
        )
        assert result_code == ResultCode.QUEUED

        # TODO: update this when Configure Scan supports >v4.0
        # Currently ConfigureScan cannot process >v4.0 interfaces
        expected_events = [
            ("obsState", ObsState.CONFIGURING, ObsState.IDLE, 1),
            ("obsState", ObsState.IDLE, ObsState.CONFIGURING, 1),
            (
                "longRunningCommandResult",
                (
                    f"{command_id}",
                    f'[{ResultCode.FAILED.value}, "> v4.0 Configure Scan Interfaces Currently not supported"]',
                ),
                None,
                1,
            ),
        ]

        controller.validateSupportedConfiguration = False

        # Issue ConfigureScan command
        # ConfigureScan should work with less restrictive checking
        [[result_code], [command_id]] = subarray[sub_id].ConfigureScan(
            json.dumps(invalid_configuration)
        )
        assert result_code == ResultCode.QUEUED

        # TODO: update this when Configure Scan supports >v4.0
        # Currently ConfigureScan cannot process >v4.0 interfaces
        expected_events.extend(
            [
                ("obsState", ObsState.CONFIGURING, ObsState.IDLE, 2),
                ("obsState", ObsState.IDLE, ObsState.CONFIGURING, 2),
                (
                    "longRunningCommandResult",
                    (
                        f"{command_id}",
                        f'[{ResultCode.FAILED.value}, "> v4.0 Configure Scan Interfaces Currently not supported"]',
                    ),
                    None,
                    1,
                ),
            ]
        )

        for name, value, previous, n in expected_events:
            assert_that(event_tracer).within_timeout(
                test_utils.EVENT_TIMEOUT
            ).cbf_has_change_event_occurred(
                device_name=subarray[sub_id],
                attribute_name=name,
                attribute_value=value,
                previous_value=previous,
                target_n_events=n,
            )

    @pytest.mark.dependency(
        depends=["CbfSubarray_AddReceptors_1"],
        name="CbfSubarray_ConfigureScan_1",
    )
    def test_ConfigureScan(
        self: TestCbfSubarray,
        controller: context.DeviceProxy,
        event_tracer: TangoEventTracer,
        fsp: dict[int, context.DeviceProxy],
        fsp_corr: dict[int, context.DeviceProxy],
        subarray: dict[int, context.DeviceProxy],
        subarray_params: dict[any],
        vcc: dict[int, context.DeviceProxy],
    ) -> None:
        """
        Test CbfSubarrays's ConfigureScan command.

        :param controller: DeviceProxy to CbfController device
        :param event_tracer: TangoEventTracer
        :param fsp: dict of DeviceProxy to Fsp devices
        :param fsp_corr: dict of DeviceProxy to FspCorrSubarray devices
        :param subarray: list of proxies to subarray devices
        :param subarray_params: dict containing all test input parameters
        :param vcc: dict of DeviceProxy to Vcc devices
        """
        # Reset validateSupportedConfiguration
        controller.validateSupportedConfiguration = True

        sub_id = subarray_params["sub_id"]

        # Prepare test data
        with open(
            test_data_path + subarray_params["configure_scan_file"]
        ) as f:
            configuration = json.load(f)

        # Issue ConfigureScan command
        [[result_code], [command_id]] = subarray[sub_id].ConfigureScan(
            json.dumps(configuration)
        )
        assert result_code == ResultCode.QUEUED

        # --- VCC checks --- #

        frequency_band = freq_band_dict()[
            configuration["common"]["frequency_band"]
        ]["band_index"]

        expected_events = [
            ("frequencyBand", frequency_band, None, 1),
            ("obsState", ObsState.CONFIGURING, ObsState.IDLE, 1),
            ("obsState", ObsState.READY, ObsState.CONFIGURING, 1),
        ]
        for vcc_id in subarray_params["vcc_ids"]:
            for name, value, previous, n in expected_events:
                assert_that(event_tracer).within_timeout(
                    test_utils.EVENT_TIMEOUT
                ).cbf_has_change_event_occurred(
                    device_name=vcc[vcc_id],
                    attribute_name=name,
                    attribute_value=value,
                    previous_value=previous,
                    target_n_events=n,
                )

        # --- FSP checks --- #

        for fsp_config in configuration["cbf"]["fsp"]:
            fsp_id = fsp_config["fsp_id"]
            function_mode = FspModes[fsp_config["function_mode"]].value

            expected_events = [
                ("subarrayMembership", [sub_id], None, 1),
                ("functionMode", function_mode, FspModes.IDLE.value, 1),
                ("adminMode", AdminMode.ONLINE, AdminMode.OFFLINE, 1),
                ("state", DevState.ON, DevState.DISABLE, 1),
            ]
            for name, value, previous, n in expected_events:
                assert_that(event_tracer).within_timeout(
                    test_utils.EVENT_TIMEOUT
                ).cbf_has_change_event_occurred(
                    device_name=fsp[fsp_id],
                    attribute_name=name,
                    attribute_value=value,
                    previous_value=previous,
                    target_n_events=n,
                )

            expected_events = [
                ("adminMode", AdminMode.ONLINE, AdminMode.OFFLINE, 1),
                ("state", DevState.ON, DevState.DISABLE, 1),
                ("obsState", ObsState.CONFIGURING, ObsState.IDLE, 1),
                ("obsState", ObsState.READY, ObsState.CONFIGURING, 1),
            ]
            for name, value, previous, n in expected_events:
                assert_that(event_tracer).within_timeout(
                    test_utils.EVENT_TIMEOUT
                ).cbf_has_change_event_occurred(
                    device_name=fsp_corr[fsp_id],
                    attribute_name=name,
                    attribute_value=value,
                    previous_value=previous,
                    target_n_events=n,
                )

        # --- Subarray checks --- #

        expected_events = [
            ("obsState", ObsState.CONFIGURING, ObsState.IDLE, 1),
            ("obsState", ObsState.READY, ObsState.CONFIGURING, 1),
            (
                "longRunningCommandResult",
                (
                    f"{command_id}",
                    f'[{ResultCode.OK.value}, "ConfigureScan completed OK"]',
                ),
                None,
                1,
            ),
        ]
        for name, value, previous, n in expected_events:
            assert_that(event_tracer).within_timeout(
                test_utils.EVENT_TIMEOUT
            ).cbf_has_change_event_occurred(
                device_name=subarray[sub_id],
                attribute_name=name,
                attribute_value=value,
                previous_value=previous,
                target_n_events=n,
            )

    @pytest.mark.dependency(
        depends=["CbfSubarray_ConfigureScan_1"],
        name="CbfSubarray_delay_model_1",
    )
    def test_delay_model_READY(
        self: TestCbfSubarray,
        event_tracer: TangoEventTracer,
        fsp_corr: dict[int, context.DeviceProxy],
        subarray_params: dict[any],
        tm: context.DeviceProxy,
    ) -> None:
        """
        Test sending CbfSubarray delay model JSON in ObsState.READY.

        :param event_tracer: TangoEventTracer
        :param fsp_corr: dict of DeviceProxy to FspCorrSubarray devices
        :param subarray_params: dict containing all test input parameters
        :tm: DeviceProxy to TmCspSubarrayLeafNodeTest device
        """
        # Prepare test data
        with open(test_data_path + subarray_params["delay_model_file"]) as f:
            delay_model = json.load(f)

        # Issue delay model
        tm.delayModel = json.dumps(delay_model)

        # Translate DISH IDs to VCC IDs to check FSP attribute
        dish_id_to_vcc_id = dict(
            zip(subarray_params["dish_ids"], subarray_params["vcc_ids"])
        )
        for delay_details in delay_model["receptor_delays"]:
            dish_id = delay_details["receptor"]
            if dish_id in dish_id_to_vcc_id:
                delay_details["receptor"] = dish_id_to_vcc_id[dish_id]

        # --- FSP checks --- #

        expected_events = [
            ("delayModel", json.dumps(delay_model), None, 1),
        ]
        for fsp_id in subarray_params["fsp_ids"]:
            for name, value, previous, n in expected_events:
                assert_that(event_tracer).within_timeout(
                    test_utils.EVENT_TIMEOUT
                ).cbf_has_change_event_occurred(
                    device_name=fsp_corr[fsp_id],
                    attribute_name=name,
                    attribute_value=value,
                    previous_value=previous,
                    target_n_events=n,
                )

    @pytest.mark.dependency(
        depends=["CbfSubarray_delay_model_1"],
        name="CbfSubarray_Scan_1",
    )
    def test_Scan(
        self: TestCbfSubarray,
        event_tracer: TangoEventTracer,
        fsp_corr: dict[int, context.DeviceProxy],
        subarray: dict[int, context.DeviceProxy],
        subarray_params: dict[any],
        vcc: dict[int, context.DeviceProxy],
    ) -> None:
        """
        Test CbfSubarrays's Scan command.

        :param event_tracer: TangoEventTracer
        :param fsp_corr: dict of DeviceProxy to FspCorrSubarray devices
        :param subarray: list of proxies to subarray devices
        :param subarray_params: dict containing all test input parameters
        :param vcc: dict of DeviceProxy to Vcc devices
        """
        sub_id = subarray_params["sub_id"]

        # Prepare test data
        with open(test_data_path + subarray_params["scan_file"]) as f:
            scan = json.load(f)

        # Issue Scan command
        [[result_code], [command_id]] = subarray[sub_id].Scan(json.dumps(scan))
        assert result_code == ResultCode.QUEUED

        # --- VCC checks --- #

        for vcc_id in subarray_params["vcc_ids"]:
            assert_that(event_tracer).within_timeout(
                test_utils.EVENT_TIMEOUT
            ).cbf_has_change_event_occurred(
                device_name=vcc[vcc_id],
                attribute_name="obsState",
                attribute_value=ObsState.SCANNING,
                previous_value=ObsState.READY,
                target_n_events=1,
            )

        # --- FSP checks --- #

<<<<<<< HEAD
                # Convert to a serialized JSON object
                input_delay_model = json.dumps(input_delay_model_obj)

                # Write this one delay_model JSON object to the TM emulator
                print(
                    f"Writing delay model {i_dm} to TM emulator: {input_delay_model}"
                )
                test_proxies.tm.delayModel = input_delay_model

                time.sleep(10)

                # check the delay model was correctly updated for vcc
                for jj, rec in enumerate(vcc_ids):
                    # get the vcc device proxy (dp) corresponding to rec
                    this_vcc = test_proxies.dish_utils.dish_id_to_vcc_id[rec]
                    vcc_dp = test_proxies.vcc[this_vcc]

                    # Extract the delay model corresponding to receptor rec:
                    # It is assumed that there is only one entry in the
                    # delay model for a given receptor
                    for entry in input_delay_model_obj["receptor_delays"]:
                        if entry["receptor"] == rec:
                            this_input_delay_model_obj = copy.deepcopy(entry)
                            # convert receptor to int for comparison
                            this_input_delay_model_obj[
                                "receptor"
                            ] = test_proxies.dish_utils.dish_id_to_vcc_id[
                                entry["receptor"]
                            ]
                            break

                    print(f"vcc delay model {this_vcc}: {vcc_dp.delayModel}")
                    vcc_updated_delayModel_obj = json.loads(vcc_dp.delayModel)

                    # there should be only one delay model in the vcc
                    assert len(vcc_updated_delayModel_obj) == 1

                    # the one delay model should have only 1 entry
                    # for the given receptor
                    # remove the "receptor_delays" key and get the first item
                    # in the list so we can compare
                    # just the list of dictionaries that includes the
                    # receptor, epoch, etc
                    vcc_updated_delay_receptor = vcc_updated_delayModel_obj[
                        "receptor_delays"
                    ][0]

                    # want to compare strings
                    this_input_delay_model = json.dumps(
                        this_input_delay_model_obj
                    )
                    assert (
                        json.dumps(vcc_updated_delay_receptor)
                        == this_input_delay_model
                    )

                if i_dm == 0:
                    # transition to obsState=SCANNING
                    f2 = open(data_file_path + scan_file_name)
                    test_proxies.subarray[sub_id].Scan(
                        f2.read().replace("\n", "")
                    )
                    f2.close()
                    test_proxies.wait_timeout_obs(
                        [test_proxies.subarray[sub_id]],
                        ObsState.SCANNING,
                        wait_time_s,
                        sleep_time_s,
                    )
                    assert (
                        test_proxies.subarray[sub_id].obsState
                        == ObsState.SCANNING
                    )

                # check the delay model was correctly updated for FSP
                # convert DISH IDs to VCC ID integer for FSPs
                for model in input_delay_model_obj["receptor_delays"]:
                    receptor_id = model["receptor"]
                    model[
                        "receptor"
                    ] = test_proxies.dish_utils.dish_id_to_vcc_id[receptor_id]
                input_delay_model = json.dumps(input_delay_model_obj)
                for fsp in [
                    test_proxies.fsp[i]
                    for i in range(1, test_proxies.num_fsp + 1)
                ]:
                    if fsp.functionMode in [
                        FspModes.PSS_BF.value,
                        FspModes.PST_BF.value,
                        FspModes.CORR.value,
                    ]:
                        # fsp stores the whole delay model
                        # compare strings
                        assert fsp.delayModel == input_delay_model.replace(
                            "\n", ""
                        )
                time.sleep(update_period)

            # Clean up
            wait_time_s = 3
            test_proxies.subarray[sub_id].EndScan()
            test_proxies.wait_timeout_obs(
                [test_proxies.subarray[sub_id]],
                ObsState.READY,
                wait_time_s,
                sleep_time_s,
=======
        for fsp_id in subarray_params["fsp_ids"]:
            assert_that(event_tracer).within_timeout(
                test_utils.EVENT_TIMEOUT
            ).cbf_has_change_event_occurred(
                device_name=fsp_corr[fsp_id],
                attribute_name="obsState",
                attribute_value=ObsState.SCANNING,
                previous_value=ObsState.READY,
                target_n_events=1,
>>>>>>> e9d5c2e2
            )

        # --- Subarray checks --- #

        expected_events = [
            ("obsState", ObsState.SCANNING, ObsState.READY, 1),
            (
                "longRunningCommandResult",
                (
                    f"{command_id}",
                    f'[{ResultCode.OK.value}, "Scan completed OK"]',
                ),
                None,
                1,
            ),
        ]
        for name, value, previous, n in expected_events:
            assert_that(event_tracer).within_timeout(
                test_utils.EVENT_TIMEOUT
            ).cbf_has_change_event_occurred(
                device_name=subarray[sub_id],
                attribute_name=name,
                attribute_value=value,
                previous_value=previous,
                target_n_events=n,
            )

    @pytest.mark.dependency(
        depends=["CbfSubarray_Scan_1"],
        name="CbfSubarray_delay_model_2",
    )
    def test_delay_model_SCANNING(
        self: TestCbfSubarray,
        event_tracer: TangoEventTracer,
        fsp_corr: dict[int, context.DeviceProxy],
        subarray_params: dict[any],
        tm: context.DeviceProxy,
    ) -> None:
        """
        Test sending CbfSubarray delay model JSON in ObsState.SCANNING.

        :param event_tracer: TangoEventTracer
        :param fsp_corr: dict of DeviceProxy to FspCorrSubarray devices
        :param subarray_params: dict containing all test input parameters
        :tm: DeviceProxy to TmCspSubarrayLeafNodeTest device
        """
        # Prepare test data
        with open(test_data_path + subarray_params["delay_model_file"]) as f:
            delay_model = json.load(f)

        # Slightly change the delay model from the one sent previously in READY
        for delay_details in delay_model["receptor_delays"]:
            new_coeff = delay_details["ypol_offset_ns"] + 1
            delay_details["ypol_offset_ns"] = new_coeff

        # Issue delay model
        tm.delayModel = json.dumps(delay_model)

        # Translate DISH IDs to VCC IDs to check FSP attribute
        dish_id_to_vcc_id = dict(
            zip(subarray_params["dish_ids"], subarray_params["vcc_ids"])
        )
        for delay_details in delay_model["receptor_delays"]:
            dish_id = delay_details["receptor"]
            if dish_id in dish_id_to_vcc_id:
                delay_details["receptor"] = dish_id_to_vcc_id[dish_id]

        # --- FSP checks --- #

        expected_events = [
            ("delayModel", json.dumps(delay_model), None, 1),
        ]
        for fsp_id in subarray_params["fsp_ids"]:
            for name, value, previous, n in expected_events:
                assert_that(event_tracer).within_timeout(
                    test_utils.EVENT_TIMEOUT
                ).cbf_has_change_event_occurred(
                    device_name=fsp_corr[fsp_id],
                    attribute_name=name,
                    attribute_value=value,
                    previous_value=previous,
                    target_n_events=n,
                )

    @pytest.mark.dependency(
        depends=["CbfSubarray_Scan_1"],
        name="CbfSubarray_EndScan_1",
    )
    def test_EndScan(
        self: TestCbfSubarray,
        event_tracer: TangoEventTracer,
        fsp_corr: dict[int, context.DeviceProxy],
        subarray: dict[int, context.DeviceProxy],
        subarray_params: dict[any],
        vcc: dict[int, context.DeviceProxy],
    ) -> None:
        """
        Test CbfSubarrays's EndScan command.

        :param event_tracer: TangoEventTracer
        :param fsp_corr: dict of DeviceProxy to FspCorrSubarray devices
        :param subarray: list of proxies to subarray devices
        :param subarray_params: dict containing all test input parameters
        :param vcc: dict of DeviceProxy to Vcc devices
        """
        sub_id = subarray_params["sub_id"]

        # Issue EndScan command
        [[result_code], [command_id]] = subarray[sub_id].EndScan()
        assert result_code == ResultCode.QUEUED

        # --- VCC checks --- #

        for vcc_id in subarray_params["vcc_ids"]:
            assert_that(event_tracer).within_timeout(
                test_utils.EVENT_TIMEOUT
            ).cbf_has_change_event_occurred(
                device_name=vcc[vcc_id],
                attribute_name="obsState",
                attribute_value=ObsState.READY,
                previous_value=ObsState.SCANNING,
                target_n_events=1,
            )

        # --- FSP checks --- #

        for fsp_id in subarray_params["fsp_ids"]:
            assert_that(event_tracer).within_timeout(
                test_utils.EVENT_TIMEOUT
            ).cbf_has_change_event_occurred(
                device_name=fsp_corr[fsp_id],
                attribute_name="obsState",
                attribute_value=ObsState.READY,
                previous_value=ObsState.SCANNING,
                target_n_events=1,
            )

        # --- Subarray checks --- #

        expected_events = [
            ("obsState", ObsState.READY, ObsState.SCANNING, 1),
            (
                "longRunningCommandResult",
                (
                    f"{command_id}",
                    f'[{ResultCode.OK.value}, "EndScan completed OK"]',
                ),
                None,
                1,
            ),
        ]
        for name, value, previous, n in expected_events:
            assert_that(event_tracer).within_timeout(
                test_utils.EVENT_TIMEOUT
            ).cbf_has_change_event_occurred(
                device_name=subarray[sub_id],
                attribute_name=name,
                attribute_value=value,
                previous_value=previous,
                target_n_events=n,
            )

    @pytest.mark.dependency(
        depends=["CbfSubarray_ConfigureScan_1"],
        name="CbfSubarray_GoToIdle_1",
    )
    def test_GoToIdle(
        self: TestCbfSubarray,
        event_tracer: TangoEventTracer,
        fsp: dict[int, context.DeviceProxy],
        fsp_corr: dict[int, context.DeviceProxy],
        subarray: dict[int, context.DeviceProxy],
        subarray_params: dict[any],
        vcc: dict[int, context.DeviceProxy],
    ) -> None:
        """
        Test CbfSubarrays's EndScan command.

        :param event_tracer: TangoEventTracer
        :param fsp: dict of DeviceProxy to Fsp devices
        :param fsp_corr: dict of DeviceProxy to FspCorrSubarray devices
        :param subarray: list of proxies to subarray devices
        :param subarray_params: dict containing all test input parameters
        :param vcc: dict of DeviceProxy to Vcc devices
        """
        sub_id = subarray_params["sub_id"]

        # Issue GoToIdle command
        [[result_code], [command_id]] = subarray[sub_id].GoToIdle()
        assert result_code == ResultCode.QUEUED

        # --- VCC checks --- #

        expected_events = [
            ("frequencyBand", 0, None, 1),
            ("obsState", ObsState.IDLE, ObsState.READY, 1),
        ]
        for vcc_id in subarray_params["vcc_ids"]:
            for name, value, previous, n in expected_events:
                assert_that(event_tracer).within_timeout(
                    test_utils.EVENT_TIMEOUT
                ).cbf_has_change_event_occurred(
                    device_name=vcc[vcc_id],
                    attribute_name=name,
                    attribute_value=value,
                    previous_value=previous,
                    target_n_events=n,
                )

        # --- FSP checks --- #

        for fsp_id in subarray_params["fsp_ids"]:
            expected_events = [
                # TODO: this check fails, even though an event is received; test logs below
                # ReceivedEvent(device_name='mid_csp_cbf/fsp/01', attribute_name='subarraymembership', attribute_value=[], reception_time=2024-08-06 19:12:45.976597)
                # TANGO_TRACER Query arguments: device_name='mid_csp_cbf/fsp/01', attribute_name='subarrayMembership', attribute_value=[],
                # Query start time: 2024-08-06 19:12:46.064362
                # Query end time: 2024-08-06 19:13:46.065521
                # ("subarrayMembership", [], [sub_id], 1),
                ("functionMode", FspModes.IDLE.value, None, 1),
                ("adminMode", AdminMode.OFFLINE, AdminMode.ONLINE, 1),
                ("state", DevState.DISABLE, DevState.ON, 1),
            ]
            for name, value, previous, n in expected_events:
                assert_that(event_tracer).within_timeout(
                    test_utils.EVENT_TIMEOUT
                ).cbf_has_change_event_occurred(
                    device_name=fsp[fsp_id],
                    attribute_name=name,
                    attribute_value=value,
                    previous_value=previous,
                    target_n_events=n,
                )

            expected_events = [
                ("obsState", ObsState.IDLE, ObsState.READY, 1),
                ("adminMode", AdminMode.OFFLINE, AdminMode.ONLINE, 1),
                ("state", DevState.DISABLE, DevState.ON, 1),
            ]
            for name, value, previous, n in expected_events:
                assert_that(event_tracer).within_timeout(
                    test_utils.EVENT_TIMEOUT
                ).cbf_has_change_event_occurred(
                    device_name=fsp_corr[fsp_id],
                    attribute_name=name,
                    attribute_value=value,
                    previous_value=previous,
                    target_n_events=n,
                )

        # --- Subarray checks --- #

        expected_events = [
            ("obsState", ObsState.IDLE, ObsState.READY, 1),
            (
                "longRunningCommandResult",
                (
                    f"{command_id}",
                    f'[{ResultCode.OK.value}, "GoToIdle completed OK"]',
                ),
                None,
                1,
            ),
        ]
        for name, value, previous, n in expected_events:
            assert_that(event_tracer).within_timeout(
                test_utils.EVENT_TIMEOUT
            ).cbf_has_change_event_occurred(
                device_name=subarray[sub_id],
                attribute_name=name,
                attribute_value=value,
                previous_value=previous,
                target_n_events=n,
            )

    @pytest.mark.dependency(
        depends=["CbfSubarray_AddReceptors_1"],
        name="CbfSubarray_RemoveAllReceptors_1",
    )
    def test_RemoveAllReceptors(
        self: TestCbfSubarray,
        event_tracer: TangoEventTracer,
        subarray: dict[int, context.DeviceProxy],
        subarray_params: dict[any],
        vcc: dict[int, context.DeviceProxy],
    ) -> None:
        """
        Test CbfSubarrays's EndScan command.

        :param event_tracer: TangoEventTracer
        :param subarray: list of proxies to subarray devices
        :param subarray_params: dict containing all test input parameters
        :param vcc: dict of DeviceProxy to Vcc devices
        """
        sub_id = subarray_params["sub_id"]

        # Issue RemoveAllReceptors command
        [[result_code], [command_id]] = subarray[sub_id].RemoveAllReceptors()
        assert result_code == ResultCode.QUEUED

        # --- VCC checks --- #

        expected_events = [
            ("subarrayMembership", 0, sub_id, 1),
            ("adminMode", AdminMode.OFFLINE, AdminMode.ONLINE, 1),
            ("state", DevState.DISABLE, DevState.ON, 1),
        ]
        for vcc_id in subarray_params["vcc_ids"]:
            for name, value, previous, n in expected_events:
                assert_that(event_tracer).within_timeout(
                    test_utils.EVENT_TIMEOUT
                ).cbf_has_change_event_occurred(
                    device_name=vcc[vcc_id],
                    attribute_name=name,
                    attribute_value=value,
                    previous_value=previous,
                    target_n_events=n,
                )

        # --- Subarray checks --- #

        expected_events = [
            ("receptors", (), tuple(subarray_params["dish_ids"]), 1),
            ("obsState", ObsState.RESOURCING, ObsState.IDLE, 1),
            ("obsState", ObsState.EMPTY, ObsState.RESOURCING, 1),
            (
                "longRunningCommandResult",
                (
                    f"{command_id}",
                    f'[{ResultCode.OK.value}, "RemoveAllReceptors completed OK"]',
                ),
                None,
                1,
            ),
        ]
        for name, value, previous, n in expected_events:
            assert_that(event_tracer).within_timeout(
                test_utils.EVENT_TIMEOUT
            ).cbf_has_change_event_occurred(
                device_name=subarray[sub_id],
                attribute_name=name,
                attribute_value=value,
                previous_value=previous,
                target_n_events=n,
            )

    @pytest.mark.dependency(
        depends=["CbfSubarray_Online_1"],
        name="CbfSubarray_Offline_1",
    )
    def test_Offline(
        self: TestCbfSubarray,
        event_tracer: TangoEventTracer,
        subarray: dict[int, context.DeviceProxy],
        subarray_params: dict[any],
    ) -> None:
        """
        Verify component manager can stop communication with the component.

        Set the AdminMode to OFFLINE and expect the subarray to transition to the DISABLE state.

        :param event_tracer: TangoEventTracer
        :param subarray: list of proxies to subarray devices
        :param subarray_params: dict containing all test input parameters
        """
        sub_id = subarray_params["sub_id"]

        # trigger stop_communicating by setting the AdminMode to OFFLINE
        subarray[sub_id].adminMode = AdminMode.OFFLINE

        expected_events = [
            ("adminMode", AdminMode.OFFLINE, AdminMode.ONLINE, 1),
            ("state", DevState.DISABLE, DevState.ON, 1),
        ]
        for name, value, previous, n in expected_events:
            assert_that(event_tracer).within_timeout(
                test_utils.EVENT_TIMEOUT
            ).cbf_has_change_event_occurred(
                device_name=subarray[sub_id],
                attribute_name=name,
                attribute_value=value,
                previous_value=previous,
                target_n_events=n,
            )

    @pytest.mark.dependency(
        depends=["CbfSubarray_Offline_1"],
        name="CbfSubarray_Abort_1",
    )
    def test_Abort_ObsReset(
        self: TestCbfSubarray,
        controller: context.DeviceProxy,
        event_tracer: TangoEventTracer,
        fsp: dict[int, context.DeviceProxy],
        fsp_corr: dict[int, context.DeviceProxy],
        subarray: dict[int, context.DeviceProxy],
        subarray_params: dict[any],
        vcc: dict[int, context.DeviceProxy],
    ) -> None:
        """
        Test CbfSubarrays's Abort and ObsReset commands

        :param controller: DeviceProxy to CbfController device
        :param event_tracer: TangoEventTracer
        :param fsp: dict of DeviceProxy to Fsp devices
        :param fsp_corr: dict of DeviceProxy to FspCorrSubarray devices
        :param subarray: list of proxies to subarray devices
        :param subarray_params: dict containing all test input parameters
        :param vcc: dict of DeviceProxy to Vcc devices
        """
        sub_id = subarray_params["sub_id"]

        self.test_Online(event_tracer, subarray, subarray_params)
        self.test_sysParam(event_tracer, subarray, subarray_params)

        # -------------------------
        # Abort/ObsReset from EMPTY
        # -------------------------

        [[result_code], [abort_command_id]] = subarray[sub_id].Abort()
        assert result_code == ResultCode.QUEUED

        [[result_code], [obsreset_command_id]] = subarray[sub_id].ObsReset()
        assert result_code == ResultCode.QUEUED

        # --- Subarray events --- #

        subarray_expected_events = [
            (
                "longRunningCommandResult",
                (
                    f"{abort_command_id}",
                    f'[{ResultCode.NOT_ALLOWED.value}, "Command is not allowed"]',
                ),
                None,
                1,
            ),
            (
                "longRunningCommandResult",
                (
                    f"{obsreset_command_id}",
                    f'[{ResultCode.NOT_ALLOWED.value}, "Command is not allowed"]',
                ),
                None,
                1,
            ),
        ]

        # ------------------------
        # Abort/ObsReset from IDLE
        # ------------------------

        self.test_AddReceptors(event_tracer, subarray, subarray_params, vcc)

        [[result_code], [abort_command_id]] = subarray[sub_id].Abort()
        assert result_code == ResultCode.QUEUED

        [[result_code], [obsreset_command_id]] = subarray[sub_id].ObsReset()
        assert result_code == ResultCode.QUEUED

        # --- Subarray events --- #

        subarray_expected_events.extend(
            [
                ("obsState", ObsState.ABORTING, ObsState.IDLE, 1),
                ("obsState", ObsState.ABORTED, ObsState.ABORTING, 1),
                ("obsState", ObsState.RESETTING, ObsState.ABORTED, 1),
                ("obsState", ObsState.IDLE, ObsState.RESETTING, 1),
                (
                    "longRunningCommandResult",
                    (
                        f"{abort_command_id}",
                        f'[{ResultCode.OK.value}, "Abort completed OK"]',
                    ),
                    None,
                    1,
                ),
                (
                    "longRunningCommandResult",
                    (
                        f"{obsreset_command_id}",
                        f'[{ResultCode.OK.value}, "ObsReset completed OK"]',
                    ),
                    None,
                    1,
                ),
            ]
        )

        # --- VCC events --- #

        vcc_expected_events = [
            ("obsState", ObsState.ABORTING, ObsState.IDLE, 1),
            ("obsState", ObsState.ABORTED, ObsState.ABORTING, 1),
            ("obsState", ObsState.RESETTING, ObsState.ABORTED, 1),
            ("obsState", ObsState.IDLE, ObsState.RESETTING, 1),
        ]

        # -------------------------
        # Abort/ObsReset from READY
        # -------------------------

        self.test_ConfigureScan(
            controller,
            event_tracer,
            fsp,
            fsp_corr,
            subarray,
            subarray_params,
            vcc,
        )

        [[result_code], [abort_command_id]] = subarray[sub_id].Abort()
        assert result_code == ResultCode.QUEUED

        [[result_code], [obsreset_command_id]] = subarray[sub_id].ObsReset()
        assert result_code == ResultCode.QUEUED

        # --- Subarray events --- #

        subarray_expected_events.extend(
            [
                ("obsState", ObsState.ABORTING, ObsState.READY, 1),
                ("obsState", ObsState.ABORTED, ObsState.ABORTING, 2),
                ("obsState", ObsState.RESETTING, ObsState.ABORTED, 2),
                ("obsState", ObsState.IDLE, ObsState.RESETTING, 2),
                (
                    "longRunningCommandResult",
                    (
                        f"{abort_command_id}",
                        f'[{ResultCode.OK.value}, "Abort completed OK"]',
                    ),
                    None,
                    1,
                ),
                (
                    "longRunningCommandResult",
                    (
                        f"{obsreset_command_id}",
                        f'[{ResultCode.OK.value}, "ObsReset completed OK"]',
                    ),
                    None,
                    1,
                ),
            ]
        )

        # --- VCC events --- #

        vcc_expected_events.extend(
            [
                ("obsState", ObsState.ABORTING, ObsState.READY, 1),
                ("obsState", ObsState.ABORTED, ObsState.ABORTING, 2),
                ("obsState", ObsState.RESETTING, ObsState.ABORTED, 2),
                ("obsState", ObsState.IDLE, ObsState.RESETTING, 2),
            ]
        )

        # --- FSP events --- #

        fsp_expected_events = [
            # TODO: see subarrayMembership comment above
            # ("subarrayMembership", [], [sub_id], 1),
            ("functionMode", FspModes.IDLE.value, None, 1),
            ("adminMode", AdminMode.OFFLINE, AdminMode.ONLINE, 1),
            ("state", DevState.DISABLE, DevState.ON, 1),
        ]

        fsp_corr_expected_events = [
            ("obsState", ObsState.ABORTING, ObsState.READY, 1),
            ("obsState", ObsState.ABORTED, ObsState.ABORTING, 1),
            ("obsState", ObsState.RESETTING, ObsState.ABORTED, 1),
            ("obsState", ObsState.IDLE, ObsState.RESETTING, 1),
            ("adminMode", AdminMode.OFFLINE, AdminMode.ONLINE, 1),
            ("state", DevState.DISABLE, DevState.ON, 1),
        ]

        # ----------------------------
        # Abort/ObsReset from SCANNING
        # ----------------------------

        self.test_ConfigureScan(
            controller,
            event_tracer,
            fsp,
            fsp_corr,
            subarray,
            subarray_params,
            vcc,
        )
        self.test_Scan(event_tracer, fsp_corr, subarray, subarray_params, vcc)

        [[result_code], [abort_command_id]] = subarray[sub_id].Abort()
        assert result_code == ResultCode.QUEUED

        [[result_code], [obsreset_command_id]] = subarray[sub_id].ObsReset()
        assert result_code == ResultCode.QUEUED

        # --- Subarray events --- #

        subarray_expected_events.extend(
            [
                ("obsState", ObsState.ABORTING, ObsState.SCANNING, 1),
                ("obsState", ObsState.ABORTED, ObsState.ABORTING, 3),
                ("obsState", ObsState.RESETTING, ObsState.ABORTED, 3),
                ("obsState", ObsState.IDLE, ObsState.RESETTING, 3),
                (
                    "longRunningCommandResult",
                    (
                        f"{abort_command_id}",
                        f'[{ResultCode.OK.value}, "Abort completed OK"]',
                    ),
                    None,
                    1,
                ),
                (
                    "longRunningCommandResult",
                    (
                        f"{obsreset_command_id}",
                        f'[{ResultCode.OK.value}, "ObsReset completed OK"]',
                    ),
                    None,
                    1,
                ),
            ]
        )

        # --- VCC events --- #

        vcc_expected_events.extend(
            [
                ("obsState", ObsState.ABORTING, ObsState.SCANNING, 1),
                ("obsState", ObsState.ABORTED, ObsState.ABORTING, 3),
                ("obsState", ObsState.RESETTING, ObsState.ABORTED, 3),
                ("obsState", ObsState.IDLE, ObsState.RESETTING, 3),
            ]
        )

        # --- FSP events --- #

        fsp_expected_events.extend(
            [
                # TODO: see subarrayMembership comment above
                # ("subarrayMembership", [], [sub_id], 2),
                ("functionMode", FspModes.IDLE.value, None, 2),
                ("adminMode", AdminMode.OFFLINE, AdminMode.ONLINE, 2),
                ("state", DevState.DISABLE, DevState.ON, 2),
            ]
        )

        fsp_corr_expected_events.extend(
            [
                ("obsState", ObsState.ABORTING, ObsState.SCANNING, 1),
                ("obsState", ObsState.ABORTED, ObsState.ABORTING, 2),
                ("obsState", ObsState.RESETTING, ObsState.ABORTED, 2),
                ("obsState", ObsState.IDLE, ObsState.RESETTING, 2),
                ("adminMode", AdminMode.OFFLINE, AdminMode.ONLINE, 2),
                ("state", DevState.DISABLE, DevState.ON, 2),
            ]
        )

        # -------------------
        # Event tracer checks
        # -------------------

        # --- VCC checks --- #

        for vcc_id in subarray_params["vcc_ids"]:
            for name, value, previous, n in vcc_expected_events:
                assert_that(event_tracer).within_timeout(
                    test_utils.EVENT_TIMEOUT
                ).cbf_has_change_event_occurred(
                    device_name=vcc[vcc_id],
                    attribute_name=name,
                    attribute_value=value,
                    previous_value=previous,
                    target_n_events=n,
                )

        # --- FSP checks --- #

        for fsp_id in subarray_params["fsp_ids"]:
            for name, value, previous, n in fsp_expected_events:
                assert_that(event_tracer).within_timeout(
                    test_utils.EVENT_TIMEOUT
                ).cbf_has_change_event_occurred(
                    device_name=fsp[fsp_id],
                    attribute_name=name,
                    attribute_value=value,
                    previous_value=previous,
                    target_n_events=n,
                )
            for name, value, previous, n in fsp_corr_expected_events:
                assert_that(event_tracer).within_timeout(
                    test_utils.EVENT_TIMEOUT
                ).cbf_has_change_event_occurred(
                    device_name=fsp_corr[fsp_id],
                    attribute_name=name,
                    attribute_value=value,
                    previous_value=previous,
                    target_n_events=n,
                )

        # --- Subarray checks --- #

        for name, value, previous, n in subarray_expected_events:
            assert_that(event_tracer).within_timeout(
                test_utils.EVENT_TIMEOUT
            ).cbf_has_change_event_occurred(
                device_name=subarray[sub_id],
                attribute_name=name,
                attribute_value=value,
                previous_value=previous,
                target_n_events=n,
            )

        self.test_RemoveAllReceptors(
            event_tracer, subarray, subarray_params, vcc
        )
        self.test_Offline(event_tracer, subarray, subarray_params)

    @pytest.mark.dependency(
        depends=["CbfSubarray_Abort_1"],
        name="CbfSubarray_Abort_2",
    )
    def test_Abort_Restart(
        self: TestCbfSubarray,
        controller: context.DeviceProxy,
        event_tracer: TangoEventTracer,
        fsp: dict[int, context.DeviceProxy],
        fsp_corr: dict[int, context.DeviceProxy],
        subarray: dict[int, context.DeviceProxy],
        subarray_params: dict[any],
        vcc: dict[int, context.DeviceProxy],
    ) -> None:
        """
        Test CbfSubarrays's Abort and Restart commands

        :param controller: DeviceProxy to CbfController device
        :param event_tracer: TangoEventTracer
        :param fsp: dict of DeviceProxy to Fsp devices
        :param fsp_corr: dict of DeviceProxy to FspCorrSubarray devices
        :param subarray: list of proxies to subarray devices
        :param subarray_params: dict containing all test input parameters
        :param vcc: dict of DeviceProxy to Vcc devices
        """
        sub_id = subarray_params["sub_id"]

        self.test_Online(event_tracer, subarray, subarray_params)
        self.test_sysParam(event_tracer, subarray, subarray_params)

        # -------------------------
        # Abort/Restart from EMPTY
        # -------------------------

        [[result_code], [abort_command_id]] = subarray[sub_id].Abort()
        assert result_code == ResultCode.QUEUED

        [[result_code], [restart_command_id]] = subarray[sub_id].Restart()
        assert result_code == ResultCode.QUEUED

        # --- Subarray events --- #

        subarray_expected_events = [
            (
                "longRunningCommandResult",
                (
                    f"{abort_command_id}",
                    f'[{ResultCode.NOT_ALLOWED.value}, "Command is not allowed"]',
                ),
                None,
                1,
            ),
            (
                "longRunningCommandResult",
                (
                    f"{restart_command_id}",
                    f'[{ResultCode.NOT_ALLOWED.value}, "Command is not allowed"]',
                ),
                None,
                1,
            ),
        ]

        # ------------------------
        # Abort/Restart from IDLE
        # ------------------------

        self.test_AddReceptors(event_tracer, subarray, subarray_params, vcc)

        [[result_code], [abort_command_id]] = subarray[sub_id].Abort()
        assert result_code == ResultCode.QUEUED

        [[result_code], [restart_command_id]] = subarray[sub_id].Restart()
        assert result_code == ResultCode.QUEUED

        # --- Subarray events --- #

        subarray_expected_events.extend(
            [
                ("obsState", ObsState.ABORTING, ObsState.IDLE, 1),
                ("obsState", ObsState.ABORTED, ObsState.ABORTING, 1),
                ("obsState", ObsState.RESTARTING, ObsState.ABORTED, 1),
                ("obsState", ObsState.EMPTY, ObsState.RESTARTING, 1),
                (
                    "longRunningCommandResult",
                    (
                        f"{abort_command_id}",
                        f'[{ResultCode.OK.value}, "Abort completed OK"]',
                    ),
                    None,
                    1,
                ),
                (
                    "longRunningCommandResult",
                    (
                        f"{restart_command_id}",
                        f'[{ResultCode.OK.value}, "Restart completed OK"]',
                    ),
                    None,
                    1,
                ),
            ]
        )

        # --- VCC events --- #

        vcc_expected_events = [
            ("obsState", ObsState.ABORTING, ObsState.IDLE, 1),
            ("obsState", ObsState.ABORTED, ObsState.ABORTING, 1),
            ("obsState", ObsState.RESETTING, ObsState.ABORTED, 1),
            ("obsState", ObsState.IDLE, ObsState.RESETTING, 1),
            ("subarrayMembership", 0, sub_id, 1),
            ("adminMode", AdminMode.OFFLINE, AdminMode.ONLINE, 1),
            ("state", DevState.DISABLE, DevState.ON, 1),
        ]

        # -------------------------
        # Abort/Restart from READY
        # -------------------------

        self.test_AddReceptors(event_tracer, subarray, subarray_params, vcc)
        self.test_ConfigureScan(
            controller,
            event_tracer,
            fsp,
            fsp_corr,
            subarray,
            subarray_params,
            vcc,
        )

        [[result_code], [abort_command_id]] = subarray[sub_id].Abort()
        assert result_code == ResultCode.QUEUED

        [[result_code], [restart_command_id]] = subarray[sub_id].Restart()
        assert result_code == ResultCode.QUEUED

        # --- Subarray events --- #

        subarray_expected_events.extend(
            [
                ("obsState", ObsState.ABORTING, ObsState.READY, 1),
                ("obsState", ObsState.ABORTED, ObsState.ABORTING, 2),
                ("obsState", ObsState.RESTARTING, ObsState.ABORTED, 2),
                ("obsState", ObsState.EMPTY, ObsState.RESTARTING, 2),
                (
                    "longRunningCommandResult",
                    (
                        f"{abort_command_id}",
                        f'[{ResultCode.OK.value}, "Abort completed OK"]',
                    ),
                    None,
                    1,
                ),
                (
                    "longRunningCommandResult",
                    (
                        f"{restart_command_id}",
                        f'[{ResultCode.OK.value}, "Restart completed OK"]',
                    ),
                    None,
                    1,
                ),
            ]
        )

        # --- VCC events --- #

        vcc_expected_events.extend(
            [
                ("obsState", ObsState.ABORTING, ObsState.READY, 1),
                ("obsState", ObsState.ABORTED, ObsState.ABORTING, 2),
                ("obsState", ObsState.RESETTING, ObsState.ABORTED, 2),
                ("obsState", ObsState.IDLE, ObsState.RESETTING, 2),
                ("subarrayMembership", 0, sub_id, 2),
                ("adminMode", AdminMode.OFFLINE, AdminMode.ONLINE, 2),
                ("state", DevState.DISABLE, DevState.ON, 2),
            ]
        )

        # --- FSP events --- #

        fsp_expected_events = [
            # TODO: see subarrayMembership comment above
            # ("subarrayMembership", [], [sub_id], 1),
            ("functionMode", FspModes.IDLE.value, None, 1),
            ("adminMode", AdminMode.OFFLINE, AdminMode.ONLINE, 1),
            ("state", DevState.DISABLE, DevState.ON, 1),
        ]

        fsp_corr_expected_events = [
            ("obsState", ObsState.ABORTING, ObsState.READY, 1),
            ("obsState", ObsState.ABORTED, ObsState.ABORTING, 1),
            ("obsState", ObsState.RESETTING, ObsState.ABORTED, 1),
            ("obsState", ObsState.IDLE, ObsState.RESETTING, 1),
            ("adminMode", AdminMode.OFFLINE, AdminMode.ONLINE, 1),
            ("state", DevState.DISABLE, DevState.ON, 1),
        ]

        # ----------------------------
        # Abort/Restart from SCANNING
        # ----------------------------

        self.test_AddReceptors(event_tracer, subarray, subarray_params, vcc)
        self.test_ConfigureScan(
            controller,
            event_tracer,
            fsp,
            fsp_corr,
            subarray,
            subarray_params,
            vcc,
        )
        self.test_Scan(event_tracer, fsp_corr, subarray, subarray_params, vcc)

        [[result_code], [abort_command_id]] = subarray[sub_id].Abort()
        assert result_code == ResultCode.QUEUED

        [[result_code], [restart_command_id]] = subarray[sub_id].Restart()
        assert result_code == ResultCode.QUEUED

        # --- Subarray events --- #

        subarray_expected_events.extend(
            [
                ("obsState", ObsState.ABORTING, ObsState.SCANNING, 1),
                ("obsState", ObsState.ABORTED, ObsState.ABORTING, 3),
                ("obsState", ObsState.RESTARTING, ObsState.ABORTED, 3),
                ("obsState", ObsState.EMPTY, ObsState.RESTARTING, 3),
                (
                    "longRunningCommandResult",
                    (
                        f"{abort_command_id}",
                        f'[{ResultCode.OK.value}, "Abort completed OK"]',
                    ),
                    None,
                    1,
                ),
                (
                    "longRunningCommandResult",
                    (
                        f"{restart_command_id}",
                        f'[{ResultCode.OK.value}, "Restart completed OK"]',
                    ),
                    None,
                    1,
                ),
            ]
        )

        # --- VCC events --- #

        vcc_expected_events.extend(
            [
                ("obsState", ObsState.ABORTING, ObsState.SCANNING, 1),
                ("obsState", ObsState.ABORTED, ObsState.ABORTING, 3),
                ("obsState", ObsState.RESETTING, ObsState.ABORTED, 3),
                ("obsState", ObsState.IDLE, ObsState.RESETTING, 3),
                ("subarrayMembership", 0, sub_id, 3),
                ("adminMode", AdminMode.OFFLINE, AdminMode.ONLINE, 3),
                ("state", DevState.DISABLE, DevState.ON, 3),
            ]
        )

        # --- FSP events --- #

        fsp_expected_events.extend(
            [
                # TODO: see subarrayMembership comment above
                # ("subarrayMembership", [], [sub_id], 2),
                ("functionMode", FspModes.IDLE.value, None, 2),
                ("adminMode", AdminMode.OFFLINE, AdminMode.ONLINE, 2),
                ("state", DevState.DISABLE, DevState.ON, 2),
            ]
        )

        fsp_corr_expected_events.extend(
            [
                ("obsState", ObsState.ABORTING, ObsState.SCANNING, 1),
                ("obsState", ObsState.ABORTED, ObsState.ABORTING, 2),
                ("obsState", ObsState.RESETTING, ObsState.ABORTED, 2),
                ("obsState", ObsState.IDLE, ObsState.RESETTING, 2),
                ("adminMode", AdminMode.OFFLINE, AdminMode.ONLINE, 2),
                ("state", DevState.DISABLE, DevState.ON, 2),
            ]
        )

        # -------------------
        # Event tracer checks
        # -------------------

        # --- VCC checks --- #

        for vcc_id in subarray_params["vcc_ids"]:
            for name, value, previous, n in vcc_expected_events:
                assert_that(event_tracer).within_timeout(
                    test_utils.EVENT_TIMEOUT
                ).cbf_has_change_event_occurred(
                    device_name=vcc[vcc_id],
                    attribute_name=name,
                    attribute_value=value,
                    previous_value=previous,
                    target_n_events=n,
                )

        # --- FSP checks --- #

        for fsp_id in subarray_params["fsp_ids"]:
            for name, value, previous, n in fsp_expected_events:
                assert_that(event_tracer).within_timeout(
                    test_utils.EVENT_TIMEOUT
                ).cbf_has_change_event_occurred(
                    device_name=fsp[fsp_id],
                    attribute_name=name,
                    attribute_value=value,
                    previous_value=previous,
                    target_n_events=n,
                )
            for name, value, previous, n in fsp_corr_expected_events:
                assert_that(event_tracer).within_timeout(
                    test_utils.EVENT_TIMEOUT
                ).cbf_has_change_event_occurred(
                    device_name=fsp_corr[fsp_id],
                    attribute_name=name,
                    attribute_value=value,
                    previous_value=previous,
                    target_n_events=n,
                )

        # --- Subarray checks --- #

        for name, value, previous, n in subarray_expected_events:
            assert_that(event_tracer).within_timeout(
                test_utils.EVENT_TIMEOUT
            ).cbf_has_change_event_occurred(
                device_name=subarray[sub_id],
                attribute_name=name,
                attribute_value=value,
                previous_value=previous,
                target_n_events=n,
            )

        self.test_Offline(event_tracer, subarray, subarray_params)<|MERGE_RESOLUTION|>--- conflicted
+++ resolved
@@ -498,114 +498,6 @@
 
         # --- FSP checks --- #
 
-<<<<<<< HEAD
-                # Convert to a serialized JSON object
-                input_delay_model = json.dumps(input_delay_model_obj)
-
-                # Write this one delay_model JSON object to the TM emulator
-                print(
-                    f"Writing delay model {i_dm} to TM emulator: {input_delay_model}"
-                )
-                test_proxies.tm.delayModel = input_delay_model
-
-                time.sleep(10)
-
-                # check the delay model was correctly updated for vcc
-                for jj, rec in enumerate(vcc_ids):
-                    # get the vcc device proxy (dp) corresponding to rec
-                    this_vcc = test_proxies.dish_utils.dish_id_to_vcc_id[rec]
-                    vcc_dp = test_proxies.vcc[this_vcc]
-
-                    # Extract the delay model corresponding to receptor rec:
-                    # It is assumed that there is only one entry in the
-                    # delay model for a given receptor
-                    for entry in input_delay_model_obj["receptor_delays"]:
-                        if entry["receptor"] == rec:
-                            this_input_delay_model_obj = copy.deepcopy(entry)
-                            # convert receptor to int for comparison
-                            this_input_delay_model_obj[
-                                "receptor"
-                            ] = test_proxies.dish_utils.dish_id_to_vcc_id[
-                                entry["receptor"]
-                            ]
-                            break
-
-                    print(f"vcc delay model {this_vcc}: {vcc_dp.delayModel}")
-                    vcc_updated_delayModel_obj = json.loads(vcc_dp.delayModel)
-
-                    # there should be only one delay model in the vcc
-                    assert len(vcc_updated_delayModel_obj) == 1
-
-                    # the one delay model should have only 1 entry
-                    # for the given receptor
-                    # remove the "receptor_delays" key and get the first item
-                    # in the list so we can compare
-                    # just the list of dictionaries that includes the
-                    # receptor, epoch, etc
-                    vcc_updated_delay_receptor = vcc_updated_delayModel_obj[
-                        "receptor_delays"
-                    ][0]
-
-                    # want to compare strings
-                    this_input_delay_model = json.dumps(
-                        this_input_delay_model_obj
-                    )
-                    assert (
-                        json.dumps(vcc_updated_delay_receptor)
-                        == this_input_delay_model
-                    )
-
-                if i_dm == 0:
-                    # transition to obsState=SCANNING
-                    f2 = open(data_file_path + scan_file_name)
-                    test_proxies.subarray[sub_id].Scan(
-                        f2.read().replace("\n", "")
-                    )
-                    f2.close()
-                    test_proxies.wait_timeout_obs(
-                        [test_proxies.subarray[sub_id]],
-                        ObsState.SCANNING,
-                        wait_time_s,
-                        sleep_time_s,
-                    )
-                    assert (
-                        test_proxies.subarray[sub_id].obsState
-                        == ObsState.SCANNING
-                    )
-
-                # check the delay model was correctly updated for FSP
-                # convert DISH IDs to VCC ID integer for FSPs
-                for model in input_delay_model_obj["receptor_delays"]:
-                    receptor_id = model["receptor"]
-                    model[
-                        "receptor"
-                    ] = test_proxies.dish_utils.dish_id_to_vcc_id[receptor_id]
-                input_delay_model = json.dumps(input_delay_model_obj)
-                for fsp in [
-                    test_proxies.fsp[i]
-                    for i in range(1, test_proxies.num_fsp + 1)
-                ]:
-                    if fsp.functionMode in [
-                        FspModes.PSS_BF.value,
-                        FspModes.PST_BF.value,
-                        FspModes.CORR.value,
-                    ]:
-                        # fsp stores the whole delay model
-                        # compare strings
-                        assert fsp.delayModel == input_delay_model.replace(
-                            "\n", ""
-                        )
-                time.sleep(update_period)
-
-            # Clean up
-            wait_time_s = 3
-            test_proxies.subarray[sub_id].EndScan()
-            test_proxies.wait_timeout_obs(
-                [test_proxies.subarray[sub_id]],
-                ObsState.READY,
-                wait_time_s,
-                sleep_time_s,
-=======
         for fsp_id in subarray_params["fsp_ids"]:
             assert_that(event_tracer).within_timeout(
                 test_utils.EVENT_TIMEOUT
@@ -615,7 +507,6 @@
                 attribute_value=ObsState.SCANNING,
                 previous_value=ObsState.READY,
                 target_n_events=1,
->>>>>>> e9d5c2e2
             )
 
         # --- Subarray checks --- #
