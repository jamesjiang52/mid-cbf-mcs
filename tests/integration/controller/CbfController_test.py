#!/usr/bin/env python
# -*- coding: utf-8 -*-
#
# This file is part of the mid-cbf-prototype project
#
#
#
# Distributed under the terms of the BSD-3-Clause license.
# See LICENSE.txt for more info.
"""Contain the tests for the CbfController."""

from __future__ import annotations

import json
import os

from assertpy import assert_that

import pytest

# Tango imports
from ska_control_model import AdminMode, ObsState, ResultCode

# Tango imports
from ska_tango_testing import context
from ska_tango_testing.integration import TangoEventTracer
from tango import DevState

from ska_mid_cbf_mcs.commons.dish_utils import DISHUtils

from ... import test_utils

data_file_path = os.path.dirname(os.path.abspath(__file__)) + "/../../data/"


class TestCbfController:
    """
    Test class for CbfController device class integration testing.
    """

    @pytest.mark.dependency()
    def test_Online(
        self: TestCbfController,
        controller: context.DeviceProxy,
        all_sub_devices: list[context.DeviceProxy],
        event_tracer: TangoEventTracer,
    ) -> None:
        """
        Test the initial states and verify the component manager
        can start communicating
        """

        # trigger start_communicating by setting the AdminMode to ONLINE
        controller.adminMode = AdminMode.ONLINE

        # check adminMode and state changes
        for device in [controller] + all_sub_devices:
            assert_that(event_tracer).within_timeout(
                test_utils.EVENT_TIMEOUT
            ).has_change_event_occurred(
                device_name=device,
                attribute_name="adminMode",
                attribute_value=AdminMode.ONLINE,
            )

            # PowerSwitch device starts up in ON state when turned ONLINE
            if "mid_csp_cbf/power_switch/" in device.dev_name():
                assert_that(event_tracer).within_timeout(
                    test_utils.EVENT_TIMEOUT
                ).has_change_event_occurred(
                    device_name=device,
                    attribute_name="state",
                    attribute_value=DevState.ON,
                )
            else:
                assert_that(event_tracer).within_timeout(
                    test_utils.EVENT_TIMEOUT
                ).has_change_event_occurred(
                    device_name=device,
                    attribute_name="state",
                    attribute_value=DevState.OFF,
                )

    @pytest.mark.dependency(depends=["TestCbfController::test_Online"])
    def test_InitSysParam(
        self: TestCbfController,
        controller: context.DeviceProxy,
        vcc: list[context.DeviceProxy],
        talon_board: list[context.DeviceProxy],
        event_tracer: TangoEventTracer,
    ) -> None:
        """
        Test the "InitSysParam" command
        """
        # Get the system parameters
        data_file_path = (
            os.path.dirname(os.path.abspath(__file__)) + "/../../data/"
        )
        with open(data_file_path + "sys_param_4_boards.json") as f:
            sp = f.read()
        dish_utils = DISHUtils(json.loads(sp))

        # Initialize the system parameters
        result_code, command_id = controller.InitSysParam(sp)
        assert result_code == [ResultCode.QUEUED]

        assert_that(event_tracer).within_timeout(
            test_utils.EVENT_TIMEOUT
        ).has_change_event_occurred(
            device_name=controller,
            attribute_name="longRunningCommandResult",
            attribute_value=(
                f"{command_id[0]}",
                f'[{ResultCode.OK.value}, "InitSysParam completed OK"]',
            ),
        )

        for vcc_id, dish_id in dish_utils.vcc_id_to_dish_id.items():
            event_tracer.subscribe_event(vcc[vcc_id - 1], "dishID")
            assert_that(event_tracer).within_timeout(
                test_utils.EVENT_TIMEOUT
            ).has_change_event_occurred(
                device_name=vcc[vcc_id - 1],
                attribute_name="dishID",
                attribute_value=dish_id,
            )

            # TODO: indexing talon boards by VCC ID here; may need a better way
            # to grab talon IDs associated with each VCC
            event_tracer.subscribe_event(talon_board[vcc_id - 1], "dishID")
            assert_that(event_tracer).within_timeout(
                test_utils.EVENT_TIMEOUT
            ).has_change_event_occurred(
                device_name=talon_board[vcc_id - 1],
                attribute_name="dishID",
                attribute_value=dish_id,
            )

    @pytest.mark.dependency(depends=["TestCbfController::test_InitSysParam"])
    def test_On(
        self: TestCbfController,
        controller: context.DeviceProxy,
        powered_sub_devices: list[context.DeviceProxy],
        event_tracer: TangoEventTracer,
    ):
        """
        Test the "On" command
        """
        assert False
        # Send the On command
        result_code, command_id = controller.On()
        assert result_code == [ResultCode.QUEUED]

        assert_that(event_tracer).within_timeout(
            test_utils.EVENT_TIMEOUT
        ).has_change_event_occurred(
            device_name=controller,
            attribute_name="state",
            attribute_value=DevState.ON,
        )

        assert_that(event_tracer).within_timeout(
            test_utils.EVENT_TIMEOUT
        ).has_change_event_occurred(
            device_name=controller,
            attribute_name="longRunningCommandResult",
            attribute_value=(f"{command_id[0]}", '[0, "On completed OK"]'),
        )

        # Validate subelements are in the correct state
        for device in powered_sub_devices:
            assert_that(event_tracer).within_timeout(
                test_utils.EVENT_TIMEOUT
            ).has_change_event_occurred(
                device_name=device,
                attribute_name="state",
                attribute_value=DevState.ON,
            )

    @pytest.mark.dependency(depends=["TestCbfController::test_On"])
    def test_OnState_InitSysParam_NotAllowed(
        self: TestCbfController,
        controller: context.DeviceProxy,
        event_tracer: TangoEventTracer,
    ):
        """
        Test that InitSysParam command is not allowed when the controller is in ON state
        """
        assert controller.State() == DevState.ON

        with open(data_file_path + "sys_param_4_boards.json") as f:
            sp = f.read()

        # Initialize the system parameters
        result_code, command_id = controller.InitSysParam(sp)
        assert result_code == [ResultCode.QUEUED]

        assert_that(event_tracer).within_timeout(
            test_utils.EVENT_TIMEOUT
        ).has_change_event_occurred(
            device_name=controller,
            attribute_name="longRunningCommandResult",
            attribute_value=(
                f"{command_id[0]}",
                f'[{ResultCode.NOT_ALLOWED.value}, "Command is not allowed"]',
            ),
        )

<<<<<<< HEAD
    @pytest.mark.dependency(depends=["TestCbfController::test_On"])
=======
    @pytest.mark.parametrize(
        "config_file_name",
        [
            "source_init_sys_param.json",
            "source_init_sys_param_retrieve_from_car.json",
        ],
    )
    def test_SourceInitSysParam(
        self, subdevices_under_test, config_file_name: str
    ):
        """
        Test that InitSysParam file can be retrieved from CAR
        """
        if subdevices_under_test.controller.State() == DevState.ON:
            subdevices_under_test.controller.Off()
        with open(data_file_path + config_file_name) as f:
            sp = f.read()
        result = subdevices_under_test.controller.InitSysParam(sp)

        assert subdevices_under_test.controller.State() == DevState.OFF
        assert result[0] == ResultCode.OK
        assert subdevices_under_test.controller.sourceSysParam == sp
        sp_json = json.loads(sp)
        tm_data_sources = sp_json["tm_data_sources"][0]
        tm_data_filepath = sp_json["tm_data_filepath"]
        retrieved_init_sys_param_file = TMData([tm_data_sources])[
            tm_data_filepath
        ].get_dict()
        assert subdevices_under_test.controller.sysParam == json.dumps(
            retrieved_init_sys_param_file
        )

>>>>>>> df846a9a
    def test_Off(
        self,
        controller: context.DeviceProxy,
        talon_board: list[context.DeviceProxy],
        talon_lru: list[context.DeviceProxy],
        subarray: list[context.DeviceProxy],
        slim_fs: context.DeviceProxy,
        slim_vis: context.DeviceProxy,
        fsp: list[context.DeviceProxy],
        vcc: list[context.DeviceProxy],
        event_tracer: TangoEventTracer,
    ):
        """
        Test the "Off" command
        """

        assert controller.State() == DevState.ON

        # Send the Off command
        result_code, command_id = controller.Off()
        assert result_code == [ResultCode.QUEUED]

        for device in subarray:
            assert_that(event_tracer).within_timeout(
                test_utils.EVENT_TIMEOUT
            ).has_change_event_occurred(
                device_name=device,
                attribute_name="obsState",
                attribute_value=ObsState.EMPTY,
            )

        for device in (
            [slim_fs, slim_vis]
            + vcc
            + fsp
            + subarray
            + talon_board
            + talon_lru
        ):
            assert_that(event_tracer).within_timeout(
                test_utils.EVENT_TIMEOUT
            ).has_change_event_occurred(
                device_name=device,
                attribute_name="state",
                attribute_value=DevState.OFF,
            )
            if "mid_csp_cbf/vcc" in device:
                assert_that(event_tracer).within_timeout(
                    test_utils.EVENT_TIMEOUT
                ).has_change_event_occurred(
                    device_name=device,
                    attribute_name="obsState",
                    attribute_value=ObsState.IDLE,
                )

        assert_that(event_tracer).within_timeout(
            test_utils.EVENT_TIMEOUT
        ).has_change_event_occurred(
            device_name=controller,
            attribute_name="state",
            attribute_value=DevState.OFF,
        )

        assert_that(event_tracer).within_timeout(
            test_utils.EVENT_TIMEOUT
        ).has_change_event_occurred(
            device_name=controller,
            attribute_name="longRunningCommandResult",
            attribute_value=(f"{command_id[0]}", '[0, "Off completed OK"]'),
        )

<<<<<<< HEAD
    @pytest.mark.parametrize(
        "config_file_name",
        [
            "source_init_sys_param.json",
            "source_init_sys_param_retrieve_from_car.json",
        ],
    )
    @pytest.mark.dependency(depends=["TestCbfController::test_Off"])
    def test_SourceInitSysParam(        
        self: TestCbfController,
        controller: context.DeviceProxy,
        event_tracer: TangoEventTracer,
        config_file_name: str,
    ):
        """
        Test that InitSysParam file can be retrieved from CAR
        """
        assert controller.State() == DevState.OFF

        with open(data_file_path + config_file_name) as f:
            sp = f.read()

        # Initialize the system parameters
        result_code, command_id = controller.InitSysParam(sp)
        assert result_code == [ResultCode.QUEUED]
        
        assert_that(event_tracer).within_timeout(
            test_utils.EVENT_TIMEOUT
        ).has_change_event_occurred(
            device_name=controller,
            attribute_name="longRunningCommandResult",
            attribute_value=(
                f"{command_id[0]}",
                f'[{ResultCode.OK.value}, "InitSysParam completed OK"]',
            ),
        )
        
=======
>>>>>>> df846a9a
    # @pytest.mark.parametrize(
    #     "config_file_name, \
    #     receptors, \
    #     vcc_receptors",
    #     [
    #         (
    #             "ConfigureScan_controller.json",
    #             ["SKA001", "SKA036", "SKA063", "SKA100"],
    #             [4, 1],
    #         )
    #     ],
    # )
    # def test_Off_GoToIdle_RemoveAllReceptors(
    #     self, subdevices_under_test, config_file_name, receptors, vcc_receptors
    # ):
    #     """
    #     Test the "Off" command resetting the subelement observing state machines.
    #     """

    #     wait_time_s = 5
    #     sleep_time_s = 0.1

    #     # turn system on
    #     self.test_On(subdevices_under_test)

    #     # load scan config
    #     f = open(data_file_path + config_file_name)
    #     json_string = f.read().replace("\n", "")
    #     f.close()
    #     configuration = json.loads(json_string)

    #     sub_id = int(configuration["common"]["subarray_id"])

    #     # Off from IDLE to test RemoveAllReceptors path
    #     # add receptors
    #     subdevices_under_test.subarray[sub_id].AddReceptors(receptors)
    #     subdevices_under_test.wait_timeout_obs(
    #         [subdevices_under_test.subarray[sub_id]],
    #         ObsState.IDLE,
    #         wait_time_s,
    #         sleep_time_s,
    #     )

    #     # send the Off command
    #     subdevices_under_test.controller.Off()
    #     subdevices_under_test.wait_timeout_dev(
    #         [subdevices_under_test.controller], DevState.OFF, wait_time_s, sleep_time_s
    #     )

    #     # turn system on
    #     self.test_On(subdevices_under_test)

    #     # Off from READY to test GoToIdle path
    #     # add receptors
    #     subdevices_under_test.subarray[sub_id].AddReceptors(receptors)
    #     subdevices_under_test.wait_timeout_obs(
    #         [subdevices_under_test.subarray[sub_id]],
    #         ObsState.IDLE,
    #         wait_time_s,
    #         sleep_time_s,
    #     )

    #     # configure scan
    #     subdevices_under_test.subarray[sub_id].ConfigureScan(json_string)
    #     subdevices_under_test.wait_timeout_obs(
    #         [subdevices_under_test.subarray[sub_id]],
    #         ObsState.READY,
    #         wait_time_s,
    #         sleep_time_s,
    #     )

    #     # send the Off command
    #     subdevices_under_test.controller.Off()
    #     subdevices_under_test.wait_timeout_dev(
    #         [subdevices_under_test.controller], DevState.OFF, wait_time_s, sleep_time_s
    #     )

    # @pytest.mark.parametrize(
    #     "config_file_name, \
    #     scan_file_name, \
    #     receptors, \
    #     vcc_receptors",
    #     [
    #         (
    #             "ConfigureScan_controller.json",
    #             "Scan1_basic.json",
    #             ["SKA001", "SKA036", "SKA063", "SKA100"],
    #             [4, 1],
    #         )
    #     ],
    # )
    # def test_Off_Abort(
    #     self,
    #     subdevices_under_test,
    #     config_file_name,
    #     scan_file_name,
    #     receptors,
    #     vcc_receptors,
    # ):
    #     """
    #     Test the "Off" command resetting the subelement observing state machines.
    #     """
    #     wait_time_s = 5
    #     sleep_time_s = 1

    #     self.test_On(subdevices_under_test)

    #     # load scan config
    #     f = open(data_file_path + config_file_name)
    #     json_string = f.read().replace("\n", "")
    #     f.close()
    #     configuration = json.loads(json_string)
    #     sub_id = int(configuration["common"]["subarray_id"])

    #     # Off from SCANNING to test Abort path
    #     # add receptors
    #     subdevices_under_test.subarray[sub_id].AddReceptors(receptors)
    #     subdevices_under_test.wait_timeout_obs(
    #         [subdevices_under_test.subarray[sub_id]],
    #         ObsState.IDLE,
    #         wait_time_s,
    #         sleep_time_s,
    #     )

    #     # configure scan
    #     subdevices_under_test.subarray[sub_id].ConfigureScan(json_string)
    #     subdevices_under_test.wait_timeout_obs(
    #         [subdevices_under_test.subarray[sub_id]],
    #         ObsState.READY,
    #         wait_time_s,
    #         sleep_time_s,
    #     )

    #     # send the Scan command
    #     f2 = open(data_file_path + scan_file_name)
    #     json_string_scan = f2.read().replace("\n", "")
    #     f2.close()
    #     subdevices_under_test.subarray[sub_id].Scan(json_string_scan)
    #     subdevices_under_test.wait_timeout_obs(
    #         [subdevices_under_test.subarray[sub_id]],
    #         ObsState.SCANNING,
    #         wait_time_s,
    #         sleep_time_s,
    #     )

    #     # send the Off command
    #     subdevices_under_test.controller.Off()
    #     subdevices_under_test.wait_timeout_dev(
    #         [subdevices_under_test.controller], DevState.OFF, wait_time_s, sleep_time_s
    #     )

    def test_Offline(
        self: TestCbfController,
        controller: context.DeviceProxy,
        all_sub_devices: list[context.DeviceProxy],
        event_tracer: TangoEventTracer,
    ) -> None:
        """
        Verify the component manager can stop communicating
        """
        # Trigger stop_communicating by setting the AdminMode to OFFLINE
        controller.adminMode = AdminMode.OFFLINE

        # check adminMode and state changes
        for device in [controller] + all_sub_devices:
            assert_that(event_tracer).within_timeout(
                test_utils.EVENT_TIMEOUT
            ).has_change_event_occurred(
                device_name=device,
                attribute_name="adminMode",
                attribute_value=AdminMode.OFFLINE,
            )
            assert_that(event_tracer).within_timeout(
                test_utils.EVENT_TIMEOUT
            ).has_change_event_occurred(
                device_name=device,
                attribute_name="state",
                attribute_value=DevState.DISABLE,
            )<|MERGE_RESOLUTION|>--- conflicted
+++ resolved
@@ -146,7 +146,6 @@
         """
         Test the "On" command
         """
-        assert False
         # Send the On command
         result_code, command_id = controller.On()
         assert result_code == [ResultCode.QUEUED]
@@ -206,42 +205,7 @@
             ),
         )
 
-<<<<<<< HEAD
     @pytest.mark.dependency(depends=["TestCbfController::test_On"])
-=======
-    @pytest.mark.parametrize(
-        "config_file_name",
-        [
-            "source_init_sys_param.json",
-            "source_init_sys_param_retrieve_from_car.json",
-        ],
-    )
-    def test_SourceInitSysParam(
-        self, subdevices_under_test, config_file_name: str
-    ):
-        """
-        Test that InitSysParam file can be retrieved from CAR
-        """
-        if subdevices_under_test.controller.State() == DevState.ON:
-            subdevices_under_test.controller.Off()
-        with open(data_file_path + config_file_name) as f:
-            sp = f.read()
-        result = subdevices_under_test.controller.InitSysParam(sp)
-
-        assert subdevices_under_test.controller.State() == DevState.OFF
-        assert result[0] == ResultCode.OK
-        assert subdevices_under_test.controller.sourceSysParam == sp
-        sp_json = json.loads(sp)
-        tm_data_sources = sp_json["tm_data_sources"][0]
-        tm_data_filepath = sp_json["tm_data_filepath"]
-        retrieved_init_sys_param_file = TMData([tm_data_sources])[
-            tm_data_filepath
-        ].get_dict()
-        assert subdevices_under_test.controller.sysParam == json.dumps(
-            retrieved_init_sys_param_file
-        )
-
->>>>>>> df846a9a
     def test_Off(
         self,
         controller: context.DeviceProxy,
@@ -313,7 +277,6 @@
             attribute_value=(f"{command_id[0]}", '[0, "Off completed OK"]'),
         )
 
-<<<<<<< HEAD
     @pytest.mark.parametrize(
         "config_file_name",
         [
@@ -351,8 +314,6 @@
             ),
         )
         
-=======
->>>>>>> df846a9a
     # @pytest.mark.parametrize(
     #     "config_file_name, \
     #     receptors, \
