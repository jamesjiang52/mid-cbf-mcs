# @pytest.fixture() - indicates helper for testing

# -*- coding: utf-8 -*-
#
# This file is part of the SKA Mid.CBF MCS project
#
# Distributed under the terms of the GPL license.
# See LICENSE.txt for more info.

"""This module contains pytest-specific test harness for MCS Controller integration tests."""

from __future__ import annotations

from typing import Generator

import pytest
import yaml
from ska_tango_testing import context
from ska_tango_testing.integration import TangoEventTracer

from ska_mid_cbf_mcs.commons.global_enum import const


@pytest.fixture(
    name="controller_params",
    scope="module",
    params=[
        {
            "sys_param_file": "sys_param_4_boards.json",
            "sys_param_from_file": True,
            "hw_config_file": "mnt/hw_config/hw_config.yaml",
        },
        {
            "sys_param_file": "source_init_sys_param.json",
            "sys_param_from_file": False,
            "hw_config_file": "mnt/hw_config/hw_config.yaml",
        },
        # TODO: this JSON causes the following exception:
        # "urllib.error.URLError: <urlopen error [Errno -5] No address associated with hostname>""
        # {
        #     "sys_param_file": "source_init_sys_param_retrieve_from_car.json",
        #     "sys_param_from_file": False,
        #     "hw_config_file": "mnt/hw_config/hw_config.yaml",
        # },
    ],
)
def controller_test_parameters(request: pytest.FixtureRequest) -> dict[any]:
    """
    Fixture that controller test input parameters.

    :return: A dictionary containing all the test input parameters for the controller.
             This includes the system parameter file path, a flag indicating whether to retrieve
             the system parameters from the file, and the hardware configuration file path.
             Format follows {"sys_param_file": str, "sys_param_from_file": bool, "hw_config_file": str}.
    """
    hw_config_dict = yaml.safe_load(request.param["hw_config_file"])
    request.param["num_lru"] = len(hw_config_dict["talon_lru"])
    request.param["num_board"] = len(hw_config_dict["talon_board"])
    request.param["num_pdu"] = len(hw_config_dict["power_switch"])
    return request.param


@pytest.fixture(name="controller", scope="module", autouse=True)
def controller_proxy() -> context.DeviceProxy:
    """
    Fixture that returns a proxy to the controller device.

    :return: DeviceProxy to CbfController device
    """
    return context.DeviceProxy(device_name="mid_csp_cbf/sub_elt/controller")


@pytest.fixture(name="subarray", scope="module", autouse=True)
def subarray_proxies() -> list[context.DeviceProxy]:
    """
    Fixture that returns a list of proxies to subarray devices.

    :return: list of DeviceProxy to CbfSubarray devices
    """
    return [
        context.DeviceProxy(device_name=f"mid_csp_cbf/sub_elt/subarray_{i:02}")
        for i in range(1, const.DEFAULT_COUNT_SUBARRAY + 1)
    ]


@pytest.fixture(name="vcc", scope="module", autouse=True)
def vcc_proxies() -> list[context.DeviceProxy]:
    """
    Fixture that returns a list of proxies to VCC devices.

    :return: list of DeviceProxy to Vcc devices
    """
    return [
        context.DeviceProxy(device_name=f"mid_csp_cbf/vcc/{i:03}")
        for i in range(1, const.DEFAULT_COUNT_VCC + 1)
    ]


@pytest.fixture(name="talon_lru", scope="module", autouse=True)
def talon_lru_proxies(
    controller_params: dict[any],
) -> list[context.DeviceProxy]:
    """
    Fixture that returns a list of proxies to Talon LRU devices.

    :param controller_params: Input parameters for running different instances of the suite.
    :return: list of DeviceProxy to TalonLRU devices
    """
    return [
        context.DeviceProxy(device_name=f"mid_csp_cbf/talon_lru/{i:03}")
        for i in range(1, controller_params["num_lru"] + 1)
    ]


@pytest.fixture(name="talon_board", scope="module", autouse=True)
def talon_board_proxies(
    controller_params: dict[any],
) -> list[context.DeviceProxy]:
    """
    Fixture that returns a list of proxies to Talon board devices.

    :param controller_params: Input parameters for running different instances of the suite.
    :return: list of DeviceProxy to TalonBoard devices
    """
    return [
        context.DeviceProxy(device_name=f"mid_csp_cbf/talon_board/{i:03}")
        for i in range(1, controller_params["num_board"] + 1)
    ]


@pytest.fixture(name="power_switch", scope="module", autouse=True)
def power_switch_proxies(
    controller_params: dict[any],
) -> list[context.DeviceProxy]:
    """
    Fixture that returns a list of proxies to power switch devices.

    :param controller_params: Input parameters for running different instances of the suite.
    :return: list of DeviceProxy to PowerSwitch devices
    """
    return [
        context.DeviceProxy(device_name=f"mid_csp_cbf/power_switch/{i:03}")
        for i in range(1, controller_params["num_pdu"] + 1)
    ]


@pytest.fixture(name="slim_fs", scope="module", autouse=True)
def slim_fs_proxy() -> context.DeviceProxy:
    """
    Fixture that returns a proxy to the frequency slice SLIM device.

    :return: DeviceProxy to Slim device
    """
    return context.DeviceProxy(device_name="mid_csp_cbf/slim/slim-fs")


@pytest.fixture(name="slim_vis", scope="module", autouse=True)
def slim_vis_proxy() -> context.DeviceProxy:
    """
    Fixture that returns a proxy to the visibility SLIM device.

    :return: DeviceProxy to Slim device
    """
    return context.DeviceProxy(device_name="mid_csp_cbf/slim/slim-vis")


@pytest.fixture(name="slim_link_fs", scope="module", autouse=True)
def slim_link_fs_proxies() -> list[context.DeviceProxy]:
    """
    Fixture that returns a list of proxies to frequency slice SLIM link devices.

    :return: list of DeviceProxy to SlimLink devices
    """
    return [
        context.DeviceProxy(device_name=f"mid_csp_cbf/fs_links/{i:03}")
        for i in range(const.MAX_NUM_FS_LINKS)
    ]


@pytest.fixture(name="slim_link_vis", scope="module", autouse=True)
def slim_link_vis_proxies() -> list[context.DeviceProxy]:
    """
    Fixture that returns a list of proxies to visibility SLIM link devices.

    :return: list of DeviceProxy to SlimLink devices
    """
    return [
        context.DeviceProxy(device_name=f"mid_csp_cbf/vis_links/{i:03}")
        for i in range(const.MAX_NUM_VIS_LINKS)
    ]


<<<<<<< HEAD
=======
@pytest.fixture(name="powered_devices", scope="module", autouse=True)
def powered_device_proxies(
    talon_lru: list[context.DeviceProxy],
    slim_fs: context.DeviceProxy,
    slim_vis: context.DeviceProxy,
) -> list[context.DeviceProxy]:
    """
    Fixture that returns a list of proxies to powered devices. This includes
    the Talon LRU, frequency slice SLIM, and visibility SLIM devices.
    """
    return talon_lru + [slim_fs, slim_vis]


@pytest.fixture(name="monitoring_devices", scope="module", autouse=True)
def monitoring_device_proxies(
    power_switch: list[context.DeviceProxy],
    subarray: list[context.DeviceProxy],
) -> list[context.DeviceProxy]:
    """
    Fixture that returns a list of proxies to monitoring devices. This includes
    the power switch and subarray devices.
    """
    return power_switch + subarray


>>>>>>> e7727d33
@pytest.fixture(name="event_tracer", scope="function", autouse=True)
def tango_event_tracer(
    controller: context.DeviceProxy,
    power_switch: list[context.DeviceProxy],
    slim_fs: context.DeviceProxy,
    slim_vis: context.DeviceProxy,
    subarray: list[context.DeviceProxy],
    talon_board: list[context.DeviceProxy],
    talon_lru: list[context.DeviceProxy],
    vcc: list[context.DeviceProxy],
) -> Generator[TangoEventTracer, None, None]:
    """
    Fixture that returns a TangoEventTracer for pertinent devices.
    Takes as parameter all required device proxy fixtures for this test module.

    :return: TangoEventTracer
    """
    tracer = TangoEventTracer()

    tracer.subscribe_event(controller, "longRunningCommandResult")

    for proxy in [controller] + talon_lru + power_switch + [slim_fs, slim_vis]:
        tracer.subscribe_event(proxy, "adminMode")
        tracer.subscribe_event(proxy, "state")

    for proxy in subarray:
        tracer.subscribe_event(proxy, "adminMode")
        tracer.subscribe_event(proxy, "state")
        tracer.subscribe_event(proxy, "obsState")

    for proxy in vcc + talon_board:
        tracer.subscribe_event(proxy, "adminMode")
        tracer.subscribe_event(proxy, "state")
        tracer.subscribe_event(proxy, "dishID")

    return tracer<|MERGE_RESOLUTION|>--- conflicted
+++ resolved
@@ -190,34 +190,6 @@
     ]
 
 
-<<<<<<< HEAD
-=======
-@pytest.fixture(name="powered_devices", scope="module", autouse=True)
-def powered_device_proxies(
-    talon_lru: list[context.DeviceProxy],
-    slim_fs: context.DeviceProxy,
-    slim_vis: context.DeviceProxy,
-) -> list[context.DeviceProxy]:
-    """
-    Fixture that returns a list of proxies to powered devices. This includes
-    the Talon LRU, frequency slice SLIM, and visibility SLIM devices.
-    """
-    return talon_lru + [slim_fs, slim_vis]
-
-
-@pytest.fixture(name="monitoring_devices", scope="module", autouse=True)
-def monitoring_device_proxies(
-    power_switch: list[context.DeviceProxy],
-    subarray: list[context.DeviceProxy],
-) -> list[context.DeviceProxy]:
-    """
-    Fixture that returns a list of proxies to monitoring devices. This includes
-    the power switch and subarray devices.
-    """
-    return power_switch + subarray
-
-
->>>>>>> e7727d33
 @pytest.fixture(name="event_tracer", scope="function", autouse=True)
 def tango_event_tracer(
     controller: context.DeviceProxy,
