--- conflicted
+++ resolved
@@ -10,12 +10,6 @@
         "subarray_id": 1
     },
     "cbf": {
-<<<<<<< HEAD
-        "doppler_phase_corr_subscription_point": "ska_mid/tm_leaf_node/csp_subarray_01/dopplerPhaseCorrection",
-=======
-        "frequency_band_offset_stream1": 0,
-        "frequency_band_offset_stream2": 0,
->>>>>>> 9461f250
         "jones_matrix_subscription_point": "ska_mid/tm_leaf_node/csp_subarray_01/jonesMatrix",
         "delay_model_subscription_point": "ska_mid/tm_leaf_node/csp_subarray_01/delayModel",
         "timing_beam_weights_subscription_point": "ska_mid/tm_leaf_node/csp_subarray_01/timingBeamWeights",
