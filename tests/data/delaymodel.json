--- conflicted
+++ resolved
@@ -1,306 +1,193 @@
-[{
-  "delayModel": [
-    {
-      "receptor": 1,
-      "epoch": 11000000,
-      "validity_period": 10,
-      "poly_info": [
-        {
-          "polarization": "X",
-          "coeffs": [1.1, 1.2, 1.3, 1.4, 1.5, 1.6]
-        },
-        {
-          "polarization": "Y",
-          "coeffs": [1.7, 1.8, 1.9, 1.1, 1.2, 1.3]
-        }
-      ]
-    },
-    {
-      "receptor": 2,
-      "epoch": 11000000,
-      "validity_period": 10,
-      "poly_info": [
-        {
-          "polarization": "X",
-          "coeffs": [2.1, 2.2, 2.3, 2.4, 2.5, 2.6]
-        },
-        {
-          "polarization": "Y",
-          "coeffs": [2.7, 2.8, 2.9, 2.1, 2.2, 2.3]
-        }
-      ]
-    },
-    {
-      "receptor": 3,
-      "epoch": 11000000,
-      "validity_period": 10,
-      "poly_info": [
-        {
-          "polarization": "X",
-          "coeffs": [3.1, 3.2, 3.3, 3.4, 3.5, 3.6]
-        },
-        {
-          "polarization": "Y",
-          "coeffs": [3.7, 3.8, 3.9, 3.1, 3.2, 3.3]
-        }
-      ]
-    },
-    {
-      "receptor": 4,
-      "epoch": 11000000,
-      "validity_period": 10,
-      "poly_info": [
-        {
-          "polarization": "X",
-          "coeffs": [4.1, 4.2, 4.3, 4.4, 4.5, 4.6]
-        },
-        {
-          "polarization": "Y",
-          "coeffs": [4.7, 4.8, 4.9, 4.1, 4.2, 4.3]
-        }
-      ]
-    }
-  ]
-},
-{
-  "delayModel": [
-    {
-<<<<<<< HEAD
-      "delayDetails": [
-        {
-          "receptor": "MKT000",
-          "receptorDelayDetails": [
-            {
-              "fsid": 1,
-              "delayCoeff": [0.1, 0.2, 0.3, 0.4, 0.5, 0.6]
-            },
-            {
-              "fsid": 2,
-              "delayCoeff": [0.7, 0.8, 0.9, 1.0, 1.1, 1.2]
-            },
-            {
-              "fsid": 3,
-              "delayCoeff": [4.7, 4.8, 4.9, 4.0, 4.1, 4.2]
-            }
-          ]
-        },
-        {
-          "receptor": "MKT003",
-          "receptorDelayDetails": [
-            {
-              "fsid": 1,
-              "delayCoeff": [1.3, 1.4, 1.5, 1.6, 1.7, 1.8]
-            },
-            {
-              "fsid": 2,
-              "delayCoeff": [1.9, 2.0, 2.1, 2.2, 2.3, 2.4]
-            },
-            {
-              "fsid": 3,
-              "delayCoeff": [5.7, 5.8, 5.9, 5.0, 5.1, 5.2]
-            }
-          ]
-        }
-      ]
-    },
-    {
-      "delayDetails": [
-        {
-          "receptor": "MKT000",
-          "receptorDelayDetails": [
-            {
-              "fsid": 1,
-              "delayCoeff": [1.1, 1.2, 1.3, 1.4, 1.5, 1.6]
-            },
-            {
-              "fsid": 2,
-              "delayCoeff": [1.7, 1.8, 1.9, 2.0, 2.1, 2.2]
-            },
-            {
-              "fsid": 3,
-              "delayCoeff": [6.7, 6.8, 6.9, 6.0, 6.1, 6.2]
-            }
-          ]
-        },
-        {
-          "receptor": "MKT003",
-          "receptorDelayDetails": [
-            {
-              "fsid": 1,
-              "delayCoeff": [2.3, 2.4, 2.5, 2.6, 2.7, 2.8]
-            },
-            {
-              "fsid": 2,
-              "delayCoeff": [2.9, 3.0, 3.1, 3.2, 3.3, 3.4]
-            },
-            {
-              "fsid": 3,
-              "delayCoeff": [7.7, 7.8, 7.9, 7.0, 7.1, 7.2]
-            }
-          ]
-        }
-      ]
-    },
-    {
-      "delayDetails": [
-        {
-          "receptor": "MKT000",
-          "receptorDelayDetails": [
-            {
-              "fsid": 1,
-              "delayCoeff": [2.1, 2.2, 2.3, 2.4, 2.5, 2.6]
-            },
-            {
-              "fsid": 2,
-              "delayCoeff": [2.7, 2.8, 2.9, 3.0, 3.1, 3.2]
-            },
-            {
-              "fsid": 3,
-              "delayCoeff": [8.7, 8.8, 8.9, 8.0, 8.1, 8.2]
-            }
-          ]
-        },
-        {
-          "receptor": "MKT003",
-          "receptorDelayDetails": [
-            {
-              "fsid": 1,
-              "delayCoeff": [3.3, 3.4, 3.5, 3.6, 3.7, 3.8]
-            },
-            {
-              "fsid": 2,
-              "delayCoeff": [3.9, 4.0, 4.1, 4.2, 4.3, 4.4]
-            },
-            {
-              "fsid": 3,
-              "delayCoeff": [9.7, 9.8, 9.9, 9.0, 9.1, 9.2]
-            }
-          ]
-=======
-      "receptor": 1,
-      "epoch": 11000010,
-      "validity_period": 10,
-      "poly_info": [
-        {
-          "polarization": "X",
-          "coeffs": [1.12, 1.22, 1.32, 1.42, 1.52, 1.62]
-        },
-        {
-          "polarization": "Y",
-          "coeffs": [1.72, 1.82, 1.92, 1.12, 1.22, 1.32]
-        }
-      ]
-    },
-    {
-      "receptor": 2,
-      "epoch": 11000010,
-      "validity_period": 10,
-      "poly_info": [
-        {
-          "polarization": "X",
-          "coeffs": [2.12, 2.22, 2.32, 2.42, 2.52, 2.62]
-        },
-        {
-          "polarization": "Y",
-          "coeffs": [2.72, 2.82, 2.92, 2.12, 2.22, 2.32]
-        }
-      ]
-    },
-    {
-      "receptor": 3,
-      "epoch": 11000010,
-      "validity_period": 10,
-      "poly_info": [
-        {
-          "polarization": "X",
-          "coeffs": [3.12, 3.22, 3.32, 3.42, 3.52, 3.62]
-        },
-        {
-          "polarization": "Y",
-          "coeffs": [3.72, 3.82, 3.92, 3.12, 3.22, 3.32]
-        }
-      ]
-    },
-    {
-      "receptor": 4,
-      "epoch": 11000010,
-      "validity_period": 10,
-      "poly_info": [
-        {
-          "polarization": "X",
-          "coeffs": [4.12, 4.22, 4.32, 4.42, 4.52, 4.62]
-        },
-        {
-          "polarization": "Y",
-          "coeffs": [4.72, 4.82, 4.92, 4.12, 4.22, 4.32]
-        }
-      ]
-    }
-  ]
-},
-{
-  "delayModel": [
-    {
-      "receptor": 1,
-      "epoch": 11000020,
-      "validity_period": 10,
-      "poly_info": [
-        {
-          "polarization": "X",
-          "coeffs": [1.13, 1.23, 1.33, 1.43, 1.53, 1.63]
-        },
-        {
-          "polarization": "Y",
-          "coeffs": [1.73, 1.83, 1.93, 1.13, 1.23, 1.33]
-        }
-      ]
-    },
-    {
-      "receptor": 2,
-      "epoch": 11000020,
-      "validity_period": 10,
-      "poly_info": [
-        {
-          "polarization": "X",
-          "coeffs": [2.13, 2.23, 2.33, 2.43, 2.53, 2.63]
-        },
-        {
-          "polarization": "Y",
-          "coeffs": [2.73, 2.83, 2.93, 2.13, 2.23, 2.33]
-        }
-      ]
-    },
-    {
-      "receptor": 3,
-      "epoch": 11000020,
-      "validity_period": 10,
-      "poly_info": [
-        {
-          "polarization": "X",
-          "coeffs": [3.13, 3.23, 3.33, 3.43, 3.53, 3.63]
-        },
-        {
-          "polarization": "Y",
-          "coeffs": [3.73, 3.83, 3.93, 3.13, 3.23, 3.33]
-        }
-      ]
-    },
-    {
-      "receptor": 4,
-      "epoch": 11000020,
-      "validity_period": 10,
-      "poly_info": [
-        {
-          "polarization": "X",
-          "coeffs": [4.13, 4.23, 4.33, 4.43, 4.53, 4.63]
-        },
-        {
-          "polarization": "Y",
-          "coeffs": [4.73, 4.83, 4.93, 4.13, 4.23, 4.33]
->>>>>>> 9035efde
-        }
-      ]
-    }
-  ]
-}
+[{
+  "delayModel": [
+    {
+      "receptor": "MKT000",
+      "epoch": 11000000,
+      "validity_period": 10,
+      "poly_info": [
+        {
+          "polarization": "X",
+          "coeffs": [1.1, 1.2, 1.3, 1.4, 1.5, 1.6]
+        },
+        {
+          "polarization": "Y",
+          "coeffs": [1.7, 1.8, 1.9, 1.1, 1.2, 1.3]
+        }
+      ]
+    },
+    {
+      "receptor": "MKT001",
+      "epoch": 11000000,
+      "validity_period": 10,
+      "poly_info": [
+        {
+          "polarization": "X",
+          "coeffs": [2.1, 2.2, 2.3, 2.4, 2.5, 2.6]
+        },
+        {
+          "polarization": "Y",
+          "coeffs": [2.7, 2.8, 2.9, 2.1, 2.2, 2.3]
+        }
+      ]
+    },
+    {
+      "receptor": "MKT002",
+      "epoch": 11000000,
+      "validity_period": 10,
+      "poly_info": [
+        {
+          "polarization": "X",
+          "coeffs": [3.1, 3.2, 3.3, 3.4, 3.5, 3.6]
+        },
+        {
+          "polarization": "Y",
+          "coeffs": [3.7, 3.8, 3.9, 3.1, 3.2, 3.3]
+        }
+      ]
+    },
+    {
+      "receptor": "MKT003",
+      "epoch": 11000000,
+      "validity_period": 10,
+      "poly_info": [
+        {
+          "polarization": "X",
+          "coeffs": [4.1, 4.2, 4.3, 4.4, 4.5, 4.6]
+        },
+        {
+          "polarization": "Y",
+          "coeffs": [4.7, 4.8, 4.9, 4.1, 4.2, 4.3]
+        }
+      ]
+    }
+  ]
+},
+{
+  "delayModel": [
+    {
+      "receptor": "MKT000",
+      "epoch": 11000010,
+      "validity_period": 10,
+      "poly_info": [
+        {
+          "polarization": "X",
+          "coeffs": [1.12, 1.22, 1.32, 1.42, 1.52, 1.62]
+        },
+        {
+          "polarization": "Y",
+          "coeffs": [1.72, 1.82, 1.92, 1.12, 1.22, 1.32]
+        }
+      ]
+    },
+    {
+      "receptor": "MKT001",
+      "epoch": 11000010,
+      "validity_period": 10,
+      "poly_info": [
+        {
+          "polarization": "X",
+          "coeffs": [2.12, 2.22, 2.32, 2.42, 2.52, 2.62]
+        },
+        {
+          "polarization": "Y",
+          "coeffs": [2.72, 2.82, 2.92, 2.12, 2.22, 2.32]
+        }
+      ]
+    },
+    {
+      "receptor": "MKT002",
+      "epoch": 11000010,
+      "validity_period": 10,
+      "poly_info": [
+        {
+          "polarization": "X",
+          "coeffs": [3.12, 3.22, 3.32, 3.42, 3.52, 3.62]
+        },
+        {
+          "polarization": "Y",
+          "coeffs": [3.72, 3.82, 3.92, 3.12, 3.22, 3.32]
+        }
+      ]
+    },
+    {
+      "receptor": "MKT003",
+      "epoch": 11000010,
+      "validity_period": 10,
+      "poly_info": [
+        {
+          "polarization": "X",
+          "coeffs": [4.12, 4.22, 4.32, 4.42, 4.52, 4.62]
+        },
+        {
+          "polarization": "Y",
+          "coeffs": [4.72, 4.82, 4.92, 4.12, 4.22, 4.32]
+        }
+      ]
+    }
+  ]
+},
+{
+  "delayModel": [
+    {
+      "receptor": "MKT000",
+      "epoch": 11000020,
+      "validity_period": 10,
+      "poly_info": [
+        {
+          "polarization": "X",
+          "coeffs": [1.13, 1.23, 1.33, 1.43, 1.53, 1.63]
+        },
+        {
+          "polarization": "Y",
+          "coeffs": [1.73, 1.83, 1.93, 1.13, 1.23, 1.33]
+        }
+      ]
+    },
+    {
+      "receptor": "MKT001",
+      "epoch": 11000020,
+      "validity_period": 10,
+      "poly_info": [
+        {
+          "polarization": "X",
+          "coeffs": [2.13, 2.23, 2.33, 2.43, 2.53, 2.63]
+        },
+        {
+          "polarization": "Y",
+          "coeffs": [2.73, 2.83, 2.93, 2.13, 2.23, 2.33]
+        }
+      ]
+    },
+    {
+      "receptor": "MKT002",
+      "epoch": 11000020,
+      "validity_period": 10,
+      "poly_info": [
+        {
+          "polarization": "X",
+          "coeffs": [3.13, 3.23, 3.33, 3.43, 3.53, 3.63]
+        },
+        {
+          "polarization": "Y",
+          "coeffs": [3.73, 3.83, 3.93, 3.13, 3.23, 3.33]
+        }
+      ]
+    },
+    {
+      "receptor": "MKT003",
+      "epoch": 11000020,
+      "validity_period": 10,
+      "poly_info": [
+        {
+          "polarization": "X",
+          "coeffs": [4.13, 4.23, 4.33, 4.43, 4.53, 4.63]
+        },
+        {
+          "polarization": "Y",
+          "coeffs": [4.73, 4.83, 4.93, 4.13, 4.23, 4.33]
+        }
+      ]
+    }
+  ]
+}
 ]