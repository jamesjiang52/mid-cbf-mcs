{
    "fsp_id": 1, 
    "function_mode": "CORR", 
    "corr_receptor_ids": [["MKT000", 1]], 
    "frequency_slice_id": 1, 
    "zoom_factor": 1, 
    "zoom_window_tuning": 4700000, 
    "integration_factor": 1, 
    "channel_offset": 14880, 
    "channel_averaging_map": 
        [[0, 8], [744, 8], [1488, 8], [2232, 8], 
        [2976, 8], [3720, 8], [4464, 8], [5208, 8], 
        [5952, 8], [6696, 8], [7440, 8], [8184, 8], 
        [8928, 8], [9672, 8], [10416, 8], [11160, 8], 
        [11904, 8], [12648, 8], [13392, 8], [14136, 8]], 
    "output_link_map": 
        [[0, 4], [744, 8], [1488, 12], 
        [2232, 16], [2976, 20], [3720, 24], 
        [4464, 28], [5206, 32], [5952, 36], 
        [6696, 40], [7440, 44], [8184, 48], 
        [8928, 52], [9672, 56], [10416, 60], 
        [11160, 64], [11904, 68], [12648, 72], 
        [13392, 76], [14136, 80]], 
    "output_host": [[0, "192.168.0.1"], [8184, "192.168.0.2"]], 
    "output_mac": [[0, "06-00-00-00-00-01"]], 
    "output_port": [[0, 9000, 1], [8184, 9000, 1]], 
    "config_id": "band:5a, fsp1, 744 channels average factor 8", 
    "frequency_band": "5a", 
    "band_5_tuning": [5.85, 7.25], 
    "frequency_band_offset_stream_1": 0, 
    "frequency_band_offset_stream_2": 0,
<<<<<<< HEAD
    "subarray_receptor_ids": [1,2,3],
    "fs_sample_rates":[
        {
            "receptor": 1,
            "fs_sample_rate": 220
        }
    ]
=======
    "subarray_receptor_ids": [["MKT000", 1],["MKT001", 2],["MKT002", 3]]
>>>>>>> 223f4300
}<|MERGE_RESOLUTION|>--- conflicted
+++ resolved
@@ -29,15 +29,11 @@
     "band_5_tuning": [5.85, 7.25], 
     "frequency_band_offset_stream_1": 0, 
     "frequency_band_offset_stream_2": 0,
-<<<<<<< HEAD
-    "subarray_receptor_ids": [1,2,3],
+    "subarray_receptor_ids": [["MKT000", 1],["MKT001", 2],["MKT002", 3]],
     "fs_sample_rates":[
         {
-            "receptor": 1,
+            "receptor": ["MKT000", 1],
             "fs_sample_rate": 220
         }
     ]
-=======
-    "subarray_receptor_ids": [["MKT000", 1],["MKT001", 2],["MKT002", 3]]
->>>>>>> 223f4300
 }