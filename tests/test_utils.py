--- conflicted
+++ resolved
@@ -31,11 +31,7 @@
     dut: context.DeviceProxy,
     event_tracer: TangoEventTracer,
 ) -> bool:
-<<<<<<< HEAD
-    # set a given device to AdminMode.ONLINE and DevState.ON
-=======
     # Set a given device to AdminMode.ONLINE and DevState.ON
->>>>>>> 6df3b578
     dut.adminMode = AdminMode.ONLINE
     assert_that(event_tracer).within_timeout(
         EVENT_TIMEOUT
