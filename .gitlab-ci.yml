--- conflicted
+++ resolved
@@ -73,6 +73,7 @@
     paths:
       - ./build/
   script:
+    - apt-get --allow-releaseinfo-change update
     - apt-get -y update
     - apt-get install -y python3-pip python3-setuptools python3-wheel --no-install-recommends
     - python3 -m  pip install pylint2junit
@@ -148,26 +149,6 @@
     paths:
       - ./build/
 
-<<<<<<< HEAD
-linting:
-  image: nexus.engageska-portugal.pt/ska-docker/ska-python-buildenv:latest
-  stage: linting
-  tags:
-    - k8srunner
-  artifacts:
-    paths:
-      - ./build/
-  script:
-    - apt-get --allow-releaseinfo-change update
-    - apt-get -y update
-    - apt-get install -y python3-pip python3-setuptools python3-wheel --no-install-recommends
-    - python3 -m  pip install pylint2junit
-    - python3 -m pip install --extra-index-url https://nexus.engageska-portugal.pt/repository/pypi/simple -r requirements.txt
-    - mkdir -p build/reports      
-    - pylint --output-format=parseable tangods| tee ./build/mid-cbf-code-analysis.stdout
-    - pylint --output-format=pylint2junit.JunitReporter tangods > ./build/reports/linting.xml
-    - ls -alR
-=======
 # Build the docker image and push to artefact repository
 # Use script given by System Team
 build:
@@ -198,7 +179,6 @@
   only:
     refs:
       - tags
->>>>>>> 937520cf
 
 pages:
   stage: pages
