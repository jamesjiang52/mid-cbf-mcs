--- conflicted
+++ resolved
@@ -4,14 +4,9 @@
   GIT_SUBMODULE_STRATEGY: recursive
   MINIKUBE: "false"
   SHARED_K8S_CHART: "ska-mid-cbf-mcs"
-<<<<<<< HEAD
-  K8S_TIMEOUT: "500"
-  
-=======
   SERVICE_ACCOUNT: "ci-svc-$CI_PROJECT_NAME-$CI_JOB_ID"
   K8S_TIMEOUT: 500s
   KUBE_NAMESPACE: "ci-$CI_PROJECT_NAME-$CI_PIPELINE_ID"
->>>>>>> d9162763
 
 stages:
   - lint
