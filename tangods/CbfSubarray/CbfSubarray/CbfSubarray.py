# -*- coding: utf-8 -*-
#
# This file is part of the CbfSubarray project
#
#
#
# Distributed under the terms of the GPL license.
# See LICENSE.txt for more info.

"""
Author: James Jiang James.Jiang@nrc-cnrc.gc.ca,
Herzberg Astronomy and Astrophysics, National Research Council of Canada
Copyright (c) 2019 National Research Council of Canada
"""

# CbfSubarray Tango device prototype
# CBFSubarray TANGO device class for the CBFSubarray prototype


# tango imports
import tango
from tango.server import run
from tango.server import attribute, command
from tango.server import device_property
from tango import DevState
from tango import AttrWriteType
# Additional import
# PROTECTED REGION ID(CbfSubarray.additionnal_import) ENABLED START #
import os
import sys
import json
from random import randint
from threading import Thread, Lock
import time

file_path = os.path.dirname(os.path.abspath(__file__))
commons_pkg_path = os.path.abspath(os.path.join(file_path, "../../commons"))
sys.path.insert(0, commons_pkg_path)

from global_enum import const
from skabase.control_model import ObsState
from skabase.SKASubarray.SKASubarray import SKASubarray

# PROTECTED REGION END #    //  CbfSubarray.additionnal_import

__all__ = ["CbfSubarray", "main"]


def validate_ip(ip):
    splitip = ip.split('.')
    if len(splitip) != 4:
        return False
    for ipparts in splitip:
        if not ipparts.isdigit():
            return False
        ipval = int(ipparts)
        if ipval < 0 or ipval > 255:
            return False
    return True


class CbfSubarray(SKASubarray):
    """
    CBFSubarray TANGO device class for the CBFSubarray prototype
    """

    # PROTECTED REGION ID(CbfSubarray.class_variable) ENABLED START #

    def __void_callback(self, event):
        # This callback is only meant to be used to test if a subscription is valid
        if not event.err:
            pass
        else:
            for item in event.errors:
                log_msg = item.reason + ": on attribute " + str(event.attr_name)
                self.logger.error(log_msg)

    def __doppler_phase_correction_event_callback(self, event):
        if not event.err:
            try:
                self._group_vcc.write_attribute("dopplerPhaseCorrection", event.attr_value.value)
                log_msg = "Value of " + str(event.attr_name) + " is " + str(event.attr_value.value)
                self.logger.debug(log_msg)
            except Exception as e:
                self.logger.error(str(e))
        else:
            for item in event.errors:
                log_msg = item.reason + ": on attribute " + str(event.attr_name)
                self.logger.error(log_msg)

    def __delay_model_event_callback(self, event):
        if not event.err:
            if self._obs_state not in [ObsState.READY.value, ObsState.SCANNING.value]:
                log_msg = "Ignoring delay model (obsState not correct)."
                self.logger.warn(log_msg)
                return
            try:
                log_msg = "Received delay model update."
                self.logger.warn(log_msg)

                value = str(event.attr_value.value)
                if value == self._last_received_delay_model:
                    log_msg = "Ignoring delay model (identical to previous)."
                    self.logger.warn(log_msg)
                    return

                self._last_received_delay_model = value
                delay_model_all = json.loads(value)

                for delay_model in delay_model_all["delayModel"]:
                    t = Thread(
                        target=self.__update_delay_model,
                        args=(int(delay_model["epoch"]), json.dumps(delay_model["delayDetails"]))
                    )
                    t.start()
            except Exception as e:
                self.logger.error(str(e))
        else:
            for item in event.errors:
                log_msg = item.reason + ": on attribute " + str(event.attr_name)
                self.logger.error(log_msg)

    def __update_delay_model(self, epoch, model):
        # This method is always called on a separate thread
        log_msg = "Delay model active at {} (currently {})...".format(epoch, int(time.time()))
        self.logger.warn(log_msg)

        if epoch > time.time():
            time.sleep(epoch - time.time())

        log_msg = "Updating delay model at specified epoch {}...".format(epoch)
        self.logger.warn(log_msg)

        data = tango.DeviceData()
        data.insert(tango.DevString, model)

        # we lock the mutex, forward the configuration, then immediately unlock it
        self._mutex_delay_model_config.acquire()
        self._group_vcc.command_inout("UpdateDelayModel", data)
        self._mutex_delay_model_config.release()

    def __vis_destination_address_event_callback(self, event):
        if not event.err:
            if self._obs_state not in [ObsState.CONFIGURING.value, ObsState.READY.value]:
                log_msg = "Ignoring destination addresses (obsState not correct)."
                self.logger.warn(log_msg)
                return
            if not self._published_output_links:
                log_msg = "Ignoring destination addresses (output links not published yet)."
                self.logger.warn(log_msg)
                return
            try:
                log_msg = "Received destination addresses for visibilities."
                self.logger.warn(log_msg)

                value = str(event.attr_value.value)
                if value == self._last_received_vis_destination_address:
                    log_msg = "Ignoring destination addresses (identical to previous)."
                    self.logger.warn(log_msg)
                    return

                self._last_received_vis_destination_address = value
                destination_addresses = json.loads(value)

                # No exception should technically ever be raised here.
                if destination_addresses["scanId"] != self._scan_ID:
                    raise ValueError("scan ID is not correct")
                for fsp in destination_addresses["receiveAddresses"]:
                    proxy_fsp_subarray = self._proxies_fsp_subarray[fsp["fspId"] - 1]
                    if proxy_fsp_subarray not in self._proxies_assigned_fsp_subarray:
                        raise ValueError("FSP {} does not belong to subarray {}.".format(
                            fsp["fspId"], self._subarray_id
                        )
                        )
                    log_msg = "Configuring destination addresses for FSP {}...".format(
                        fsp["fspId"]
                    )
                    self.logger.warn(log_msg)
                    proxy_fsp_subarray.AddChannelAddresses(value)

                log_msg = "Done configuring destination addresses."
                self.logger.warn(log_msg)

                # transition to obsState=READY
                self._obs_state = ObsState.READY.value
            except Exception as e:
                self.logger.error(str(e))
        else:
            for item in event.errors:
                log_msg = item.reason + ": on attribute " + str(event.attr_name)
                self.logger.error(log_msg)

    def __state_change_event_callback(self, event):
        if not event.err:
            try:
                device_name = event.device.dev_name()
                if "healthstate" in event.attr_name:
                    if "vcc" in device_name:
                        self._vcc_health_state[device_name] = event.attr_value.value
                    elif "fsp" in device_name:
                        self._fsp_health_state[device_name] = event.attr_value.value
                    else:
                        # should NOT happen!
                        log_msg = "Received health state change for unknown device " + str(
                            event.attr_name)
                        self.logger.warn(log_msg)
                        return
                elif "state" in event.attr_name:
                    if "vcc" in device_name:
                        self._vcc_state[device_name] = event.attr_value.value
                    elif "fsp" in device_name:
                        self._fsp_state[device_name] = event.attr_value.value
                    else:
                        # should NOT happen!
                        log_msg = "Received state change for unknown device " + str(event.attr_name)
                        self.logger.warn(log_msg)
                        return

                log_msg = "New value for " + str(event.attr_name) + " of device " + device_name + \
                          " is " + str(event.attr_value.value)
                self.logger.warn(log_msg)

            except Exception as except_occurred:
                self.logger.error(str(except_occurred))
        else:
            for item in event.errors:
                log_msg = item.reason + ": on attribute " + str(event.attr_name)
                self.logger.error(log_msg)

    def __generate_output_links(self, scan_cfg):
        # At this point, we can assume that the scan configuration is valid and that the FSP
        # attributes have been set properly.
        output_links_all = {
            "scanID": self._scan_ID,
            "fsp": []
        }

        for fsp in scan_cfg["fsp"]:
            if fsp["functionMode"] == "CORR":
                output_links = {
                    "fspID": int(fsp["fspID"]),
                    "frequencySliceID": int(fsp["frequencySliceID"]),
                    "cbfOutLink": []
                }
                links = [[] for i in range(const.NUM_OUTPUT_LINKS)]
                channel_averaging_map_default = [
                    [int(i * const.NUM_FINE_CHANNELS / const.NUM_CHANNEL_GROUPS) + 1, 0]
                    for i in range(const.NUM_CHANNEL_GROUPS)
                ]

                if "channelAveragingMap" in fsp:
                    channel_averaging_map = fsp["channelAveragingMap"]
                else:
                    channel_averaging_map = channel_averaging_map_default

                bandwidth = const.FREQUENCY_SLICE_BW * 10 ** 6 / 2 ** int(fsp["corrBandwidth"])

                if not int(fsp["corrBandwidth"]):  # correlate the full bandwidth
                    if self._frequency_band in list(range(4)):  # frequency band is not band 5
                        frequency_slice_start = [*map(lambda j: j[0] * 10 ** 9, [
                            const.FREQUENCY_BAND_1_RANGE,
                            const.FREQUENCY_BAND_2_RANGE,
                            const.FREQUENCY_BAND_3_RANGE,
                            const.FREQUENCY_BAND_4_RANGE
                        ])][self._frequency_band] + \
                                                (int(
                                                    fsp["frequencySliceID"]) - 1) * const.FREQUENCY_SLICE_BW * 10 ** 6 + \
                                                self._frequency_band_offset_stream_1

                    else:  # frequency band 5a or 5b (two streams with bandwidth 2.5 GHz)
                        if int(fsp["frequencySliceID"]) <= 13:  # stream 1
                            frequency_slice_start = scan_cfg["band5Tuning"][0] * 10 ** 9 - \
                                                    const.BAND_5_STREAM_BANDWIDTH * 10 ** 9 / 2 + \
                                                    (int(fsp[
                                                             "frequencySliceID"]) - 1) * const.FREQUENCY_SLICE_BW * 10 ** 6 + \
                                                    self._frequency_band_offset_stream_1
                        else:  # 14 <= self._frequency_slice <= 26  # stream 2
                            frequency_slice_start = scan_cfg["band5Tuning"][1] * 10 ** 9 - \
                                                    const.BAND_5_STREAM_BANDWIDTH * 10 ** 9 / 2 + \
                                                    (int(fsp[
                                                             "frequencySliceID"]) - 14) * const.FREQUENCY_SLICE_BW * 10 ** 6 + \
                                                    self._frequency_band_offset_stream_2
                else:  # correlate a portion of the full bandwidth
                    # since the checks were already done, this is actually simpler
                    frequency_slice_start = int(fsp["zoomWindowTuning"]) * 10 ** 3 - bandwidth / 2

                next_channel_start = frequency_slice_start

                for channel_group_ID in range(const.NUM_CHANNEL_GROUPS):
                    channel_avg = channel_averaging_map[channel_group_ID][1]

                    if channel_avg:  # send channels to SDP
                        channel_bandwidth = bandwidth / const.NUM_FINE_CHANNELS * channel_avg

                        for channel_ID in range(
                                int(channel_group_ID * const.NUM_FINE_CHANNELS / const.NUM_CHANNEL_GROUPS) + 1,
                                int((channel_group_ID + 1) * const.NUM_FINE_CHANNELS / const.NUM_CHANNEL_GROUPS) \
                                + 1,
                                channel_avg
                        ):
                            log_msg = "Assigning output link for channel {} of FSP {}...".format(
                                channel_ID, fsp["fspID"]
                            )
                            self.logger.warn(log_msg)

                            channel = {
                                "chanID": channel_ID,
                                "bw": int(channel_bandwidth),
                                "cf": int(next_channel_start + channel_bandwidth / 2)
                            }
                            links[randint(0, const.NUM_OUTPUT_LINKS - 1)].append(channel)
                            next_channel_start += channel_bandwidth
                    else:  # don't send channels to SDP
                        next_channel_start += bandwidth / const.NUM_CHANNEL_GROUPS

                for link_ID in range(1, const.NUM_OUTPUT_LINKS + 1):
                    if links[link_ID - 1]:
                        output_links["cbfOutLink"].append({
                            "linkID": link_ID,
                            "channel": links[link_ID - 1]
                        })

                output_links_all["fsp"].append(output_links)

            json_output_links = json.dumps(output_links_all)
            data = tango.DeviceData()
            data.insert(tango.DevString, json_output_links)
            self._group_fsp_subarray.command_inout("AddChannels", data)

            log_msg = "Done assigning output links."
            self.logger.warn(log_msg)
            # publish the output links
            self._output_links_distribution = output_links_all
            self.push_change_event("outputLinksDistribution", json_output_links)
            self._published_output_links = True

    def __validate_scan_configuration(self, argin):
        # try to deserialize input string to a JSON object
        try:
            argin = json.loads(argin)
        except json.JSONDecodeError:  # argument not a valid JSON object
            msg = "Scan configuration object is not a valid JSON object. Aborting configuration."
            self.__raise_configure_scan_fatal_error(msg)

        for proxy in self._proxies_assigned_vcc:
            if proxy.State() != tango.DevState.ON:
                msg = "VCC {} is not ON. Aborting configuration.".format(
                    self._proxies_vcc.index(proxy) + 1
                )
                self.__raise_configure_scan_fatal_error(msg)

        # Validate scanID.
        if "scanID" in argin:
            if int(argin["scanID"]) <= 0:  # scanID not positive
                msg = "'scanID' must be positive (received {}). " \
                      "Aborting configuration.".format(int(argin["scanID"]))
                self.__raise_configure_scan_fatal_error(msg)
            elif any(map(lambda i: i == int(argin["scanID"]),
                         self._proxy_cbf_master.subarrayScanID)) and \
                    int(argin["scanID"]) != self._scan_ID:  # scanID already taken
                msg = "'scanID' must be unique (received {}). " \
                      "Aborting configuration.".format(int(argin["scanID"]))
                self.__raise_configure_scan_fatal_error(msg)
            else:
                pass
        else:
            msg = "'scanID' must be given. Aborting configuration."
            self.__raise_configure_scan_fatal_error(msg)

        # Validate frequencyBand.
        if "frequencyBand" in argin:
            frequency_bands = ["1", "2", "3", "4", "5a", "5b"]
            if argin["frequencyBand"] in frequency_bands:
                pass
            else:
                msg = "'frequencyBand' must be one of {} (received {}). " \
                      "Aborting configuration.".format(frequency_bands, argin["frequency_band"])
                self.__raise_configure_scan_fatal_error(msg)
        else:
            msg = "'frequencyBand' must be given. Aborting configuration."
            self.__raise_configure_scan_fatal_error(msg)

        # Validate band5Tuning, if frequencyBand is 5a or 5b.
        if argin["frequencyBand"] in ["5a", "5b"]:
            if "band5Tuning" in argin:
                # check if streamTuning is an array of length 2
                try:
                    assert len(argin["band5Tuning"]) == 2
                except (TypeError, AssertionError):
                    msg = "'band5Tuning' must be an array of length 2. Aborting configuration."
                    self.__raise_configure_scan_fatal_error(msg)

                stream_tuning = [*map(float, argin["band5Tuning"])]
                if argin["frequencyBand"] == "5a":
                    if all(
                            [const.FREQUENCY_BAND_5a_TUNING_BOUNDS[0] <= stream_tuning[i]
                             <= const.FREQUENCY_BAND_5a_TUNING_BOUNDS[1] for i in [0, 1]]
                    ):
                        pass
                    else:
                        msg = "Elements in 'band5Tuning must be floats between {} and {} " \
                              "(received {} and {}) for a 'frequencyBand' of 5a. " \
                              "Aborting configuration.".format(
                            const.FREQUENCY_BAND_5a_TUNING_BOUNDS[0],
                            const.FREQUENCY_BAND_5a_TUNING_BOUNDS[1],
                            stream_tuning[0],
                            stream_tuning[1]
                        )
                        self.__raise_configure_scan_fatal_error(msg)
                else:  # argin["frequencyBand"] == "5b"
                    if all(
                            [const.FREQUENCY_BAND_5b_TUNING_BOUNDS[0] <= stream_tuning[i]
                             <= const.FREQUENCY_BAND_5b_TUNING_BOUNDS[1] for i in [0, 1]]
                    ):
                        pass
                    else:
                        msg = "Elements in 'band5Tuning must be floats between {} and {} " \
                              "(received {} and {}) for a 'frequencyBand' of 5b. " \
                              "Aborting configuration.".format(
                            const.FREQUENCY_BAND_5b_TUNING_BOUNDS[0],
                            const.FREQUENCY_BAND_5b_TUNING_BOUNDS[1],
                            stream_tuning[0],
                            stream_tuning[1]
                        )
                        self.__raise_configure_scan_fatal_error(msg)
            else:
                msg = "'band5Tuning' must be given for a 'frequencyBand' of {}. " \
                      "Aborting configuration".format(argin["frequencyBand"])
                self.__raise_configure_scan_fatal_error(msg)

        # Validate frequencyBandOffsetStream1.
        if "frequencyBandOffsetStream1" in argin:
            if abs(int(argin["frequencyBandOffsetStream1"])) <= const.FREQUENCY_SLICE_BW * 10 ** 6 / 2:
                pass
            else:
                msg = "Absolute value of 'frequencyBandOffsetStream1' must be at most half " \
                      "of the frequency slice bandwidth. Aborting configuration."
                self.__raise_configure_scan_fatal_error(msg)
        else:
            pass

        # Validate frequencyBandOffsetStream2.
        if argin["frequencyBand"] in ["5a", "5b"]:
            if "frequencyBandOffsetStream2" in argin:
                if abs(int(argin["frequencyBandOffsetStream2"])) <= \
                        const.FREQUENCY_SLICE_BW * 10 ** 6 / 2:
                    pass
                else:
                    msg = "Absolute value of 'frequencyBandOffsetStream2' must be at most " \
                          "half of the frequency slice bandwidth. Aborting configuration."
                    self.__raise_configure_scan_fatal_error(msg)
            else:
                pass
        else:
            pass

        # Validate dopplerPhaseCorrSubscriptionPoint.
        if "dopplerPhaseCorrSubscriptionPoint" in argin:
            try:
                attribute_proxy = tango.AttributeProxy(argin["dopplerPhaseCorrSubscriptionPoint"])
                attribute_proxy.ping()
                attribute_proxy.unsubscribe_event(
                    attribute_proxy.subscribe_event(
                        tango.EventType.CHANGE_EVENT,
                        self.__void_callback
                    )
                )
            except tango.DevFailed:  # attribute doesn't exist or is not set up correctly
                msg = "Attribute {} not found or not set up correctly for " \
                      "'dopplerPhaseCorrSubscriptionPoint'. Aborting configuration.".format(
                    argin["dopplerPhaseCorrSubscriptionPoint"]
                )
                self.__raise_configure_scan_fatal_error(msg)
        else:
            pass

        # Validate delayModelSubscriptionPoint.
        if "delayModelSubscriptionPoint" in argin:
            try:
                attribute_proxy = tango.AttributeProxy(argin["delayModelSubscriptionPoint"])
                attribute_proxy.ping()
                attribute_proxy.unsubscribe_event(
                    attribute_proxy.subscribe_event(
                        tango.EventType.CHANGE_EVENT,
                        self.__void_callback
                    )
                )

            except tango.DevFailed:  # attribute doesn't exist or is not set up correctly
                msg = "Attribute {} not found or not set up correctly for " \
                      "'delayModelSubscriptionPoint'. Aborting configuration.".format(
                    argin["delayModelSubscriptionPoint"]
                )
                self.__raise_configure_scan_fatal_error(msg)
        else:
            msg = "'delayModelSubscriptionPoint' not given. Aborting configuration."
            self.__raise_configure_scan_fatal_error(msg)

        # Validate visDestinationAddressSubscriptionPoint.
        if "visDestinationAddressSubscriptionPoint" in argin:
            try:
                attribute_proxy = tango.AttributeProxy(
                    argin["visDestinationAddressSubscriptionPoint"]
                )
                attribute_proxy.ping()
                attribute_proxy.unsubscribe_event(
                    attribute_proxy.subscribe_event(
                        tango.EventType.CHANGE_EVENT,
                        self.__void_callback
                    )
                )
            except tango.DevFailed:  # attribute doesn't exist or is not set up correctly
                msg = "Attribute {} not found or not set up correctly for " \
                      "'visDestinationAddressSubscriptionPoint'. Aborting configuration.".format(
                    argin["visDestinationAddressSubscriptionPoint"]
                )
                self.__raise_configure_scan_fatal_error(msg)
        else:
            msg = "'visDestinationAddressSubscriptionPoint' not given. Aborting configuration."
            self.__raise_configure_scan_fatal_error(msg)

        # Validate rfiFlaggingMask.

        # Validate searchWindow.
        if "searchWindow" in argin:
            # check if searchWindow is an array of maximum length 2
            try:
                assert len(argin["searchWindow"]) <= 2

                for search_window in argin["searchWindow"]:
                    for vcc in self._proxies_assigned_vcc:
                        try:
                            search_window["frequencyBand"] = argin["frequencyBand"]
                            if "frequencyBandOffsetStream1" in argin:
                                search_window["frequencyBandOffsetStream1"] = \
                                    argin["frequencyBandOffsetStream1"]
                            else:
                                search_window["frequencyBandOffsetStream1"] = 0
                            if "frequencyBandOffsetStream2" in argin:
                                search_window["frequencyBandOffsetStream2"] = \
                                    argin["frequencyBandOffsetStream2"]
                            else:
                                search_window["frequencyBandOffsetStream2"] = 0
                            if argin["frequencyBand"] in ["5a", "5b"]:
                                search_window["band5Tuning"] = argin["band5Tuning"]

                            # pass on configuration to VCC
                            vcc.ValidateSearchWindow(json.dumps(search_window))

                        except tango.DevFailed:  # exception in Vcc.ConfigureSearchWindow
                            msg = "An exception occurred while configuring VCC search " \
                                  "windows:\n{}\n. Aborting configuration.".format(
                                str(sys.exc_info()[1].args[0].desc)
                            )

                            self.__raise_configure_scan_fatal_error(msg)
                    # If the search window configuration is valid for all VCCs,
                    # is is guaranteed to be valid for the CBF Subarray.
                    # self.ConfigureSearchWindow(json.dumps(search_window))

            except (TypeError, AssertionError):  # searchWindow not the right length or not an array
                msg = "'searchWindow' must be an array of maximum length 2. " \
                      "Aborting configuration."
                self.__raise_configure_scan_fatal_error(msg)
        else:
            pass

        # Validate fsp.
        if "fsp" in argin:
            for fsp in argin["fsp"]:
                try:
                    # Validate fspID.
                    if "fspID" in fsp:
                        if int(fsp["fspID"]) in list(range(1, self._count_fsp + 1)):
                            fspID = int(fsp["fspID"])
                            proxy_fsp = self._proxies_fsp[fspID - 1]
                            proxy_fsp_subarray = self._proxies_fsp_subarray[fspID - 1]
                        else:
                            msg = "'fspID' must be an integer in the range [1, {}]. " \
                                  "Aborting configuration.".format(str(self._count_fsp))
                            self.__raise_configure_scan_fatal_error(msg)
                    else:
                        msg = "FSP specified, but 'fspID' not given. " \
                              "Aborting configuration."
                        self.__raise_configure_scan_fatal_error(msg)

                    if proxy_fsp.State() != tango.DevState.ON:
                        msg = "FSP {} is not ON. Aborting configuration.".format(fspID)
                        self.__raise_configure_scan_fatal_error(msg)

                    if proxy_fsp_subarray.State() != tango.DevState.ON:
                        msg = "Subarray {} of FSP {} is not ON. Aborting configuration.".format(
                            self._subarray_id, fspID
                        )
                        self.__raise_configure_scan_fatal_error(msg)

                    # Validate functionMode.
                    function_modes = ["CORR", "PSS-BF", "PST-BF", "VLBI"]
                    if "functionMode" in fsp:
                        if fsp["functionMode"] in function_modes:
                            if function_modes.index(fsp["functionMode"]) + 1 == \
                                    proxy_fsp.functionMode or \
                                    proxy_fsp.functionMode == 0:
                                pass
                            else:
                                msg = "A different subarray is using FSP {} for a " \
                                      "different function mode. Aborting configuration.".format(
                                    fsp["fspID"]
                                )
                                self.__raise_configure_scan_fatal_error(msg)
                        else:
                            msg = "'functionMode' must be one of {} (received {}). " \
                                  "Aborting configuration.".format(
                                function_modes, fsp["functionMode"]
                            )
                            self.__raise_configure_scan_fatal_error(msg)
                    else:
                        msg = "FSP specified, but 'functionMode' not given. " \
                              "Aborting configuration."
                        self.__raise_configure_scan_fatal_error(msg)

                    fsp["frequencyBand"] = argin["frequencyBand"]
                    if "frequencyBandOffsetStream1" in argin:
                        fsp["frequencyBandOffsetStream1"] = argin["frequencyBandOffsetStream1"]
                    else:
                        fsp["frequencyBandOffsetStream1"] = 0
                    if "frequencyBandOffsetStream2" in argin:
                        fsp["frequencyBandOffsetStream2"] = argin["frequencyBandOffsetStream2"]
                    else:
                        fsp["frequencyBandOffsetStream2"] = 0
                    if "receptors" not in fsp:
                        fsp["receptors"] = self._receptors
                    if argin["frequencyBand"] in ["5a", "5b"]:
                        fsp["band5Tuning"] = argin["band5Tuning"]

                    # pass on configuration to FSP Subarray
                    proxy_fsp_subarray.ValidateScan(json.dumps(fsp))

                    if fsp["functionMode"] == "PSS-BF":
                        if "searchWindowID" in fsp:
                            if int(fsp["searchWindowID"]) in [1, 2]:
                                pass
                            else:  # searchWindowID not in valid range
                                msg = "'searchWindowID' must be one of [1, 2] (received {}).".format(
                                    str(fsp["searchWindowID"])
                                )
                                self.__raise_configure_scan_fatal_error(msg)
                        else:
                            msg = "Search window not specified for Fsp PSS config"
                            self.__raise_configure_scan_fatal_error(msg)

                        if "searchBeamID" in fsp:
                            if 1 <= int(fsp["searchBeamID"]) <= 1500:
                                # Set searchBeamID attribute
                                pass
                            else:  # searchWindowID not in valid range
                                msg = "'searchBeamID' must be within range 1-1500 (received {}).".format(
                                    str(fsp["searchBeamID"])
                                )
                                self.__raise_configure_scan_fatal_error(msg)
                        else:
                            msg = "Search beam ID not specified for Fsp PSS config"
                            self.__raise_configure_scan_fatal_error(msg)

                            # Validate receptors.
                            # This is always given, due to implementation details.
                        if "receptors" in fsp:
                            try:
                                proxy_fsp_subarray.RemoveAllReceptors()
                                proxy_fsp_subarray.AddReceptors(list(map(int, fsp["receptors"])))
                                proxy_fsp_subarray.RemoveAllReceptors()
                                for receptorCheck in fsp["receptors"]:
                                    if receptorCheck not in self._receptors:
                                        msg = ("Receptor {} does not belong to subarray {}.".format(
                                            str(self._receptors[receptorCheck]), str(self._subarray_id)))
                                        self.logger.error(msg)
                                        tango.Except.throw_exception("Command failed", msg, "AddReceptors execution",
                                                                     tango.ErrSeverity.ERR)
                            except tango.DevFailed:  # error in AddReceptors()
                                proxy_fsp_subarray.RemoveAllReceptors()
                                msg = sys.exc_info()[1].args[0].desc + "\n'receptors' was malformed."
                                self.logger.error(msg)
                                tango.Except.throw_exception("Command failed", msg, "ConfigureScan execution",
                                                             tango.ErrSeverity.ERR)
                        else:
                            msg = "'receptors' not specified for Fsp PSS config"
                            self.__raise_configure_scan_fatal_error(msg)
                        if "outputEnable" in fsp:
                            if fsp["outputEnable"] is False or fsp["outputEnable"] is True:
                                pass
                            else:
                                msg = "'outputEnabled' is not a valid boolean"
                                self.__raise_configure_scan_fatal_error(msg)
                        else:
                            msg = "'outputEnable' not specified for Fsp PSS config"
                            self.__raise_configure_scan_fatal_error(msg)
                        if "averagingInterval" in fsp:
                            if isinstance(fsp["averagingInterval"], int):
                                pass
                            else:
                                msg = "'averagingInterval' is not a valid integer"
                                self.__raise_configure_scan_fatal_error(msg)
                        else:
                            msg = "'averagingInterval' not specified for Fsp PSS config"
                            self.__raise_configure_scan_fatal_error(msg)
                        if "searchBeamDestinationAddress" in fsp:
                            if validate_ip(fsp["searchBeamDestinationAddress"]):
                                pass
                            else:
                                msg = "'searchBeamDestinationAddress' is not a valid IP address"
                                self.__raise_configure_scan_fatal_error(msg)
                        else:
                            msg = "'searchBeamDestinationAddress' not specified for Fsp PSS config"
                            self.__raise_configure_scan_fatal_error(msg)
                        self._pss_config.append(fsp)

                    proxy_fsp.unsubscribe_event(
                        proxy_fsp.subscribe_event(
                            "State",
                            tango.EventType.CHANGE_EVENT,
                            self.__state_change_event_callback
                        )
                    )
                    proxy_fsp.unsubscribe_event(
                        proxy_fsp.subscribe_event(
                            "healthState",
                            tango.EventType.CHANGE_EVENT,
                            self.__state_change_event_callback
                        )
                    )

                except tango.DevFailed:  # exception in ConfigureScan
                    msg = "An exception occurred while configuring FSPs:\n{}\n" \
                          "Aborting configuration".format(sys.exc_info()[1].args[0].desc)

                    self.__raise_configure_scan_fatal_error(msg)
        else:
            msg = "'fsp' not given. Aborting configuration."
            self.__raise_configure_scan_fatal_error(msg)

        # At this point, everything has been validated.

    def __raise_configure_scan_fatal_error(self, msg):
        self.logger.error(msg)
        tango.Except.throw_exception("Command failed", msg, "ConfigureScan execution",
                                     tango.ErrSeverity.ERR)

    # PROTECTED REGION END #    //  CbfSubarray.class_variable

    # -----------------
    # Device Properties
    # -----------------

    SubID = device_property(
        dtype='uint16',
    )

    CbfMasterAddress = device_property(
        dtype='str',
        doc="FQDN of CBF Master",
        default_value="mid_csp_cbf/sub_elt/master"
    )
    PssConfigAddress = device_property(
        dtype='str'
    )

    SW1Address = device_property(
        dtype='str'
    )

    SW2Address = device_property(
        dtype='str'
    )

    VCC = device_property(
        dtype=('str',)
    )

    FSP = device_property(
        dtype=('str',)
    )

    FspSubarray = device_property(
        dtype=('str',)
    )

    # ----------
    # Attributes
    # ----------

    frequencyBand = attribute(
        dtype='DevEnum',
        access=AttrWriteType.READ,
        label="Frequency band",
        doc="Frequency band; an int in the range [0, 5]",
        enum_labels=["1", "2", "3", "4", "5a", "5b", ],
    )

    scanID = attribute(
        dtype='uint',
        access=AttrWriteType.READ,
        label="Scan ID",
        doc="Scan ID",
    )

    receptors = attribute(
        dtype=('uint16',),
        access=AttrWriteType.READ_WRITE,
        max_dim_x=197,
        label="Receptors",
        doc="List of receptors assigned to subarray",
    )

    outputLinksDistribution = attribute(
        dtype='str',
        label="Distribution of output links",
        doc="Distribution of output links, given as a JSON object",
    )

    vccState = attribute(
        dtype=('DevState',),
        max_dim_x=197,
        label="VCC state",
        polling_period=1000,
        doc="Report the state of the assigned VCCs as an array of DevState",
    )

    vccHealthState = attribute(
        dtype=('uint16',),
        max_dim_x=197,
        label="VCC health status",
        polling_period=1000,
        abs_change=1,
        doc="Report the health state of assigned VCCs as an array of unsigned short.\nEx:\n[0,0,0,2,0...3]",
    )

    fspState = attribute(
        dtype=('DevState',),
        max_dim_x=27,
        label="FSP state",
        polling_period=1000,
        doc="Report the state of the assigned FSPs",
    )

    fspHealthState = attribute(
        dtype=('uint16',),
        max_dim_x=27,
        label="FSP health status",
        polling_period=1000,
        abs_change=1,
        doc="Report the health state of the assigned FSPs.",
    )

    # ---------------
    # General methods
    # ---------------

    def init_device(self):
        SKASubarray.init_device(self)
        # PROTECTED REGION ID(CbfSubarray.init_device) ENABLED START #
        self.set_state(DevState.INIT)

        self._storage_logging_level = tango.LogLevel.LOG_DEBUG
        self._element_logging_level = tango.LogLevel.LOG_DEBUG
        self._central_logging_level = tango.LogLevel.LOG_DEBUG

        # get subarray ID
        if self.SubID:
            self._subarray_id = self.SubID
        else:
            self._subarray_id = int(self.get_name()[-2:])  # last two chars of FQDN

        # initialize attribute values
        self._receptors = []
        self._frequency_band = 0
        self._scan_ID = 0
        self._output_links_distribution = {"scanID": 0}
        self._vcc_state = {}  # device_name:state
        self._vcc_health_state = {}  # device_name:healthState
        self._fsp_state = {}  # device_name:state
        self._fsp_health_state = {}  # device_name:healthState
        self._pss_config = []
        self._published_output_links = False
        self._last_received_vis_destination_address = "{}"
        self._last_received_delay_model = "{}"

        self._mutex_delay_model_config = Lock()

        # for easy self-reference
        self._frequency_band_offset_stream_1 = 0
        self._frequency_band_offset_stream_2 = 0
        self._stream_tuning = [0, 0]

        # device proxy for easy reference to CBF Master
        self._proxy_cbf_master = tango.DeviceProxy(self.CbfMasterAddress)

        self._proxy_sw_1 = tango.DeviceProxy(self.SW1Address)
        self._proxy_sw_2 = tango.DeviceProxy(self.SW2Address)

        # JSON FSP configurations for PSS, COR, PST, VLBI
        self._proxy_pss_config = tango.DeviceProxy(self.PssConfigAddress)

        self._master_max_capabilities = dict(
            pair.split(":") for pair in
            self._proxy_cbf_master.get_property("MaxCapabilities")["MaxCapabilities"]
        )

        self._count_vcc = int(self._master_max_capabilities["VCC"])
        self._count_fsp = int(self._master_max_capabilities["FSP"])
        self._fqdn_vcc = list(self.VCC)[:self._count_vcc]
        self._fqdn_fsp = list(self.FSP)[:self._count_fsp]
        self._fqdn_fsp_subarray = list(self.FspSubarray)

        self._proxies_vcc = [*map(tango.DeviceProxy, self._fqdn_vcc)]
        self._proxies_fsp = [*map(tango.DeviceProxy, self._fqdn_fsp)]
        self._proxies_fsp_subarray = [*map(tango.DeviceProxy, self._fqdn_fsp_subarray)]

        self._proxies_assigned_vcc = []
        self._proxies_assigned_fsp = []
        self._proxies_assigned_fsp_subarray = []

        # store the subscribed telstate events as event_ID:attribute_proxy key:value pairs
        self._events_telstate = {}

        # store the subscribed state change events as vcc_ID:[event_ID, event_ID] key:value pairs
        self._events_state_change_vcc = {}

        # store the subscribed state change events as fsp_ID:[event_ID, event_ID] key:value pairs
        self._events_state_change_fsp = {}

        # initialize groups
        self._group_vcc = tango.Group("VCC")
        self._group_fsp = tango.Group("FSP")
        self._group_fsp_subarray = tango.Group("FSP Subarray")

        self._obs_state = ObsState.IDLE.value
        self.set_state(tango.DevState.DISABLE)

        # don't need this anymore (since everything is reset when the device is deleted)

        # to match VCC and CBF Master configuration
        # needed if device is re-initialized after adding receptors
        # (which technically should never happen)
        # I'm not sure how event subscriptions work when the device is re-initialized.
        # try:
        # self._proxy_cbf_master.ping()
        # vcc_subarray_membership = self._proxy_cbf_master.reportVCCSubarrayMembership
        # vcc_to_receptor = dict([*map(int, pair.split(":"))] for pair in
        # self._proxy_cbf_master.vccToReceptor)
        # receptors_to_add = [
        # vcc_to_receptor[i + 1] for i in range(len(vcc_subarray_membership))
        # if vcc_subarray_membership[i] == self._subarray_id
        # ]
        # self.AddReceptors(receptors_to_add)
        # self._scan_ID = self._proxy_cbf_master.subarrayScanID[self._subarray_id - 1]
        # except tango.DevFailed:
        # pass  # CBF Master not available, so just leave receptors and scanID alone

        # PROTECTED REGION END #    //  CbfSubarray.init_device

    def always_executed_hook(self):
        # PROTECTED REGION ID(CbfSubarray.always_executed_hook) ENABLED START #
        pass
        # PROTECTED REGION END #    //  CbfSubarray.always_executed_hook

    def delete_device(self):
        # PROTECTED REGION ID(CbfSubarray.delete_device) ENABLED START #
        self.GoToIdle()
        self.RemoveAllReceptors()
        self.set_state(tango.DevState.DISABLE)
        # PROTECTED REGION END #    //  CbfSubarray.delete_device

    # ------------------
    # Attributes methods
    # ------------------

    def read_frequencyBand(self):
        # PROTECTED REGION ID(CbfSubarray.frequencyBand_read) ENABLED START #
        return self._frequency_band
        # PROTECTED REGION END #    //  CbfSubarray.frequencyBand_read

    def read_scanID(self):
        # PROTECTED REGION ID(CbfSubarray.scanID_read) ENABLED START #
        return self._scan_ID
        # PROTECTED REGION END #    //  CbfSubarray.scanID_read

    def read_receptors(self):
        # PROTECTED REGION ID(CbfSubarray.receptors_read) ENABLED START #
        return self._receptors
        # PROTECTED REGION END #    //  CbfSubarray.receptors_read

    def write_receptors(self, value):
        # PROTECTED REGION ID(CbfSubarray.receptors_write) ENABLED START #
        self.RemoveAllReceptors()
        self.AddReceptors(value)
        # PROTECTED REGION END #    //  CbfSubarray.receptors_write

    def read_outputLinksDistribution(self):
        # PROTECTED REGION ID(CbfSubarray.outputLinksDistribution_read) ENABLED START #
        return json.dumps(self._output_links_distribution)
        # PROTECTED REGION END #    //  CbfSubarray.outputLinksDistribution_read

    def read_vccState(self):
        # PROTECTED REGION ID(CbfSubarray.vccState_read) ENABLED START #
        return list(self._vcc_state.values())
        # PROTECTED REGION END #    //  CbfSubarray.vccState_read

    def read_vccHealthState(self):
        # PROTECTED REGION ID(CbfSubarray.vccHealthState_read) ENABLED START #
        return list(self._vcc_health_state.values())
        # PROTECTED REGION END #    //  CbfSubarray.vccHealthState_read

    def read_fspState(self):
        # PROTECTED REGION ID(CbfSubarray.fspState_read) ENABLED START #
        return list(self._fsp_state.values())
        # PROTECTED REGION END #    //  CbfSubarray.fspState_read

    def read_fspHealthState(self):
        # PROTECTED REGION ID(CbfSubarray.fspHealthState_read) ENABLED START #
        return list(self._fsp_health_state.values())
        # PROTECTED REGION END #    //  CbfSubarray.fspHealthState_read

    # --------
    # Commands
    # --------

    def is_On_allowed(self):
        if self.dev_state() == tango.DevState.DISABLE:
            return True
        return False

    @command()
    def On(self):
        # PROTECTED REGION ID(CbfSubarray.On) ENABLED START #
        if self._obs_state != ObsState.IDLE.value:
            msg = "Device not in IDLE obsState."
            self.logger.error(msg)
            tango.Except.throw_exception("Command failed", msg, "On execution",
                                         tango.ErrSeverity.ERR)

        self._proxy_sw_1.SetState(tango.DevState.DISABLE)
        self._proxy_sw_2.SetState(tango.DevState.DISABLE)
        self.set_state(tango.DevState.OFF)
        # PROTECTED REGION END #    //  CbfSubarray.On

    def is_Off_allowed(self):
        if self.dev_state() == tango.DevState.OFF:
            return True
        return False

    @command()
    def Off(self):
        # PROTECTED REGION ID(CbfSubarray.Off) ENABLED START #
        if self._obs_state != ObsState.IDLE.value:
            msg = "Device not in IDLE obsState."
            self.logger.error(msg)
            tango.Except.throw_exception("Command failed", msg, "Off execution",
                                         tango.ErrSeverity.ERR)

        self._proxy_sw_1.SetState(tango.DevState.OFF)
        self._proxy_sw_2.SetState(tango.DevState.OFF)
        self.set_state(tango.DevState.DISABLE)
        # PROTECTED REGION END #    //  CbfSubarray.Off

    def is_AddReceptors_allowed(self):
        if self.dev_state() in [tango.DevState.OFF, tango.DevState.ON]:
            return True
        return False

    @command(
        dtype_in=('uint16',),
        doc_in="List of receptor IDs",
    )
    def AddReceptors(self, argin):
        # PROTECTED REGION ID(CbfSubarray.AddReceptors) ENABLED START #
        if self._obs_state != ObsState.IDLE.value:
            msg = "Device not in IDLE obsState."
            self.logger.error(msg)
            tango.Except.throw_exception("Command failed", msg, "AddReceptors execution",
                                         tango.ErrSeverity.ERR)

        errs = []  # list of error messages
        receptor_to_vcc = dict([*map(int, pair.split(":"))] for pair in
                               self._proxy_cbf_master.receptorToVcc)
        for receptorID in argin:
            try:
                vccID = receptor_to_vcc[receptorID]
                vccProxy = self._proxies_vcc[vccID - 1]
                subarrayID = vccProxy.subarrayMembership

                # only add receptor if it does not already belong to a different subarray
                if subarrayID not in [0, self._subarray_id]:
                    errs.append("Receptor {} already in use by subarray {}.".format(
                        str(receptorID), str(subarrayID)))
                else:
                    if receptorID not in self._receptors:
                        # change subarray membership of vcc
                        vccProxy.subarrayMembership = self._subarray_id

                        # !!!!!!!!!!!!!
                        # Change done on 09/27/2109 as a consequence of the new TANGO and tango images release
                        # Note:json does not recognize NumPy data types. Convert the number to a Python int 
                        # before serializing the object.
                        # The list of receptors is serialized when the FSPs are configured for a scan.
                        # !!!!!!!!!!!!!

                        self._receptors.append(int(receptorID))
                        self._proxies_assigned_vcc.append(vccProxy)
                        self._group_vcc.add(self._fqdn_vcc[vccID - 1])

                        # subscribe to VCC state and healthState changes
                        event_id_state, event_id_health_state = vccProxy.subscribe_event(
                            "State",
                            tango.EventType.CHANGE_EVENT,
                            self.__state_change_event_callback
                        ), vccProxy.subscribe_event(
                            "healthState",
                            tango.EventType.CHANGE_EVENT,
                            self.__state_change_event_callback
                        )
                        self._events_state_change_vcc[vccID] = [event_id_state,
                                                                event_id_health_state]
                    else:
                        log_msg = "Receptor {} already assigned to current subarray.".format(
                            str(receptorID))
                        self.logger.warn(log_msg)

            except KeyError:  # invalid receptor ID
                errs.append("Invalid receptor ID: {}".format(receptorID))

        # transition to ON if at least one receptor is assigned
        if self._receptors:
            self.set_state(DevState.ON)

        if errs:
            msg = "\n".join(errs)
            self.logger.error(msg)
            tango.Except.throw_exception("Command failed", msg, "AddReceptors execution",
                                         tango.ErrSeverity.ERR)
        # PROTECTED REGION END #    //  CbfSubarray.AddReceptors

    def is_RemoveReceptors_allowed(self):
        if self.dev_state() in [tango.DevState.OFF, tango.DevState.ON]:
            return True
        return False

    @command(
        dtype_in=('uint16',),
        doc_in="List of receptor IDs",
    )
    def RemoveReceptors(self, argin):
        # PROTECTED REGION ID(CbfSubarray.RemoveReceptors) ENABLED START #
        if self._obs_state != ObsState.IDLE.value:
            msg = "Device not in IDLE obsState."
            self.logger.error(msg)
            tango.Except.throw_exception("Command failed", msg, "RemoveReceptors execution",
                                         tango.ErrSeverity.ERR)

        receptor_to_vcc = dict([*map(int, pair.split(":"))] for pair in
                               self._proxy_cbf_master.receptorToVcc)
        for receptorID in argin:
            if receptorID in self._receptors:
                vccID = receptor_to_vcc[receptorID]
                vccProxy = self._proxies_vcc[vccID - 1]

                # unsubscribe from events
                vccProxy.unsubscribe_event(self._events_state_change_vcc[vccID][0])  # state
                vccProxy.unsubscribe_event(self._events_state_change_vcc[vccID][1])  # healthState
                del self._events_state_change_vcc[vccID]
                del self._vcc_state[self._fqdn_vcc[vccID - 1]]
                del self._vcc_health_state[self._fqdn_vcc[vccID - 1]]

                vccProxy.subarrayMembership = 0

                self._receptors.remove(receptorID)
                self._proxies_assigned_vcc.remove(vccProxy)
                self._group_vcc.remove(self._fqdn_vcc[vccID - 1])
            else:
                log_msg = "Receptor {} not assigned to subarray. Skipping.".format(str(receptorID))
                self.logger.warn(log_msg)

        # transitions to OFF if not assigned any receptors
        if not self._receptors:
            self.set_state(DevState.OFF)
        # PROTECTED REGION END #    //  CbfSubarray.RemoveReceptors

    def is_RemoveAllReceptors_allowed(self):
        if self.dev_state() in [tango.DevState.OFF, tango.DevState.ON]:
            return True
        return False

    @command()
    def RemoveAllReceptors(self):
        # PROTECTED REGION ID(CbfSubarray.RemoveAllReceptors) ENABLED START #
        if self._obs_state != ObsState.IDLE.value:
            msg = "Device not in IDLE obsState."
            self.logger.error(msg)
            tango.Except.throw_exception("Command failed", msg, "RemoveAllReceptors execution",
                                         tango.ErrSeverity.ERR)

        self.RemoveReceptors(self._receptors[:])
        # PROTECTED REGION END #    //  CbfSubarray.RemoveAllReceptors

    def is_ConfigureScan_allowed(self):
        if self.dev_state() == tango.DevState.ON:
            return True
        return False

    @command(
        dtype_in='str',
        doc_in="Scan configuration",
    )
    def ConfigureScan(self, argin):
        # PROTECTED REGION ID(CbfSubarray.ConfigureScan) ENABLED START #
        """
        The input JSON object has the following schema:
        {
            "scanID": int,
            "frequencyBand": str,
            "band5Tuning: [float, float],
            "frequencyBandOffsetStream1": int,
            "frequencyBandOffsetStream2": int,
            "dopplerPhaseCorrSubscriptionPoint": str,
            "delayModelSubscriptionPoint": str,
            "visDestinationAddressSubscriptionPoint": str,
            "rfiFlaggingMask": {
                ...
            },
            "searchWindow": [
                {
                    "searchWindowID": int,
                    "searchWindowTuning": int,
                    "tdcEnable": bool,
                    "tdcNumBits": int,
                    "tdcPeriodBeforeEpoch": int,
                    "tdcPeriodAfterEpoch": int,
                    "tdcDestinationAddress": [
                        {
                            "receptorID": int,
                            "tdcDestinationAddress": ["str", "str", "str"]
                        },
                        {
                            ...
                        }
                    ]
                },
                {
                    ...
                }
            ],
            "fsp": [
                {
                    "fspID": int,
                    "functionMode": str,
                    "receptors": [int, int, int, ...],
                    "frequencySliceID": int,
                    "corrBandwidth": int,
                    "zoomWindowTuning": int,
                    "integrationTime": int,
                    "channelAveragingMap": [
                        [int, int],
                        [int, int],
                        [int, int],
                        ...
                    ]
                },
                {
                    ...
                },
                ...
            ]
        }
        """
        if self._obs_state not in [ObsState.IDLE.value, ObsState.READY.value]:
            msg = "Device not in IDLE or READY obsState."
            self.logger.error(msg)
            tango.Except.throw_exception("Command failed", msg, "ConfigureScan execution",
                                         tango.ErrSeverity.ERR)

        self.__validate_scan_configuration(argin)
        self._proxy_pss_config.ConfigureFSP(json.dumps(self._pss_config))
        # Call this just to release all FSPs and unsubscribe to events.
        # We transition to obsState=CONFIGURING immediately after anyways.
        self.GoToIdle()

        # transition to obsState=CONFIGURING
        self._obs_state = ObsState.CONFIGURING.value
        self.push_change_event("obsState", self._obs_state)
        data = tango.DeviceData()
        data.insert(tango.DevUShort, ObsState.CONFIGURING.value)
        self._group_vcc.command_inout("SetObservingState", data)

        argin = json.loads(argin)

        # Configure scanID.
        self._scan_ID = int(argin["scanID"])

        # Configure frequencyBand.
        frequency_bands = ["1", "2", "3", "4", "5a", "5b"]
        self._frequency_band = frequency_bands.index(argin["frequencyBand"])
        data = tango.DeviceData()
        data.insert(tango.DevString, argin["frequencyBand"])
        self._group_vcc.command_inout("SetFrequencyBand", data)

        # Configure band5Tuning, if frequencyBand is 5a or 5b.
        if self._frequency_band in [4, 5]:
            stream_tuning = [*map(float, argin["band5Tuning"])]
            self._stream_tuning = stream_tuning
            self._group_vcc.write_attribute("band5Tuning", stream_tuning)

        # Configure frequencyBandOffsetStream1.
        if "frequencyBandOffsetStream1" in argin:
            self._frequency_band_offset_stream_1 = int(argin["frequencyBandOffsetStream1"])
            self._group_vcc.write_attribute(
                "frequencyBandOffsetStream1",
                int(argin["frequencyBandOffsetStream1"])
            )
        else:
            self._frequency_band_offset_stream_1 = 0
            self._group_vcc.write_attribute("frequencyBandOffsetStream1", 0)
            log_msg = "'frequencyBandOffsetStream1' not specified. Defaulting to 0."
            self.logger.warn(log_msg)

        # Validate frequencyBandOffsetStream2.
        # If not given, use a default value.
        # If malformed, use a default value, but append an error.
        if self._frequency_band in [4, 5]:
            if "frequencyBandOffsetStream2" in argin:
                self._frequency_band_offset_stream_2 = int(argin["frequencyBandOffsetStream2"])
                self._group_vcc.write_attribute(
                    "frequencyBandOffsetStream2",
                    int(argin["frequencyBandOffsetStream2"])
                )
            else:
                self._frequency_band_offset_stream_2 = 0
                self._group_vcc.write_attribute("frequencyBandOffsetStream2", 0)
                log_msg = "'frequencyBandOffsetStream2' not specified. Defaulting to 0."
                self.logger.warn(log_msg)
        else:
            self._frequency_band_offset_stream_2 = 0
            self._group_vcc.write_attribute("frequencyBandOffsetStream2", 0)

        # Configure dopplerPhaseCorrSubscriptionPoint.
        if "dopplerPhaseCorrSubscriptionPoint" in argin:
            attribute_proxy = tango.AttributeProxy(argin["dopplerPhaseCorrSubscriptionPoint"])
            attribute_proxy.ping()
            event_id = attribute_proxy.subscribe_event(
                tango.EventType.CHANGE_EVENT,
                self.__doppler_phase_correction_event_callback
            )
            self._events_telstate[event_id] = attribute_proxy

        # Configure delayModelSubscriptionPoint.
        self._last_received_delay_model = "{}"
        attribute_proxy = tango.AttributeProxy(argin["delayModelSubscriptionPoint"])
        attribute_proxy.ping()
        event_id = attribute_proxy.subscribe_event(
            tango.EventType.CHANGE_EVENT,
            self.__delay_model_event_callback
        )
        self._events_telstate[event_id] = attribute_proxy

        # Configure visDestinationAddressSubscriptionPoint.
        self._published_output_links = False
        self._last_received_vis_destination_address = "{}"
        attribute_proxy = tango.AttributeProxy(argin["visDestinationAddressSubscriptionPoint"])
        attribute_proxy.ping()
        event_id = attribute_proxy.subscribe_event(
            tango.EventType.CHANGE_EVENT,
            self.__vis_destination_address_event_callback
        )
        self._events_telstate[event_id] = attribute_proxy

        # Configure rfiFlaggingMask.
        if "rfiFlaggingMask" in argin:
            self._group_vcc.write_attribute(
                "rfiFlaggingMask",
                json.dumps(argin["rfiFlaggingMask"])
            )
        else:
            log_msg = "'rfiFlaggingMask' not given. Proceeding."
            self.logger.warn(log_msg)

        # Configure searchWindow.
        if "searchWindow" in argin:
            for search_window in argin["searchWindow"]:
                # pass on configuration to VCC
                data = tango.DeviceData()
                data.insert(tango.DevString, json.dumps(search_window))
                self._group_vcc.command_inout("ConfigureSearchWindow", data)
                self.ConfigureSearchWindow(json.dumps(search_window))
        else:
            log_msg = "'searchWindow' not given."
            self.logger.warn(log_msg)

        # The VCCs are done configuring at this point
        data = tango.DeviceData()
        data.insert(tango.DevUShort, ObsState.READY.value)
        self._group_vcc.command_inout("SetObservingState", data)

        # Configure FSP.
        for fsp in argin["fsp"]:
            # Configure fspID.
            fspID = int(fsp["fspID"])
            proxy_fsp = self._proxies_fsp[fspID - 1]
            proxy_fsp_subarray = self._proxies_fsp_subarray[fspID - 1]
            self._proxies_assigned_fsp.append(proxy_fsp)
            self._proxies_assigned_fsp_subarray.append(proxy_fsp_subarray)
            self._group_fsp.add(self._fqdn_fsp[fspID - 1])
            self._group_fsp_subarray.add(self._fqdn_fsp_subarray[fspID - 1])

            # change FSP subarray membership
            proxy_fsp.AddSubarrayMembership(self._subarray_id)

            # Configure functionMode.
            proxy_fsp.SetFunctionMode(fsp["functionMode"])

            fsp["frequencyBand"] = argin["frequencyBand"]
            if "frequencyBandOffsetStream1" in argin:
                fsp["frequencyBandOffsetStream1"] = self._frequency_band_offset_stream_1
            else:
                fsp["frequencyBandOffsetStream1"] = 0
            if "frequencyBandOffsetStream2" in argin:
                fsp["frequencyBandOffsetStream2"] = self._frequency_band_offset_stream_2
            else:
                fsp["frequencyBandOffsetStream2"] = 0
            if "receptors" not in fsp:
                fsp["receptors"] = self._receptors
            if self._frequency_band in [4, 5]:
                fsp["band5Tuning"] = self._stream_tuning

            # pass on configuration to FSP Subarray
            # This has been phased out, now passing to function mode classes first
            proxy_fsp_subarray.ConfigureScan(json.dumps(fsp))

            # subscribe to FSP state and healthState changes
            event_id_state, event_id_health_state = proxy_fsp.subscribe_event(
                "State",
                tango.EventType.CHANGE_EVENT,
                self.__state_change_event_callback
            ), proxy_fsp.subscribe_event(
                "healthState",
                tango.EventType.CHANGE_EVENT,
                self.__state_change_event_callback
            )
            self._events_state_change_fsp[int(fsp["fspID"])] = [event_id_state,
                                                                event_id_health_state]

        # At this point, we can basically assume everything is properly configured
        # This has been phased out, now passing to function mode classes first
        self.__generate_output_links(argin)  # published output links to outputLinksDistribution

        # This state transition will be later
        self._obs_state = ObsState.READY.value

        # PROTECTED REGION END #    //  CbfSubarray.ConfigureScan

    def is_ConfigureSearchWindow_allowed(self):
        if self.dev_state() == tango.DevState.ON:
            return True
        return False

    @command(
        dtype_in='str',
        doc_in='JSON object to configure a search window'
    )
    def ConfigureSearchWindow(self, argin):
        # PROTECTED REGION ID(CbfSubarray.ConfigureSearchWindow) ENABLED START #
        # This function is called after the configuration has already been validated,
        # so the checks here have been removed to reduce overhead.
        if self._obs_state != ObsState.CONFIGURING.value:
            msg = "Device not in CONFIGURING obsState."
            self.logger.error(msg)
            tango.Except.throw_exception("Command failed", msg, "ConfigureSearchWindow execution",
                                         tango.ErrSeverity.ERR)

        argin = json.loads(argin)

        # variable to use as SW proxy
        proxy_sw = 0

        # Configure searchWindowID.
        if int(argin["searchWindowID"]) == 1:
            proxy_sw = self._proxy_sw_1
        elif int(argin["searchWindowID"]) == 2:
            proxy_sw = self._proxy_sw_2

        # Configure searchWindowTuning.
        if self._frequency_band in list(range(4)):  # frequency band is not band 5
            proxy_sw.searchWindowTuning = argin["searchWindowTuning"]

            frequency_band_range = [
                const.FREQUENCY_BAND_1_RANGE,
                const.FREQUENCY_BAND_2_RANGE,
                const.FREQUENCY_BAND_3_RANGE,
                const.FREQUENCY_BAND_4_RANGE
            ][self._frequency_band]

            if frequency_band_range[0] * 10 ** 9 + self._frequency_band_offset_stream_1 + \
                    const.SEARCH_WINDOW_BW * 10 ** 6 / 2 <= \
                    int(argin["searchWindowTuning"]) <= \
                    frequency_band_range[1] * 10 ** 9 + self._frequency_band_offset_stream_1 - \
                    const.SEARCH_WINDOW_BW * 10 ** 6 / 2:
                # this is the acceptable range
                pass
            else:
                # log a warning message
                log_msg = "'searchWindowTuning' partially out of observed band. " \
                          "Proceeding."
                self.logger.warn(log_msg)
        else:  # frequency band 5a or 5b (two streams with bandwidth 2.5 GHz)
            proxy_sw.searchWindowTuning = argin["searchWindowTuning"]

            frequency_band_range_1 = (
                self._stream_tuning[0] * 10 ** 9 + self._frequency_band_offset_stream_1 - \
                const.BAND_5_STREAM_BANDWIDTH * 10 ** 9 / 2,
                self._stream_tuning[0] * 10 ** 9 + self._frequency_band_offset_stream_1 + \
                const.BAND_5_STREAM_BANDWIDTH * 10 ** 9 / 2
            )

            frequency_band_range_2 = (
                self._stream_tuning[1] * 10 ** 9 + self._frequency_band_offset_stream_2 - \
                const.BAND_5_STREAM_BANDWIDTH * 10 ** 9 / 2,
                self._stream_tuning[1] * 10 ** 9 + self._frequency_band_offset_stream_2 + \
                const.BAND_5_STREAM_BANDWIDTH * 10 ** 9 / 2
            )

            if (frequency_band_range_1[0] + \
                const.SEARCH_WINDOW_BW * 10 ** 6 / 2 <= \
                int(argin["searchWindowTuning"]) <= \
                frequency_band_range_1[1] - \
                const.SEARCH_WINDOW_BW * 10 ** 6 / 2) or \
                    (frequency_band_range_2[0] + \
                     const.SEARCH_WINDOW_BW * 10 ** 6 / 2 <= \
                     int(argin["searchWindowTuning"]) <= \
                     frequency_band_range_2[1] - \
                     const.SEARCH_WINDOW_BW * 10 ** 6 / 2):
                # this is the acceptable range
                pass
            else:
                # log a warning message
                log_msg = "'searchWindowTuning' partially out of observed band. " \
                          "Proceeding."
                self.logger.warn(log_msg)

        # Configure tdcEnable.
        proxy_sw.tdcEnable = argin["tdcEnable"]
        if argin["tdcEnable"]:
            # transition to ON if TDC is enabled
            proxy_sw.SetState(tango.DevState.ON)
        else:
            proxy_sw.SetState(tango.DevState.DISABLE)

        # Configure tdcNumBits.
        if argin["tdcEnable"]:
            proxy_sw.tdcNumBits = int(argin["tdcNumBits"])

        # Configure tdcPeriodBeforeEpoch.
        if "tdcPeriodBeforeEpoch" in argin:
            proxy_sw.tdcPeriodBeforeEpoch = int(argin["tdcPeriodBeforeEpoch"])
        else:
            proxy_sw.tdcPeriodBeforeEpoch = 2
            log_msg = "Search window specified, but 'tdcPeriodBeforeEpoch' not given. " \
                      "Defaulting to 2."
            self.logger.warn(log_msg)

        # Configure tdcPeriodAfterEpoch.
        if "tdcPeriodAfterEpoch" in argin:
            proxy_sw.tdcPeriodAfterEpoch = int(argin["tdcPeriodAfterEpoch"])
        else:
            proxy_sw.tdcPeriodAfterEpoch = 22
            log_msg = "Search window specified, but 'tdcPeriodAfterEpoch' not given. " \
                      "Defaulting to 22."
            self.logger.warn(log_msg)

        # `Configure tdcDestinationAddress.`
        if argin["tdcEnable"]:
            # TODO: validate input
            proxy_sw.tdcDestinationAddress = \
                json.dumps(argin["tdcDestinationAddress"])

        # PROTECTED REGION END #    //  CbfSubarray.ConfigureSearchWindow

    def is_EndScan_allowed(self):
        if self.dev_state() == tango.DevState.ON:
            return True
        return False

    @command()
    def EndScan(self):
        # PROTECTED REGION ID(CbfSubarray.EndScan) ENABLED START #
        if self._obs_state != ObsState.SCANNING.value:
            msg = "Device not in SCANNING obsState."
            self.logger.error(msg)
            tango.Except.throw_exception("Command failed", msg, "EndScan execution",
                                         tango.ErrSeverity.ERR)

        self._group_vcc.command_inout("EndScan")
        self._group_fsp_subarray.command_inout("EndScan")

        self._obs_state = ObsState.READY.value
        # PROTECTED REGION END #    //  CbfSubarray.EndScan

    def is_Scan_allowed(self):
        if self.dev_state() == tango.DevState.ON:
            return True
        return False

    @command(
        dtype_in='str',
        doc_in="Activation time of the scan, as seconds since the Linux epoch"
    )
    def Scan(self, argin):
        # PROTECTED REGION ID(CbfSubarray.Scan) ENABLED START #
        """
        if self._obs_state != ObsState.READY.value:
            msg = "A scan is not ready to be started."
            self.logger(msg, tango.LogLevel.LOG_ERROR)
            tango.Except.throw_exception("Command failed", msg, "Scan execution",
                                           tango.ErrSeverity.ERR)
        """
        if self._obs_state != ObsState.READY.value:
            msg = "Device not in READY obsState."
            self.logger.error(msg)
            tango.Except.throw_exception("Command failed", msg, "Scan execution",
                                         tango.ErrSeverity.ERR)

        # TODO: actually use argin
        # For MVP, ignore argin (activation time)
        self._group_vcc.command_inout("Scan")
        self._group_fsp_subarray.command_inout("Scan")

        self._obs_state = ObsState.SCANNING.value
        # PROTECTED REGION END #    //  CbfSubarray.Scan

    def is_GoToIdle_allowed(self):
        if self.dev_state() in [tango.DevState.OFF, tango.DevState.ON]:
            return True
        return False

    @command()
    def GoToIdle(self):
        # PROTECTED REGION ID(CbfSubarray.GoToIdle) ENABLED START #
        if self._obs_state not in [ObsState.IDLE.value, ObsState.READY.value]:
            msg = "Device not in IDLE or READY obsState."
            self.logger.error(msg)
<<<<<<< HEAD
            tango.Except.throw_exception("Command failed", msg, "GoToIdle execution",
                                           tango.ErrSeverity.ERR)
=======
            tango.Except.throw_exception("Command failed", msg, "EndSB execution",
                                         tango.ErrSeverity.ERR)
>>>>>>> 49e2ff86

        # unsubscribe from TMC events
        for event_id in list(self._events_telstate.keys()):
            self._events_telstate[event_id].unsubscribe_event(event_id)
        self._events_telstate = {}

        # unsubscribe from FSP state change events
        for fspID in list(self._events_state_change_fsp.keys()):
            proxy_fsp = self._proxies_fsp[fspID - 1]
            proxy_fsp.unsubscribe_event(self._events_state_change_fsp[fspID][0])  # state
            proxy_fsp.unsubscribe_event(self._events_state_change_fsp[fspID][1])  # healthState
            del self._events_state_change_fsp[fspID]
            del self._fsp_state[self._fqdn_fsp[fspID - 1]]
            del self._fsp_health_state[self._fqdn_fsp[fspID - 1]]

        # send assigned VCCs and FSP subarrays to IDLE state
        self._group_vcc.command_inout("GoToIdle")
        self._group_fsp_subarray.command_inout("GoToIdle")

        # change FSP subarray membership
        data = tango.DeviceData()
        data.insert(tango.DevUShort, self._subarray_id)
        self._group_fsp.command_inout("RemoveSubarrayMembership", data)
        self._group_fsp.remove_all()
        self._proxies_assigned_fsp.clear()

        # remove channel info from FSP subarrays
        # already done in GoToIdle
        self._group_fsp_subarray.remove_all()
        self._proxies_assigned_fsp_subarray.clear()

        self._scan_ID = 0
        self._output_links_distribution = {"scanID": 0}
        self._last_received_vis_destination_address = "{}"
        self._last_received_delay_model = "{}"
        self._published_output_links = False

        # transition to obsState=IDLE
        self._obs_state = ObsState.IDLE.value
        # PROTECTED REGION END #    //  CbfSubarray.EndSB


# ----------
# Run server
# ----------


def main(args=None, **kwargs):
    # PROTECTED REGION ID(CbfSubarray.main) ENABLED START #
    return run((CbfSubarray,), args=args, **kwargs)
    # PROTECTED REGION END #    //  CbfSubarray.main


if __name__ == '__main__':
    main()<|MERGE_RESOLUTION|>--- conflicted
+++ resolved
@@ -1644,14 +1644,8 @@
         if self._obs_state not in [ObsState.IDLE.value, ObsState.READY.value]:
             msg = "Device not in IDLE or READY obsState."
             self.logger.error(msg)
-<<<<<<< HEAD
             tango.Except.throw_exception("Command failed", msg, "GoToIdle execution",
                                            tango.ErrSeverity.ERR)
-=======
-            tango.Except.throw_exception("Command failed", msg, "EndSB execution",
-                                         tango.ErrSeverity.ERR)
->>>>>>> 49e2ff86
-
         # unsubscribe from TMC events
         for event_id in list(self._events_telstate.keys()):
             self._events_telstate[event_id].unsubscribe_event(event_id)
