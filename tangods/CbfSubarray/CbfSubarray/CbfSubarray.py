# -*- coding: utf-8 -*-
#
# This file is part of the CbfSubarray project
#
#
#
# Distributed under the terms of the GPL license.
# See LICENSE.txt for more info.

# """
# Author: An Yu An.Yu@nrc-cnrc.gc.ca,
# Herzberg Astronomy and Astrophysics, National Research Council of Canada
# Copyright (c) 2019 National Research Council of Canada
# """

# CbfSubarray Tango device prototype
# CBFSubarray TANGO device class for the CBFSubarray prototype


# tango imports
import tango
from tango import DebugIt
from tango.server import run
from tango.server import attribute, command
from tango.server import device_property
from tango import DevState
from tango import AttrWriteType
# Additional import
# PROTECTED REGION ID(CbfSubarray.additionnal_import) ENABLED START #
import os
import sys
import json
from random import randint
from threading import Thread, Lock
import time
import copy

file_path = os.path.dirname(os.path.abspath(__file__))
commons_pkg_path = os.path.abspath(os.path.join(file_path, "../../commons"))
sys.path.insert(0, commons_pkg_path)

from global_enum import const, freq_band_dict
from ska_tango_base.control_model import ObsState, AdminMode
from ska_tango_base import SKASubarray
from ska_tango_base.commands import ResultCode, BaseCommand, ResponseCommand, ActionCommand

# PROTECTED REGION END #    //  CbfSubarray.additionnal_import

__all__ = ["CbfSubarray", "main"]


def validate_ip(ip):
    splitip = ip.split('.')
    if len(splitip) != 4:
        return False
    for ipparts in splitip:
        if not ipparts.isdigit():
            return False
        ipval = int(ipparts)
        if ipval < 0 or ipval > 255:
            return False
    return True


class CbfSubarray(SKASubarray):
    """
    CBFSubarray TANGO device class for the CBFSubarray prototype
    """

    # PROTECTED REGION ID(CbfSubarray.class_variable) ENABLED START #
    def init_command_objects(self):
        """
        Sets up the command objects. Register the new Commands here.
        """
        super().init_command_objects()
        device_args = (self, self.state_model, self.logger)
        # resource_args = (self.resource_manager, self.state_model, self.logger) 
        # only use resource_args if we want to have separate resource_manager object

        self.register_command_object(
            "Configure",
            self.ConfigureCommand(*device_args)
        )       
        self.register_command_object(
            "AddReceptors",
            self.AddReceptorsCommand(*device_args)
        )
        self.register_command_object(
            "RemoveReceptors",
            self.RemoveReceptorsCommand(*device_args)
        )
        self.register_command_object(
            "RemoveAllReceptors",
            self.RemoveAllReceptorsCommand(*device_args)
        )
        self.register_command_object(
            "ConfigureScan",
            self.ConfigureScanCommand(*device_args)
        )
        self.register_command_object(
            "StartScan",
            self.ScanCommand(*device_args)
        )
        self.register_command_object(
            "GoToIdle",
            self.GoToIdleCommand(*device_args)
        )
        
    # ----------
    # Helper functions
    # ----------

    def _void_callback(self, event):
        # This callback is only meant to be used to test if a subscription is valid
        if not event.err:
            pass
        else:
            for item in event.errors:
                log_msg = item.reason + ": on attribute " + str(event.attr_name)
                self.logger.error(log_msg)

    def _doppler_phase_correction_event_callback(self, event):
        if not event.err:
            try:
                self._group_vcc.write_attribute("dopplerPhaseCorrection", event.attr_value.value)
                log_msg = "Value of " + str(event.attr_name) + " is " + str(event.attr_value.value)
                self.logger.debug(log_msg)
            except Exception as e:
                self.logger.error(str(e))
        else:
            for item in event.errors:
                log_msg = item.desc + item.reason + ": on attribute " + str(event.attr_name)
                self.logger.error(log_msg)

    def _delay_model_event_callback(self, event):

        self.logger.debug("Entering _delay_model_event_callback()")

        if not event.err:
            if self._obs_state not in [ObsState.READY, ObsState.SCANNING]:
                log_msg = "Ignoring delay model (obsState not correct)."
                self.logger.warn(log_msg)
                return
            try:
                log_msg = "Received delay model update."
                self.logger.warn(log_msg)

                value = str(event.attr_value.value)
                if value == self._last_received_delay_model:
                    log_msg = "Ignoring delay model (identical to previous)."
                    self.logger.warn(log_msg)
                    return

                self._last_received_delay_model = value
                delay_model_all = json.loads(value)

                for delay_model in delay_model_all["delayModel"]:
                    t = Thread(
                        target=self._update_delay_model,
                        args=(delay_model["destinationType"], 
                              int(delay_model["epoch"]), 
                              json.dumps(delay_model["delayDetails"])
                        )
                    )
                    t.start()
            except Exception as e:
                self.logger.error(str(e))
        else:
            for item in event.errors:
                log_msg = item.reason + ": on attribute " + str(event.attr_name)
                self.logger.error(log_msg)

    def _update_delay_model(self, destination_type, epoch, model):
        # This method is always called on a separate thread
        log_msg = "Delay model active at {} (currently {})...".format(epoch, int(time.time()))
        self.logger.warn(log_msg)

        if epoch > time.time():
            time.sleep(epoch - time.time())

        log_msg = "Updating delay model at specified epoch {}...".format(epoch)
        self.logger.warn(log_msg)

        data = tango.DeviceData()
        data.insert(tango.DevString, model)

        # we lock the mutex, forward the configuration, then immediately unlock it
        self._mutex_delay_model_config.acquire()
        if destination_type == "vcc":
            self._group_vcc.command_inout("UpdateDelayModel", data)
        elif destination_type == "fsp":
            self._group_fsp.command_inout("UpdateDelayModel", data)
        self._mutex_delay_model_config.release()

    def _jones_matrix_event_callback(self, event):
        self.logger.debug("CbfSubarray._jones_matrix_event_callback")
        if not event.err:
            if self._obs_state not in [ObsState.READY, ObsState.SCANNING]:
                log_msg = "Ignoring Jones matrix (obsState not correct)."
                self.logger.warn(log_msg)
                return
            try:
                log_msg = "Received Jones Matrix update."
                self.logger.warn(log_msg)

                value = str(event.attr_value.value)
                if value == self._last_received_jones_matrix:
                    log_msg = "Ignoring Jones matrix (identical to previous)."
                    self.logger.warn(log_msg)
                    return

                self._last_received_jones_matrix = value
                jones_matrix_all = json.loads(value)

                for jones_matrix in jones_matrix_all["jonesMatrix"]:
                    t = Thread(
                        target=self._update_jones_matrix,
                        args=(jones_matrix["destinationType"], 
                              int(jones_matrix["epoch"]), 
                              json.dumps(jones_matrix["matrixDetails"])
                        )
                    )
                    t.start()
            except Exception as e:
                self.logger.error(str(e))
        else:
            for item in event.errors:
                log_msg = item.reason + ": on attribute " + str(event.attr_name)
                self.logger.error(log_msg)

    def _update_jones_matrix(self, destination_type, epoch, matrix_details):
        #This method is always called on a separate thread
        self.logger.debug("CbfSubarray._update_jones_matrix")
        log_msg = "Jones matrix active at {} (currently {})...".format(epoch, int(time.time()))
        self.logger.warn(log_msg)

        if epoch > time.time():
            time.sleep(epoch - time.time())

        log_msg = "Updating Jones Matrix at specified epoch {}, destination ".format(epoch) + destination_type
        self.logger.warn(log_msg)

        data = tango.DeviceData()
        data.insert(tango.DevString, matrix_details)

        # we lock the mutex, forward the configuration, then immediately unlock it
        self._mutex_jones_matrix_config.acquire()
        if destination_type == "vcc":
            self._group_vcc.command_inout("UpdateJonesMatrix", data)
        elif destination_type == "fsp":
            self._group_fsp.command_inout("UpdateJonesMatrix", data)
        self._mutex_jones_matrix_config.release()

    def _beam_weights_event_callback(self, event):
        self.logger.debug("CbfSubarray._beam_weights_event_callback")
        if not event.err:
            if self._obs_state not in [ObsState.READY, ObsState.SCANNING]:
                log_msg = "Ignoring beam weights (obsState not correct)."
                self.logger.warn(log_msg)
                return
            try:
                log_msg = "Received beam weights update."
                self.logger.warn(log_msg)

                value = str(event.attr_value.value)
                if value == self._last_received_beam_weights:
                    log_msg = "Ignoring beam weights (identical to previous)."
                    self.logger.warn(log_msg)
                    return

                self._last_received_beam_weights = value
                beam_weights_all = json.loads(value)

                for beam_weights in beam_weights_all["beamWeights"]:
                    t = Thread(
                        target=self._update_beam_weights,
                        args=(int(beam_weights["epoch"]), 
                              json.dumps(beam_weights["beamWeightsDetails"])
                        )
                    )
                    t.start()
            except Exception as e:
                self.logger.error(str(e))
        else:
            for item in event.errors:
                log_msg = item.reason + ": on attribute " + str(event.attr_name)
                self.logger.error(log_msg)

    def _update_beam_weights(self, epoch, weights_details):
        #This method is always called on a separate thread
        self.logger.debug("CbfSubarray._update_beam_weights")
        log_msg = "Beam weights active at {} (currently {})...".format(epoch, int(time.time()))
        self.logger.warn(log_msg)

        if epoch > time.time():
            time.sleep(epoch - time.time())

        log_msg = "Updating beam weights at specified epoch {}".format(epoch)
        self.logger.warn(log_msg)

        data = tango.DeviceData()
        data.insert(tango.DevString, weights_details)

        # we lock the mutex, forward the configuration, then immediately unlock it
        self._mutex_beam_weights_config.acquire()
        self._group_fsp.command_inout("UpdateBeamWeights", data)
        self._mutex_beam_weights_config.release()

    def _state_change_event_callback(self, event):
        if not event.err:
            try:
                device_name = event.device.dev_name()
                if "healthstate" in event.attr_name:
                    if "vcc" in device_name:
                        self._vcc_health_state[device_name] = event.attr_value.value
                    elif "fsp" in device_name:
                        self._fsp_health_state[device_name] = event.attr_value.value
                    else:
                        # should NOT happen!
                        log_msg = "Received health state change for unknown device " + str(
                            event.attr_name)
                        self.logger.warn(log_msg)
                        return
                elif "state" in event.attr_name:
                    if "vcc" in device_name:
                        self._vcc_state[device_name] = event.attr_value.value
                    elif "fsp" in device_name:
                        self._fsp_state[device_name] = event.attr_value.value
                    else:
                        # should NOT happen!
                        log_msg = "Received state change for unknown device " + str(event.attr_name)
                        self.logger.warn(log_msg)
                        return

                log_msg = "New value for " + str(event.attr_name) + " of device " + device_name + \
                          " is " + str(event.attr_value.value)
                self.logger.warn(log_msg)

            except Exception as except_occurred:
                self.logger.error(str(except_occurred))
        else:
            for item in event.errors:
                log_msg = item.reason + ": on attribute " + str(event.attr_name)
                self.logger.error(log_msg)


    #TODO: currently unused; trim to keep only necessary validation
    def _validate_scan_configuration(self, argin):
        # try to deserialize input string to a JSON object
        try:
            configuration = json.loads(argin)
        except json.JSONDecodeError:  # argument not a valid JSON object
            msg = "Scan configuration object is not a valid JSON object. Aborting configuration."
            self._raise_configure_scan_fatal_error(msg)

        for proxy in self._proxies_assigned_vcc:
            if proxy.State() != tango.DevState.ON:
                msg = "VCC {} is not ON. Aborting configuration.".format(
                    self._proxies_vcc.index(proxy) + 1
                )
                self._raise_configure_scan_fatal_error(msg)

        # Validate frequencyBand.
        frequency_bands = ["1", "2", "3", "4", "5a", "5b"]
        if configuration["frequencyBand"] in frequency_bands:
            pass
        else:
            msg = "'frequencyBand' must be one of {} (received {}). " \
                    "Aborting configuration.".format(frequency_bands, configuration["frequency_band"])
            self._raise_configure_scan_fatal_error(msg)
        
        # Validate frequencyBandOffsetStream1.
        if abs(int(configuration["frequencyBandOffsetStream1"])) <= const.FREQUENCY_SLICE_BW * 10 ** 6 / 2:
            pass
        else:
            msg = "Absolute value of 'frequencyBandOffsetStream1' must be at most half " \
                    "of the frequency slice bandwidth. Aborting configuration."
            self._raise_configure_scan_fatal_error(msg)

        # Validate band5Tuning, frequencyBandOffsetStream2 if frequencyBand is 5a or 5b.
        if configuration["frequencyBand"] in ["5a", "5b"]:
            # band5Tuning is optional
            if "band5Tuning" in configuration:
                pass
                # check if streamTuning is an array of length 2
                try:
                    assert len(configuration["band5Tuning"]) == 2
                except (TypeError, AssertionError):
                    msg = "'band5Tuning' must be an array of length 2. Aborting configuration."
                    self._raise_configure_scan_fatal_error(msg)

                stream_tuning = [*map(float, configuration["band5Tuning"])]
                if configuration["frequencyBand"] == "5a":
                    if all(
                            [const.FREQUENCY_BAND_5a_TUNING_BOUNDS[0] <= stream_tuning[i]
                             <= const.FREQUENCY_BAND_5a_TUNING_BOUNDS[1] for i in [0, 1]]
                    ):
                        pass
                    else:
                        msg = "Elements in 'band5Tuning must be floats between {} and {} " \
                              "(received {} and {}) for a 'frequencyBand' of 5a. " \
                              "Aborting configuration.".format(
                            const.FREQUENCY_BAND_5a_TUNING_BOUNDS[0],
                            const.FREQUENCY_BAND_5a_TUNING_BOUNDS[1],
                            stream_tuning[0],
                            stream_tuning[1]
                        )
                        self._raise_configure_scan_fatal_error(msg)
                else:  # configuration["frequencyBand"] == "5b"
                    if all(
                            [const.FREQUENCY_BAND_5b_TUNING_BOUNDS[0] <= stream_tuning[i]
                             <= const.FREQUENCY_BAND_5b_TUNING_BOUNDS[1] for i in [0, 1]]
                    ):
                        pass
                    else:
                        msg = "Elements in 'band5Tuning must be floats between {} and {} " \
                              "(received {} and {}) for a 'frequencyBand' of 5b. " \
                              "Aborting configuration.".format(
                            const.FREQUENCY_BAND_5b_TUNING_BOUNDS[0],
                            const.FREQUENCY_BAND_5b_TUNING_BOUNDS[1],
                            stream_tuning[0],
                            stream_tuning[1]
                        )
                        self._raise_configure_scan_fatal_error(msg)
            else:
                # set band5Tuning to zero for the rest of the test. This won't 
                # change the argin in function "configureScan(argin)"
                configuration["band5Tuning"] = [0, 0]
            # Validate frequencyBandOffsetStream2.
            if abs(int(configuration["frequencyBandOffsetStream2"])) <= \
                    const.FREQUENCY_SLICE_BW * 10 ** 6 / 2:
                pass
            else:
                msg = "Absolute value of 'frequencyBandOffsetStream2' must be at most " \
                        "half of the frequency slice bandwidth. Aborting configuration."
                self._raise_configure_scan_fatal_error(msg)

        # Validate dopplerPhaseCorrSubscriptionPoint.
        try:
            attribute_proxy = tango.AttributeProxy(configuration["dopplerPhaseCorrSubscriptionPoint"])
            attribute_proxy.ping()
            attribute_proxy.unsubscribe_event(
                attribute_proxy.subscribe_event(
                    tango.EventType.CHANGE_EVENT,
                    self._void_callback
                )
            )
        except tango.DevFailed:  # attribute doesn't exist or is not set up correctly
            msg = "Attribute {} not found or not set up correctly for " \
                    "'dopplerPhaseCorrSubscriptionPoint'. Aborting configuration.".format(
                configuration["dopplerPhaseCorrSubscriptionPoint"]
            )
            self._raise_configure_scan_fatal_error(msg)

        # Validate delayModelSubscriptionPoint.
        try:
            attribute_proxy = tango.AttributeProxy(configuration["delayModelSubscriptionPoint"])
            attribute_proxy.ping()
            attribute_proxy.unsubscribe_event(
                attribute_proxy.subscribe_event(
                    tango.EventType.CHANGE_EVENT,
                    self._void_callback
                )
            )
        except tango.DevFailed:  # attribute doesn't exist or is not set up correctly
            msg = "Attribute {} not found or not set up correctly for " \
                    "'delayModelSubscriptionPoint'. Aborting configuration.".format(
                configuration["delayModelSubscriptionPoint"]
            )
            self._raise_configure_scan_fatal_error(msg)

        # Validate jonesMatrixSubscriptionPoint.
        try:
            attribute_proxy = tango.AttributeProxy(configuration["jonesMatrixSubscriptionPoint"])
            attribute_proxy.ping()
            attribute_proxy.unsubscribe_event(
                attribute_proxy.subscribe_event(
                    tango.EventType.CHANGE_EVENT,
                    self._void_callback
                )
            )
        except tango.DevFailed:  # attribute doesn't exist or is not set up correctly
            msg = "Attribute {} not found or not set up correctly for " \
                    "'jonesMatrixSubscriptionPoint'. Aborting configuration.".format(
                configuration["jonesMatrixSubscriptionPoint"]
            )
            self._raise_configure_scan_fatal_error(msg)
        
        # Validate beamWeightsSubscriptionPoint.
        try:
            attribute_proxy = tango.AttributeProxy(configuration["beamWeightsSubscriptionPoint"])
            attribute_proxy.ping()
            attribute_proxy.unsubscribe_event(
                attribute_proxy.subscribe_event(
                    tango.EventType.CHANGE_EVENT,
                    self._void_callback
                )
            )
        except tango.DevFailed:  # attribute doesn't exist or is not set up correctly
            msg = "Attribute {} not found or not set up correctly for " \
                    "'beamWeightsSubscriptionPoint'. Aborting configuration.".format(
                configuration["beamWeightsSubscriptionPoint"]
            )
            self._raise_configure_scan_fatal_error(msg)


        # Validate searchWindow.
        # check if searchWindow is an array of maximum length 2
        if len(configuration["searchWindow"]) > 2:
            msg = "'searchWindow' must be an array of maximum length 2. " \
                    "Aborting configuration."
            self._raise_configure_scan_fatal_error(msg)
        for search_window in configuration["searchWindow"]:
            for vcc in self._proxies_assigned_vcc:
                try:
                    search_window["frequencyBand"] = configuration["frequencyBand"]
                    if "frequencyBandOffsetStream1" in configuration:
                        search_window["frequencyBandOffsetStream1"] = \
                            configuration["frequencyBandOffsetStream1"]
                    else:
                        search_window["frequencyBandOffsetStream1"] = 0
                    if "frequencyBandOffsetStream2" in configuration:
                        search_window["frequencyBandOffsetStream2"] = \
                            configuration["frequencyBandOffsetStream2"]
                    else:
                        search_window["frequencyBandOffsetStream2"] = 0
                    if configuration["frequencyBand"] in ["5a", "5b"]:
                        search_window["band5Tuning"] = configuration["band5Tuning"]

<<<<<<< HEAD
                    # pass on configuration to VCC
                    vcc.ValidateSearchWindow(json.dumps(search_window))
=======
                            self._raise_configure_scan_fatal_error(msg)
                    # If the search window configuration is valid for all VCCs,
                    # is is guaranteed to be valid for the CBF Subarray.
>>>>>>> 957dade2

                except tango.DevFailed:  # exception in Vcc.ValidateSearchWindow
                    msg = "An exception occurred while configuring VCC search " \
                            "windows:\n{}\n. Aborting configuration.".format(
                        str(sys.exc_info()[1].args[0].desc)
                    )
                    self._raise_configure_scan_fatal_error(msg)

        # Validate fsp.
        for fsp in configuration["fsp"]:
            try:
                # Validate fspID.
                if int(fsp["fspID"]) in list(range(1, self._count_fsp + 1)):
                    fspID = int(fsp["fspID"])
                    proxy_fsp = self._proxies_fsp[fspID - 1]
                    if fsp["functionMode"] == "CORR":
                        proxy_fsp_subarray = self._proxies_fsp_corr_subarray[fspID - 1]
                    elif fsp["functionMode"] == "PSS-BF":
                        proxy_fsp_subarray = self._proxies_fsp_pss_subarray[fspID - 1]
                    elif fsp["functionMode"] == "PST-BF":
                        proxy_fsp_subarray = self._proxies_fsp_pst_subarray[fspID - 1]
                else:
                    msg = "'fspID' must be an integer in the range [1, {}]. " \
                            "Aborting configuration.".format(str(self._count_fsp))
                    self._raise_configure_scan_fatal_error(msg)

                if proxy_fsp.State() != tango.DevState.ON:
                    msg = "FSP {} is not ON. Aborting configuration.".format(fspID)
                    self._raise_configure_scan_fatal_error(msg)

                if proxy_fsp_subarray.State() != tango.DevState.ON:
                    msg = "Subarray {} of FSP {} is not ON. Aborting configuration.".format(
                        self._subarray_id, fspID
                    )
                    self._raise_configure_scan_fatal_error(msg)

                # Validate functionMode.
                function_modes = ["CORR", "PSS-BF", "PST-BF", "VLBI"]
                if fsp["functionMode"] in function_modes:
                    if function_modes.index(fsp["functionMode"]) + 1 == \
                            proxy_fsp.functionMode or \
                            proxy_fsp.functionMode == 0:
                        pass
                    else:
                        #TODO need to add this check for VLBI once implemented
                        for fsp_corr_subarray_proxy in self._proxies_fsp_corr_subarray:
                            if fsp_corr_subarray_proxy.obsState != ObsState.IDLE:
                                msg = "A different subarray is using FSP {} for a " \
                                        "different function mode. Aborting configuration.".format(
                                        fsp["fspID"]
                                        )
                                self._raise_configure_scan_fatal_error(msg)
                        for fsp_pss_subarray_proxy in self._proxies_fsp_pss_subarray:
                            if fsp_pss_subarray_proxy.obsState != ObsState.IDLE:
                                msg = "A different subarray is using FSP {} for a " \
                                        "different function mode. Aborting configuration.".format(
                                        fsp["fspID"]
                                        )
                                self._raise_configure_scan_fatal_error(msg)
                        for fsp_pst_subarray_proxy in self._proxies_fsp_pst_subarray:
                            if fsp_pst_subarray_proxy.obsState != ObsState.IDLE:
                                msg = "A different subarray is using FSP {} for a " \
                                        "different function mode. Aborting configuration.".format(
                                        fsp["fspID"]
                                        )
                                self._raise_configure_scan_fatal_error(msg)
                else:
                    msg = "'functionMode' must be one of {} (received {}). " \
                            "Aborting configuration.".format(
                        function_modes, fsp["functionMode"]
                    )
                    self._raise_configure_scan_fatal_error(msg)

                # TODO - why add these keys to the fsp dict - not good practice!
                # TODO - create a new dict from a deep copy of the fsp dict.
                fsp["frequencyBand"] = configuration["frequencyBand"]
                if "frequencyBandOffsetStream1" in configuration:
                    fsp["frequencyBandOffsetStream1"] = configuration["frequencyBandOffsetStream1"]
                else:
                    fsp["frequencyBandOffsetStream1"] = 0
                if "frequencyBandOffsetStream2" in configuration:
                    fsp["frequencyBandOffsetStream2"] = configuration["frequencyBandOffsetStream2"]
                else:
                    fsp["frequencyBandOffsetStream2"] = 0
                if configuration["frequencyBand"] in ["5a", "5b"]:
                    fsp["band5Tuning"] = configuration["band5Tuning"]

<<<<<<< HEAD
                # --------------------------------------------------------

                ########## CORR ##########
=======
                    if argin["frequencyBand"] in ["5a", "5b"]:
                        fsp["band5Tuning"] = argin["band5Tuning"]
>>>>>>> 957dade2

                if fsp["functionMode"] == "CORR":

<<<<<<< HEAD
                    if "receptors" in fsp:
                        for this_rec in fsp["receptors"]:
                            if this_rec not in self._receptors:
                                msg = ("Receptor {} does not belong to subarray {}.".format(
                                    str(self._receptors[this_rec]), str(self._subarray_id)))
                                self.logger.error(msg)
                                self._raise_configure_scan_fatal_error(msg)
                    else:
                        msg = "'receptors' not specified for Fsp CORR config"
                        # TODO - In this case by the ICD, all subarray allocated 
                        #        resources should be used.
                        fsp["receptors"] = self._receptors

                    frequencyBand = freq_band_dict()[fsp["frequencyBand"]]
                    # Validate frequencySliceID.
                    # TODO: move these to consts
                    # See for ex. Fig 8-2 in the Mid.CBF DDD 
                    num_frequency_slices = [4, 5, 7, 12, 26, 26]
                    if int(fsp["frequencySliceID"]) in list(
                            range(1, num_frequency_slices[frequencyBand] + 1)):
                        pass
                    else:
                        msg = "'frequencySliceID' must be an integer in the range [1, {}] " \
                                "for a 'frequencyBand' of {}.".format(
                            str(num_frequency_slices[frequencyBand]),
                            str(fsp["frequencyBand"])
                        )
                        self.logger.error(msg)
                        tango.Except.throw_exception("Command failed", msg, "ConfigureScan execution",
                                                        tango.ErrSeverity.ERR)

                    # Validate corrBandwidth.
                    if int(fsp["corrBandwidth"]) in list(range(0, 7)):
                        pass
                    else:
                        msg = "'corrBandwidth' must be an integer in the range [0, 6]."
                        # this is a fatal error
                        self.logger.error(msg)
                        tango.Except.throw_exception("Command failed", msg, "ConfigureScan execution",
                                                        tango.ErrSeverity.ERR)

                    # Validate zoomWindowTuning.
                    if int(fsp["corrBandwidth"]) > 0:  # zoomWindowTuning is required
                        if "zoomWindowTuning" in fsp:

                            if fsp["frequencyBand"] not in ["5a", "5b"]:  # frequency band is not band 5
                                frequencyBand = ["1", "2", "3", "4", "5a", "5b"].index(fsp["frequencyBand"])
                                frequency_band_start = [*map(lambda j: j[0] * 10 ** 9, [
                                    const.FREQUENCY_BAND_1_RANGE,
                                    const.FREQUENCY_BAND_2_RANGE,
                                    const.FREQUENCY_BAND_3_RANGE,
                                    const.FREQUENCY_BAND_4_RANGE
                                ])][frequencyBand] + fsp["frequencyBandOffsetStream1"]
                                
                                frequency_slice_range = (
                                    frequency_band_start + \
                                    (fsp["frequencySliceID"] - 1) * const.FREQUENCY_SLICE_BW * 10 ** 6,
                                    frequency_band_start +
                                    fsp["frequencySliceID"] * const.FREQUENCY_SLICE_BW * 10 ** 6
                                )

                                if frequency_slice_range[0] <= \
                                        int(fsp["zoomWindowTuning"]) * 10 ** 3 <= \
                                        frequency_slice_range[1]:
                                    pass
                                else:
                                    msg = "'zoomWindowTuning' must be within observed frequency slice."
                                    self.logger.error(msg)
                                    tango.Except.throw_exception("Command failed", msg,
                                                                    "ConfigureScan execution",
                                                                    tango.ErrSeverity.ERR)
                            else:  # frequency band 5a or 5b (two streams with bandwidth 2.5 GHz)
                                if configuration["band5Tuning"] == [0,0]: # band5Tuning not specified
                                    pass
                                else:

                                    # TODO: these validations of BW range are done many times
                                    # in many places - use a commom function; also may be possible
                                    # to do them only once (ex. for band5Tuning)

                                    frequency_slice_range_1 = (
                                        fsp["band5Tuning"][0] * 10 ** 9 + fsp["frequencyBandOffsetStream1"] - \
                                        const.BAND_5_STREAM_BANDWIDTH * 10 ** 9 / 2 + \
                                        (fsp["frequencySliceID"] - 1) * const.FREQUENCY_SLICE_BW * 10 ** 6,
                                        fsp["band5Tuning"][0] * 10 ** 9 + fsp["frequencyBandOffsetStream1"] - \
                                        const.BAND_5_STREAM_BANDWIDTH * 10 ** 9 / 2 + \
                                        fsp["frequencySliceID"] * const.FREQUENCY_SLICE_BW * 10 ** 6
                                    )
=======
                        if "receptors" in fsp:
                            try:
                                # TODO:  this 'try' is no longer needed
                                for this_rec in fsp["receptors"]:
                                    if this_rec not in self._receptors:
                                        msg = ("Receptor {} does not belong to subarray {}.".format(
                                            str(self._receptors[this_rec]), str(self._subarray_id)))
                                        self.logger.error(msg)
                                        tango.Except.throw_exception("Command failed", msg, 
                                        "ConfigureScan execution", tango.ErrSeverity.ERR)

                            except tango.DevFailed:  # error in AddReceptors()
                                msg = sys.exc_info()[1].args[0].desc + "\n'receptors' was malformed."
                                self.logger.error(msg)
                                tango.Except.throw_exception("Command failed", msg, "ConfigureScan execution",
                                                                tango.ErrSeverity.ERR)
                        else:
                            msg = "'receptors' not specified for Fsp CORR config"
                            # TODO - In this case by the ICD, all subarray allocated 
                            #        resources should be used.
                            self._raise_configure_scan_fatal_error(msg)

                        frequencyBand = freq_band_dict()[fsp["frequencyBand"]]

                        # Validate frequencySliceID.
                        if "frequencySliceID" in fsp:
                            # TODO: move these to consts
                            # See for ex. Fig 8-2 in the Mid.CBF DDD 
                            num_frequency_slices = [4, 5, 7, 12, 26, 26]
                            if int(fsp["frequencySliceID"]) in list(
                                    range(1, num_frequency_slices[frequencyBand] + 1)):
                                pass
                            else:
                                msg = "'frequencySliceID' must be an integer in the range [1, {}] " \
                                      "for a 'frequencyBand' of {}.".format(
                                    str(num_frequency_slices[frequencyBand]),
                                    str(fsp["frequencyBand"])
                                )
                                self.logger.error(msg)
                                tango.Except.throw_exception("Command failed", msg, "ConfigureScan execution",
                                                             tango.ErrSeverity.ERR)
                        else:
                            msg = "FSP specified, but 'frequencySliceID' not given."
                            self.logger.error(msg)
                            tango.Except.throw_exception("Command failed", msg, "ConfigureScan execution",
                                                         tango.ErrSeverity.ERR)
>>>>>>> 957dade2

                                    frequency_slice_range_2 = (
                                        fsp["band5Tuning"][1] * 10 ** 9 + fsp["frequencyBandOffsetStream2"] - \
                                        const.BAND_5_STREAM_BANDWIDTH * 10 ** 9 / 2 + \
                                        (fsp["frequencySliceID"] - 1) * const.FREQUENCY_SLICE_BW * 10 ** 6,
                                        fsp["band5Tuning"][1] * 10 ** 9 + fsp["frequencyBandOffsetStream2"] - \
                                        const.BAND_5_STREAM_BANDWIDTH * 10 ** 9 / 2 + \
                                        fsp["frequencySliceID"] * const.FREQUENCY_SLICE_BW * 10 ** 6
                                    )

                                    if (frequency_slice_range_1[0] <= int(fsp["zoomWindowTuning"]) * 10 ** 3 <=
                                        frequency_slice_range_1[1]) or \
                                            (frequency_slice_range_2[0] <=
                                            int(fsp["zoomWindowTuning"]) * 10 ** 3 <=
                                            frequency_slice_range_2[1]):
                                        pass
                                    else:
                                        msg = "'zoomWindowTuning' must be within observed frequency slice."
                                        self.logger.error(msg)
                                        tango.Except.throw_exception("Command failed", msg,
                                                                    "ConfigureScan execution",
                                                                    tango.ErrSeverity.ERR)
                        else:
                            msg = "FSP specified, but 'zoomWindowTuning' not given."
                            self.logger.error(msg)
                            tango.Except.throw_exception("Command failed", msg,
                                                            "ConfigureScan execution",
                                                            tango.ErrSeverity.ERR)

                    # Validate integrationTime.
                    if int(fsp["integrationTime"]) in list(
                            range (self.MIN_INT_TIME, 10 * self.MIN_INT_TIME + 1, self.MIN_INT_TIME)
                    ):
                        pass
                    else:
                        msg = "'integrationTime' must be an integer in the range [1, 10] multiplied " \
                                "by {}.".format(self.MIN_INT_TIME)
                        self.logger.error(msg)
                        tango.Except.throw_exception("Command failed", msg, "ConfigureScan execution",
                                                        tango.ErrSeverity.ERR)

                    # Validate fspChannelOffset
                    try: 
                        if int(fsp["fspChannelOffset"])>=0: 
                            pass
                        #TODO has to be a multiple of 14880
                        else:
                            msg="fspChannelOffset must be greater than or equal to zero"
                            self.logger.error(msg)
                            tango.Except.throw_exception("Command failed", msg, "ConfigureScan execution",
                                                        tango.ErrSeverity.ERR)
                    except:
                        msg="fspChannelOffset must be an integer"
                        self.logger.error(msg)
                        tango.Except.throw_exception("Command failed", msg, "ConfigureScan execution",
                                                        tango.ErrSeverity.ERR)

                    # validate outputlink
                    # check the format
                    try:
                        for element in fsp["outputLinkMap"]:
                            a, b = (int(element[0]), int(element[1]))
                    except:
                        msg = "'outputLinkMap' format not correct."
                        self.logger.error(msg)
                        tango.Except.throw_exception("Command failed", msg, "ConfigureScan execution",
                                                    tango.ErrSeverity.ERR)

                    # Validate channelAveragingMap.
                    if "channelAveragingMap" in fsp:
                        try:
                            # validate dimensions
                            for i in range(0,len(fsp["channelAveragingMap"])):
                                assert len(fsp["channelAveragingMap"][i]) == 2

                            # validate averaging factor
                            for i in range(0,len(fsp["channelAveragingMap"])):
                                # validate channel ID of first channel in group
                                if int(fsp["channelAveragingMap"][i][0]) == \
                                        i * self.NUM_FINE_CHANNELS / self.NUM_CHANNEL_GROUPS:
                                    pass  # the default value is already correct
                                else:
                                    msg = "'channelAveragingMap'[{0}][0] is not the channel ID of the " \
                                          "first channel in a group (received {1}).".format(
                                        i,
                                        fsp["channelAveragingMap"][i][0]
                                    )
                                    self.logger.error(msg)
                                    tango.Except.throw_exception("Command failed", msg,
                                                                 "ConfigureScan execution",
                                                                 tango.ErrSeverity.ERR)

                                # validate averaging factor
                                if int(fsp["channelAveragingMap"][i][1]) in [0, 1, 2, 3, 4, 6, 8]:
                                    pass
                                else:
                                    msg = "'channelAveragingMap'[{0}][1] must be one of " \
                                            "[0, 1, 2, 3, 4, 6, 8] (received {1}).".format(
                                        i,
                                        fsp["channelAveragingMap"][i][1]
                                    )
                                    self.logger.error(msg)
                                    tango.Except.throw_exception("Command failed", msg,
                                                                    "ConfigureScan execution",
                                                                    tango.ErrSeverity.ERR)
                        except (TypeError, AssertionError):  # dimensions not correct
                            msg = "channel Averaging Map dimensions not correct"
                            self.logger.error(msg)
                            tango.Except.throw_exception("Command failed", msg, "ConfigureScan execution",
                                                            tango.ErrSeverity.ERR)

                    # TODO: validate destination addresses: outputHost, outputMac, outputPort?

                # --------------------------------------------------------

                ########## PSS-BF ##########

                if fsp["functionMode"] == "PSS-BF":
                    if int(fsp["searchWindowID"]) in [1, 2]:
                        pass
                    else:  # searchWindowID not in valid range
                        msg = "'searchWindowID' must be one of [1, 2] (received {}).".format(
                            str(fsp["searchWindowID"])
                        )
                        self._raise_configure_scan_fatal_error(msg)
                    if len(fsp["searchBeam"]) <= 192:
                        for searchBeam in fsp["searchBeam"]:
                            if 1 > int(searchBeam["searchBeamID"]) > 1500:
                                # searchbeamID not in valid range
                                msg = "'searchBeamID' must be within range 1-1500 (received {}).".format(
                                    str(searchBeam["searchBeamID"])
                                )
                                self._raise_configure_scan_fatal_error(msg)
                            
                            for fsp_pss_subarray_proxy in self._proxies_fsp_pss_subarray:
                                searchBeamID = fsp_pss_subarray_proxy.searchBeamID
                                if searchBeamID is None:
                                    pass
                                else:
                                    for search_beam_ID in searchBeamID:
                                        if int(searchBeam["searchBeamID"]) != search_beam_ID:
                                            pass
                                        elif fsp_pss_subarray_proxy.obsState == ObsState.IDLE:
                                            pass
                                        else:
                                            msg = "'searchBeamID' {} is already being used on another fspSubarray.".format(
                                                str(searchBeam["searchBeamID"])
                                            )
                                            self._raise_configure_scan_fatal_error(msg)
                            
                                # Validate receptors.
                                # This is always given, due to implementation details.
                                #TODO assume always given, as there is currently only support for 1 receptor/beam
                            if "receptors" not in searchBeam:
                                searchBeam["receptors"] = self._receptors

                            # Sanity check:
                            for this_rec in searchBeam["receptors"]:
                                if this_rec not in self._receptors:
                                    msg = ("Receptor {} does not belong to subarray {}.".format(
                                        str(self._receptors[this_rec]), str(self._subarray_id)))
                                    self.logger.error(msg)
                                    tango.Except.throw_exception("Command failed", msg, 
                                    "ConfigureScan execution", tango.ErrSeverity.ERR)

                            if searchBeam["outputEnable"] is False or searchBeam["outputEnable"] is True:
                                pass
                            else:
                                msg = "'outputEnabled' is not a valid boolean"
                                self._raise_configure_scan_fatal_error(msg)

<<<<<<< HEAD
                            if isinstance(searchBeam["averagingInterval"], int):
                                pass
                            else:
                                msg = "'averagingInterval' is not a valid integer"
                                self._raise_configure_scan_fatal_error(msg)

                            if validate_ip(searchBeam["searchBeamDestinationAddress"]):
                                pass
                            else:
                                msg = "'searchBeamDestinationAddress' is not a valid IP address"
                                self._raise_configure_scan_fatal_error(msg)

                    else:
                        msg = "More than 192 SearchBeams defined in PSS-BF config"
                        self._raise_configure_scan_fatal_error(msg)
                
                # --------------------------------------------------------

                ########## PST-BF ##########
=======
                    # --------------------------------------------------------
                    if fsp["functionMode"] == "PSS-BF":
>>>>>>> 957dade2

                if fsp["functionMode"] == "PST-BF":
                    if len(fsp["timingBeam"]) <= 16:
                        for timingBeam in fsp["timingBeam"]:
                            if 1 <= int(timingBeam["timingBeamID"]) <= 16:
                                pass
                            else:  # timingBeamID not in valid range
                                msg = "'timingBeamID' must be within range 1-16 (received {}).".format(
                                    str(timingBeam["timingBeamID"])
                                )
                                self._raise_configure_scan_fatal_error(msg)
<<<<<<< HEAD
                            for fsp_pst_subarray_proxy in self._proxies_fsp_pst_subarray:
                                timingBeamID = fsp_pst_subarray_proxy.timingBeamID
                                if timingBeamID is None:
                                    pass
                                else:
                                    for timing_beam_ID in timingBeamID:
                                        if int(timingBeam["timingBeamID"]) != timing_beam_ID:
=======
                        else:
                            msg = "Search window not specified for Fsp PSS config"
                            self._raise_configure_scan_fatal_error(msg)
                        if "searchBeam" in fsp:
                            if len(fsp["searchBeam"]) <= 192:
                                for searchBeam in fsp["searchBeam"]:
                                    if "searchBeamID" not in searchBeam:
                                        msg = "Search beam ID not specified for Fsp PSS config"
                                        self._raise_configure_scan_fatal_error(msg)

                                    if 1 > int(searchBeam["searchBeamID"]) > 1500:
                                        # searchbeamID not in valid range
                                        msg = "'searchBeamID' must be within range 1-1500 (received {}).".format(
                                            str(searchBeam["searchBeamID"])
                                        )
                                        self._raise_configure_scan_fatal_error(msg)
                                    
                                    for fsp_pss_subarray_proxy in self._proxies_fsp_pss_subarray:
                                        searchBeamID = fsp_pss_subarray_proxy.searchBeamID
                                        if searchBeamID is None:
                                            pass
                                        else:
                                            for search_beam_ID in searchBeamID:
                                                if int(searchBeam["searchBeamID"]) != search_beam_ID:
                                                    pass
                                                elif fsp_pss_subarray_proxy.obsState == ObsState.IDLE:
                                                    pass
                                                else:
                                                    msg = "'searchBeamID' {} is already being used on another fspSubarray.".format(
                                                        str(searchBeam["searchBeamID"])
                                                    )
                                                    self._raise_configure_scan_fatal_error(msg)
                                    
                                        # Validate receptors.
                                        # This is always given, due to implementation details.
                                    if "receptors" not in searchBeam:
                                        msg = "'receptors' not specified for Fsp PSS config"
                                        self._raise_configure_scan_fatal_error(msg)

                                    # Sanity check:
                                    for this_rec in searchBeam["receptors"]:
                                        if this_rec not in self._receptors:
                                            msg = ("Receptor {} does not belong to subarray {}.".format(
                                                str(self._receptors[this_rec]), str(self._subarray_id)))
                                            self.logger.error(msg)
                                            tango.Except.throw_exception("Command failed", msg, 
                                            "ConfigureScan execution", tango.ErrSeverity.ERR)

                                    if "outputEnable" in searchBeam:
                                        if searchBeam["outputEnable"] is False or searchBeam["outputEnable"] is True:
                                            pass
                                        else:
                                            msg = "'outputEnabled' is not a valid boolean"
                                            self._raise_configure_scan_fatal_error(msg)
                                    else:
                                        msg = "'outputEnable' not specified for Fsp PSS config"
                                        self._raise_configure_scan_fatal_error(msg)
                                    if "averagingInterval" in searchBeam:
                                        if isinstance(searchBeam["averagingInterval"], int):
>>>>>>> 957dade2
                                            pass
                                        elif fsp_pst_subarray_proxy.obsState == ObsState.IDLE:
                                            pass
                                        else:
                                            msg = "'timingBeamID' {} is already being used on another fspSubarray.".format(
                                                str(timingBeam["timingBeamID"])
                                            )
                                            self._raise_configure_scan_fatal_error(msg)

                            # Validate receptors.
                            # This is always given, due to implementation details.
                            if "receptors" in timingBeam:
                                for this_rec in timingBeam["receptors"]:
                                    if this_rec not in self._receptors:
                                        msg = ("Receptor {} does not belong to subarray {}.".format(
                                            str(self._receptors[this_rec]), str(self._subarray_id)))
                                        self.logger.error(msg)
                                        self._raise_configure_scan_fatal_error(msg)
                            else:
                                timingBeam["receptors"] = self._receptors

                            if timingBeam["outputEnable"] is False or timingBeam["outputEnable"] is True:
                                pass
                            else:
                                msg = "'outputEnabled' is not a valid boolean"
                                self._raise_configure_scan_fatal_error(msg)

                            if validate_ip(timingBeam["timingBeamDestinationAddress"]):
                                pass
                            else:
                                msg = "'timingBeamDestinationAddress' is not a valid IP address"
                                self._raise_configure_scan_fatal_error(msg)

                    else:
                        msg = "More than 16 TimingBeams defined in PST-BF config"
                        self._raise_configure_scan_fatal_error(msg)

            except tango.DevFailed:  # exception in ConfigureScan
                msg = "An exception occurred while configuring FSPs:\n{}\n" \
                        "Aborting configuration".format(sys.exc_info()[1].args[0].desc)

                self._raise_configure_scan_fatal_error(msg)

        # At this point, everything has been validated.

    def _raise_configure_scan_fatal_error(self, msg):
        self.logger.error(msg)
        tango.Except.throw_exception("Command failed", msg, "ConfigureScan execution",
                                     tango.ErrSeverity.ERR)

    # PROTECTED REGION END #    //  CbfSubarray.class_variable


    def _deconfigure(self):
        """Helper function to unsubscribe events and release resources."""
        
        # TODO: the deconfiguration should happen in reverse order of the
        #       initialization:

        # reset scanID, frequencyBand in case they're not reset
        self._scan_ID = 0
        self._frequency_band = 0

        # unsubscribe from TMC events
        for event_id in list(self._events_telstate.keys()):
            self._events_telstate[event_id].unsubscribe_event(event_id)
        self._events_telstate = {}

        # unsubscribe from FSP state change events
        for fspID in list(self._events_state_change_fsp.keys()):
            proxy_fsp = self._proxies_fsp[fspID - 1]
            proxy_fsp.unsubscribe_event(self._events_state_change_fsp[fspID][0])  # state
            proxy_fsp.unsubscribe_event(self._events_state_change_fsp[fspID][1])  # healthState
            del self._events_state_change_fsp[fspID]
            del self._fsp_state[self._fqdn_fsp[fspID - 1]]
            del self._fsp_health_state[self._fqdn_fsp[fspID - 1]]

        # send assigned VCCs and FSP subarrays to IDLE state
        # TODO: check if vcc fsp is in scanning state (subarray 
        # could be aborted in scanning state) - is this needed?
        self._group_vcc.command_inout("GoToIdle")
        self._group_fsp_corr_subarray.command_inout("GoToIdle")
        self._group_fsp_pss_subarray.command_inout("GoToIdle")
        self._group_fsp_pst_subarray.command_inout("GoToIdle")

        # change FSP subarray membership
        data = tango.DeviceData()
        data.insert(tango.DevUShort, self._subarray_id)
        # self.logger.info(data)
        self._group_fsp.command_inout("RemoveSubarrayMembership", data)
        self._group_fsp.remove_all()


        # remove channel info from FSP subarrays
        # already done in GoToIdle
        self._group_fsp_corr_subarray.remove_all()
        self._group_fsp_pss_subarray.remove_all()
        self._group_fsp_pst_subarray.remove_all()

        # reset all private dat to their initialization values:
        self._scan_ID = 0       
        self._config_ID = ""
        self._last_received_delay_model  = "{}"
        self._last_received_jones_matrix = "{}"
        self._last_received_beam_weights = "{}"

        # TODO: need to add 'GoToIdle' for VLBI and PST once implemented:
        # TODO: what happens if 
        # #     sp_corr_subarray_proxy.State() == tango.DevState.OFF ??
        #       that should not happen
        for fsp_corr_subarray_proxy in self._proxies_fsp_corr_subarray:
            if fsp_corr_subarray_proxy.State() == tango.DevState.ON:
                fsp_corr_subarray_proxy.GoToIdle()
        for fsp_pss_subarray_proxy in self._proxies_fsp_pss_subarray:
            if fsp_pss_subarray_proxy.State() == tango.DevState.ON:
                fsp_pss_subarray_proxy.GoToIdle()
        for fsp_pst_subarray_proxy in self._proxies_fsp_pst_subarray:
            if fsp_pst_subarray_proxy.State() == tango.DevState.ON:
                fsp_pst_subarray_proxy.GoToIdle()

    def _remove_receptors_helper(self, argin):
        """Helper function to remove receptors for removeAllReceptors. 
        Takes in a list of integers.
        """
        receptor_to_vcc = dict([*map(int, pair.split(":"))] for pair in
                               self._proxy_cbf_master.receptorToVcc)
        for receptorID in argin:
            if receptorID in self._receptors:
                vccID = receptor_to_vcc[receptorID]
                vccProxy = self._proxies_vcc[vccID - 1]

                # unsubscribe from events
                vccProxy.unsubscribe_event(self._events_state_change_vcc[vccID][0])  # state
                vccProxy.unsubscribe_event(self._events_state_change_vcc[vccID][1])  # healthState
                del self._events_state_change_vcc[vccID]
                del self._vcc_state[self._fqdn_vcc[vccID - 1]]
                del self._vcc_health_state[self._fqdn_vcc[vccID - 1]]

                # reset receptorID and subarrayMembership Vcc attribute:
                vccProxy.receptorID = 0
                vccProxy.subarrayMembership = 0

                self._receptors.remove(receptorID)
                self._proxies_assigned_vcc.remove(vccProxy)
                self._group_vcc.remove(self._fqdn_vcc[vccID - 1])
            else:
                log_msg = "Receptor {} not assigned to subarray. Skipping.".format(str(receptorID))
                self.logger.warn(log_msg)

        # transitions to EMPTY if not assigned any receptors
        if not self._receptors:
            self._update_obs_state(ObsState.EMPTY)


    # Used by commands that needs resource manager in SKASubarray 
    # base class (for example AddReceptors command). 
    # The base class define len as len(resource_manager), 
    # so we need to change that here. TODO - to clarify.
    def __len__(self):
        """
        Returns the number of resources currently assigned. Note that
        this also functions as a boolean method for whether there are
        any assigned resources: ``if len()``.

        :return: number of resources assigned
        :rtype: int
        """

        return len(self._receptors)





    # -----------------
    # Device Properties
    # -----------------

    SubID = device_property(
        dtype='uint16',
    )

    CbfMasterAddress = device_property(
        dtype='str',
        doc="FQDN of CBF Master",
        default_value="mid_csp_cbf/sub_elt/master"
    )

    PssConfigAddress = device_property(
        dtype='str'
    )

    PstConfigAddress = device_property(
        dtype='str'
    )

    SW1Address = device_property(
        dtype='str'
    )

    SW2Address = device_property(
        dtype='str'
    )

    VCC = device_property(
        dtype=('str',)
    )

    FSP = device_property(
        dtype=('str',)
    )

    FspCorrSubarray = device_property(
        dtype=('str',)
    )

    FspPssSubarray = device_property(
        dtype=('str',)
    )

    FspPstSubarray = device_property(
        dtype=('str',)
    )

    # ----------
    # Attributes
    # ----------

    frequencyBand = attribute(
        dtype='DevEnum',
        access=AttrWriteType.READ,
        label="Frequency band",
        doc="Frequency band; an int in the range [0, 5]",
        enum_labels=["1", "2", "3", "4", "5a", "5b", ],
    )

    configID = attribute(
        dtype='str',
        access=AttrWriteType.READ,
        label="Config ID",
        doc="config ID",
    )

    scanID = attribute(
        dtype='uint',
        access=AttrWriteType.READ,
        label="Scan ID",
        doc="Scan ID",
    )

    receptors = attribute(
        dtype=('uint16',),
        access=AttrWriteType.READ_WRITE,
        max_dim_x=197,
        label="Receptors",
        doc="List of receptors assigned to subarray",
    )


    vccState = attribute(
        dtype=('DevState',),
        max_dim_x=197,
        label="VCC state",
        polling_period=1000,
        doc="Report the state of the assigned VCCs as an array of DevState",
    )

    vccHealthState = attribute(
        dtype=('uint16',),
        max_dim_x=197,
        label="VCC health status",
        polling_period=1000,
        abs_change=1,
        doc="Report the health state of assigned VCCs as an array of unsigned short.\nEx:\n[0,0,0,2,0...3]",
    )

    fspState = attribute(
        dtype=('DevState',),
        max_dim_x=27,
        label="FSP state",
        polling_period=1000,
        doc="Report the state of the assigned FSPs",
    )

    fspHealthState = attribute(
        dtype=('uint16',),
        max_dim_x=27,
        label="FSP health status",
        polling_period=1000,
        abs_change=1,
        doc="Report the health state of the assigned FSPs.",
    )

    fspList = attribute(
        dtype=(('uint16',),),
        max_dim_x=4,
        max_dim_y=27,
        label="List of FSP's used by subarray",
        doc="fsp[1][x] = CORR [2][x] = PSS [1][x] = PST [1][x] = VLBI",
    )

    latestScanConfig = attribute(
        dtype='DevString',
        label="lastest Scan Configuration",
        doc="for storing lastest scan configuration",
    )


    # ---------------
    # General methods
    # ---------------
    class InitCommand(SKASubarray.InitCommand):
        """
        A class for the CbfSubarray's init_device() "command".
        """
        def do(self):
            """
            Stateless hook for device initialisation. Initialize the attributes and the properties of the CbfSubarray.

            :return: A tuple containing a return code and a string
                message indicating status. The message is for
                information purpose only.
            :rtype: (ResultCode, str)
            
            """
            # SKASubarray.init_device(self)
            # PROTECTED REGION ID(CbfSubarray.init_device) ENABLED START #
            # self.set_state(DevState.INIT)
            (result_code, message) = super().do()

            device=self.target

            
            device._storage_logging_level = tango.LogLevel.LOG_DEBUG
            device._element_logging_level = tango.LogLevel.LOG_DEBUG
            device._central_logging_level = tango.LogLevel.LOG_DEBUG

            # get subarray ID
            if device.SubID:
                device._subarray_id = device.SubID
            else:
                device._subarray_id = int(device.get_name()[-2:])  # last two chars of FQDN

        # initialize attribute values
            device._receptors = []
            device._frequency_band = 0
            device._config_ID = ""
            device._scan_ID = 0
            device._fsp_list = [[], [], [], []]
            # device._output_links_distribution = {"configID": ""}# ???
            device._vcc_state = {}  # device_name:state
            device._vcc_health_state = {}  # device_name:healthState
            device._fsp_state = {}  # device_name:state
            device._fsp_health_state = {}  # device_name:healthState
            # store list of fsp configs being used for each function mode
            device._corr_config = []
            device._pss_config = []
            device._pst_config = []
            # store list of fsp being used for each function mode
            device._corr_fsp_list = []
            device._pss_fsp_list = []
            device._pst_fsp_list = []
            device._latest_scan_config=""
            # device._published_output_links = False# ???
            # device._last_received_vis_destination_address = "{}"#???
            device._last_received_delay_model = "{}"
            device._last_received_jones_matrix = "{}"
            device._last_received_beam_weights = "{}"

            device._mutex_delay_model_config = Lock()
            device._mutex_jones_matrix_config = Lock()
            device._mutex_beam_weights_config = Lock()

            # for easy device-reference
            device._frequency_band_offset_stream_1 = 0
            device._frequency_band_offset_stream_2 = 0
            device._stream_tuning = [0, 0]

            # device proxy for easy reference to CBF Master
            device._proxy_cbf_master = tango.DeviceProxy(device.CbfMasterAddress)

            device.MIN_INT_TIME = const.MIN_INT_TIME
            device.NUM_CHANNEL_GROUPS = const.NUM_CHANNEL_GROUPS
            device.NUM_FINE_CHANNELS = const.NUM_FINE_CHANNELS

            device._master_max_capabilities = dict(
                pair.split(":") for pair in
                device._proxy_cbf_master.get_property("MaxCapabilities")["MaxCapabilities"]
            )

            device._count_vcc = int(device._master_max_capabilities["VCC"])
            device._count_fsp = int(device._master_max_capabilities["FSP"])
            device._fqdn_vcc = list(device.VCC)[:device._count_vcc]
            device._fqdn_fsp = list(device.FSP)[:device._count_fsp]
            device._fqdn_fsp_corr_subarray = list(device.FspCorrSubarray)
            device._fqdn_fsp_pss_subarray = list(device.FspPssSubarray)
            device._fqdn_fsp_pst_subarray = list(device.FspPstSubarray)

            device._proxies_vcc = [*map(tango.DeviceProxy, device._fqdn_vcc)]
            device._proxies_fsp = [*map(tango.DeviceProxy, device._fqdn_fsp)]
            device._proxies_fsp_corr_subarray = [*map(tango.DeviceProxy, device._fqdn_fsp_corr_subarray)]
            device._proxies_fsp_pss_subarray = [*map(tango.DeviceProxy, device._fqdn_fsp_pss_subarray)]
            device._proxies_fsp_pst_subarray = [*map(tango.DeviceProxy, device._fqdn_fsp_pst_subarray)]

            # Note vcc connected both individual and in group
            device._proxies_assigned_vcc = [] 
            device._proxies_assigned_fsp = []

            # store the subscribed telstate events as event_ID:attribute_proxy key:value pairs
            device._events_telstate = {}

            # store the subscribed state change events as vcc_ID:[event_ID, event_ID] key:value pairs
            device._events_state_change_vcc = {}

            # store the subscribed state change events as fsp_ID:[event_ID, event_ID] key:value pairs
            device._events_state_change_fsp = {}

            # initialize groups
            device._group_vcc = tango.Group("VCC")
            device._group_fsp = tango.Group("FSP")
            device._group_fsp_corr_subarray = tango.Group("FSP Subarray Corr")
            device._group_fsp_pss_subarray = tango.Group("FSP Subarray Pss")
            device._group_fsp_pst_subarray = tango.Group("FSP Subarray Pst")

            return (ResultCode.OK, "successfull")

    def always_executed_hook(self):
        # PROTECTED REGION ID(CbfSubarray.always_executed_hook) ENABLED START #
        """methods always executed before any TANGO command is executed"""
        pass
        # PROTECTED REGION END #    //  CbfSubarray.always_executed_hook

    def delete_device(self):
        # PROTECTED REGION ID(CbfSubarray.delete_device) ENABLED START #
        """hook to delete device. Set State to DISABLE, romove all receptors, go to OBsState IDLE"""

        pass
        # PROTECTED REGION END #    //  CbfSubarray.delete_device

    # ------------------
    # Attributes methods
    # ------------------

    def read_frequencyBand(self):
        # PROTECTED REGION ID(CbfSubarray.frequencyBand_read) ENABLED START #
        """Return frequency band assigned to this subarray. one of ["1", "2", "3", "4", "5a", "5b", ]"""
        return self._frequency_band
        # PROTECTED REGION END #    //  CbfSubarray.frequencyBand_read

    def read_configID(self):
        # PROTECTED REGION ID(CbfSubarray.configID_read) ENABLED START #
        """Return attribute configID"""
        return self._config_ID
        # PROTECTED REGION END #    //  CbfSubarray.configID_read

    def read_scanID(self):
        # PROTECTED REGION ID(CbfSubarray.configID_read) ENABLED START #
        """Return attribute scanID"""
        return self._scan_ID
        # PROTECTED REGION END #    //  CbfSubarray.configID_read

    def read_receptors(self):
        # PROTECTED REGION ID(CbfSubarray.receptors_read) ENABLED START #
        """Return list of receptors assgined to subarray"""
        return self._receptors
        # PROTECTED REGION END #    //  CbfSubarray.receptors_read

    def write_receptors(self, value):
        # PROTECTED REGION ID(CbfSubarray.receptors_write) ENABLED START #
        """Set receptors of this array to the input value. Input should be an array of int"""
        self.RemoveAllReceptors()
        self.AddReceptors(value)
        # PROTECTED REGION END #    //  CbfSubarray.receptors_write


    def read_vccState(self):
        # PROTECTED REGION ID(CbfSubarray.vccState_read) ENABLED START #
        """Return the attribute vccState": array of DevState"""
        return list(self._vcc_state.values())
        # PROTECTED REGION END #    //  CbfSubarray.vccState_read

    def read_vccHealthState(self):
        # PROTECTED REGION ID(CbfSubarray.vccHealthState_read) ENABLED START #
        """returns vccHealthState attribute: an array of unsigned short"""
        return list(self._vcc_health_state.values())
        # PROTECTED REGION END #    //  CbfSubarray.vccHealthState_read

    def read_fspState(self):
        # PROTECTED REGION ID(CbfSubarray.fspState_read) ENABLED START #
        """Return the attribute fspState": array of DevState"""
        return list(self._fsp_state.values())
        # PROTECTED REGION END #    //  CbfSubarray.fspState_read

    def read_fspHealthState(self):
        # PROTECTED REGION ID(CbfSubarray.fspHealthState_read) ENABLED START #
        """returns fspHealthState attribute: an array of unsigned short"""
        return list(self._fsp_health_state.values())
        # PROTECTED REGION END #    //  CbfSubarray.fspHealthState_read

    def read_fspList(self):
        # PROTECTED REGION ID(CbfSubarray.fspList_read) ENABLED START #
        """return fspList attribute: 2 dimentioanl array the fsp used by all the subarrays"""
        return self._fsp_list
        # PROTECTED REGION END #    //  CbfSubarray.fspList_read

    def read_latestScanConfig(self):
        # PROTECTED REGION ID(CbfSubarray.latestScanConfig_read) ENABLED START #
        """Return the latestScanConfig attribute."""
        return self._latest_scan_config
        # PROTECTED REGION END #    //  CbfSubarray.latestScanConfig_read

    # --------
    # Commands
    # --------

    # TODO - not needed for sw devices (sw devs are disabled becasue same 
    # functionality is in vccSearchWindow; 
    # go by supper class method for now
    # def is_On_allowed(self):
    #     """allowed if DevState is OFF"""
    #     if self.dev_state() == tango.DevState.OFF:
    #         return True
    #     return False

    # class OnCommand(SKASubarray.OnCommand):
    #     """
    #     A class for the SKASubarray's On() command.
    #     """
    #     def do(self):
    #         """
    #         Stateless hook for On() command functionality.

    #         :return: A tuple containing a return code and a string
    #             message indicating status. The message is for
    #             information purpose only.
    #         :rtype: (ResultCode, str)
    #         """
    #         (result_code,message)=super().do()
    #         device = self.target
    #         device._proxy_sw_1.SetState(tango.DevState.DISABLE)
    #         device._proxy_sw_2.SetState(tango.DevState.DISABLE)
    #         return (result_code,message)

    # class OffCommand(SKASubarray.OffCommand):
    #     """
    #     A class for the SKASubarray's Off() command.
    #     """
    #     def do(self):
    #         """
    #         Stateless hook for Off() command functionality.

    #         :return: A tuple containing a return code and a string
    #             message indicating status. The message is for
    #             information purpose only.
    #         :rtype: (ResultCode, str)
    #         """
    #         (result_code,message)=super().do()
    #         device = self.target
    #         device._proxy_sw_1.SetState(tango.DevState.OFF)
    #         device._proxy_sw_2.SetState(tango.DevState.OFF)
    #         return (result_code,message)


    ##################  Receptors Related Commands  ###################
        

    class RemoveReceptorsCommand(SKASubarray.ReleaseResourcesCommand):
        """
        A class for CbfSubarray's ReleaseReceptors() command.
        Equivalent to the ReleaseResourcesCommand in ADR-8.
        """
        def do(self, argin):
            """
            Stateless hook for RemoveReceptors() command functionality.

            :param argin: The receptors to be released
            :type argin: list of int
            :return: A tuple containing a return code and a string
                message indicating status. The message is for
                information purpose only.
            :rtype: (ResultCode, str)
            """
            device=self.target

            device._remove_receptors_helper(argin)
            message = "CBFSubarray RemoveReceptors command completed OK"
            self.logger.info(message)
            return (ResultCode.OK, message)

    @command(
        dtype_in=('uint16',),
        doc_in="List of receptor IDs",
        dtype_out='DevVarLongStringArray',
        doc_out="(ReturnType, 'informational message')"
    )
    def RemoveReceptors(self, argin):
        """
        Remove from list of receptors. Turn Subarray to ObsState = EMPTY if no receptors assigned.
        Uses RemoveReceptorsCommand class.
        """
        command = self.get_command_object("RemoveReceptors")
        (return_code, message) = command(argin)
        return [[return_code], [message]]

    @command(
        dtype_out='DevVarLongStringArray',
        doc_out="(ReturnType, 'informational message')"
    )

    @DebugIt()
    def RemoveAllReceptors(self):
        # PROTECTED REGION ID(CbfSubarray.RemoveAllReceptors) ENABLED START #
        """Remove all receptors. Turn Subarray OFF if no receptors assigned"""

        command = self.get_command_object("RemoveAllReceptors")
        (return_code, message) = command()
        return [[return_code], [message]]  
        # PROTECTED REGION END #    //  CbfSubarray.RemoveAllReceptors

    class RemoveAllReceptorsCommand(SKASubarray.ReleaseResourcesCommand):
        """
        A class for CbfSubarray's ReleaseAllReceptors() command.
        """
        def do(self):
            """
            Stateless hook for ReleaseAllReceptors() command functionality.

            :return: A tuple containing a return code and a string
                message indicating status. The message is for
                information purpose only.
            :rtype: (ResultCode, str)
            """

            self.logger.debug("Entering RemoveAllReceptors()")

            device=self.target

            # For LMC0.6.0: use a helper instead of a command so that it doesn't care about the obsState
            device._remove_receptors_helper(device._receptors[:])

            message = "CBFSubarray RemoveAllReceptors command completed OK"
            self.logger.info(message)
            return (ResultCode.OK, message)


    @command(
        dtype_in=('uint16',),
        doc_in="List of receptor IDs",
        dtype_out='DevVarLongStringArray',
        doc_out="(ReturnType, 'informational message')"
    )

    @DebugIt()
    def AddReceptors(self, argin):
        """
        Assign Receptors to this subarray. 
        Turn subarray to ObsState = IDLE if previously no receptor is assigned.
        """
        command = self.get_command_object("AddReceptors")
        (return_code, message) = command(argin)
        return [[return_code], [message]]    

    
    class AddReceptorsCommand(SKASubarray.AssignResourcesCommand):
        # NOTE: doesn't inherit SKASubarray._ResourcingCommand 
        # because will give error on len(self.target); TODO: to resolve
        """
        A class for CbfSubarray's AddReceptors() command.
        """
        def do(self, argin):
            """
            Stateless hook for AddReceptors() command functionality.

            :param argin: The receptors to be assigned
            :type argin: list of int
            :return: A tuple containing a return code and a string
                message indicating status. The message is for
                information purpose only.
            :rtype: (ResultCode, str)
            """
            device=self.target
            # Code here
            errs = []  # list of error messages
            receptor_to_vcc = dict([*map(int, pair.split(":"))] for pair in
                                device._proxy_cbf_master.receptorToVcc)
            for receptorID in argin:
                try:
                    vccID = receptor_to_vcc[receptorID]
                    vccProxy = device._proxies_vcc[vccID - 1]

                    # Update the VCC receptorID attribute:

                    self.logger.debug( ("receptorID = {}, vccProxy.receptorID = {}"
                    .format(receptorID, vccProxy.receptorID)))

                    vccProxy.receptorID = receptorID  # TODO - may not be needed?

                    self.logger.debug( ("receptorID = {}, vccProxy.receptorID = {}"
                    .format(receptorID, vccProxy.receptorID)))

                    subarrayID = vccProxy.subarrayMembership

                    # only add receptor if it does not already belong to a different subarray
                    if subarrayID not in [0, device._subarray_id]:
                        errs.append("Receptor {} already in use by subarray {}.".format(
                            str(receptorID), str(subarrayID)))
                    else:
                        if receptorID not in device._receptors:
                            # change subarray membership of vcc
                            vccProxy.subarrayMembership = device._subarray_id

                            # TODO: is this note still relevant? 
                            # Note:json does not recognize NumPy data types. 
                            # Convert the number to a Python int 
                            # before serializing the object.
                            # The list of receptors is serialized when the FSPs are 
                            # configured for a scan.

                            device._receptors.append(int(receptorID))
                            device._proxies_assigned_vcc.append(vccProxy)
                            device._group_vcc.add(device._fqdn_vcc[vccID - 1])

                            # subscribe to VCC state and healthState changes
                            event_id_state = vccProxy.subscribe_event(
                                "State",
                                tango.EventType.CHANGE_EVENT,
                                device._state_change_event_callback
                            )

                            event_id_health_state = vccProxy.subscribe_event(
                                "healthState",
                                tango.EventType.CHANGE_EVENT,
                                device._state_change_event_callback
                            )

                            device._events_state_change_vcc[vccID] = [event_id_state,
                                                                    event_id_health_state]
                        else:
                            log_msg = "Receptor {} already assigned to current subarray.".format(
                                str(receptorID))
                            self.logger.warn(log_msg)

                except KeyError:  # invalid receptor ID
                    errs.append("Invalid receptor ID: {}".format(receptorID))


            if errs:
                msg = "\n".join(errs)
                self.logger.error(msg)
                # tango.Except.throw_exception("Command failed", msg, "AddReceptors execution",
                #                             tango.ErrSeverity.ERR)
                
                return (ResultCode.FAILED, msg)

            message = "CBFSubarray AddReceptors command completed OK"
            self.logger.info(message)
            return (ResultCode.OK, message)

    ############  Configure Related Commands   ##############

    class ConfigureScanCommand(SKASubarray.ConfigureCommand):
        """
        A class for CbfSubarray's ConfigureScan() command.
        """
        def do(self, argin):
            """
            Stateless hook for ConfigureScan() command functionality.

            :param argin: The configuration as JSON
            :type argin: str
            :return: A tuple containing a return code and a string
                message indicating status. The message is for
                information purpose only.
            :rtype: (ResultCode, str)
            """

            device=self.target

            # Code here
            device._corr_config = []
            device._pss_config = []
            device._pst_config = []
            device._corr_fsp_list = []
            device._pss_fsp_list = []
            device._pst_fsp_list = []
            device._fsp_list = [[], [], [], []]

            #TODO: reimplement once _validate_scan_configuration is refactored
            # validate scan configuration first 
            try:
                device._validate_scan_configuration(argin)
            except tango.DevFailed as df:
                self.logger.error(str(df.args[0].desc))
                self.logger.warn("validate scan configuration error")
                # device._raise_configure_scan_fatal_error(msg)

            # Call this just to release all FSPs and unsubscribe to events. 
            # Can't call GoToIdle, otherwise there will be state transition problem. 
            # TODO - to clarify why can't call GoToIdle
            device._deconfigure()

<<<<<<< HEAD
            # TODO - to remove
            # data = tango.DeviceData()
            # data.insert(tango.DevUShort, ObsState.CONFIGURING)
            # device._group_vcc.command_inout("SetObservingState", data)

            configuration = json.loads(argin)
=======
            argin = json.loads(argin)
>>>>>>> 957dade2
            # set band5Tuning to [0,0] if not specified
            if "band5Tuning" not in configuration: 
                configuration["band5Tuning"] = [0,0]

            # Configure configID.
            device._config_ID = str(configuration["id"])

            # Configure frequencyBand.
            frequency_bands = ["1", "2", "3", "4", "5a", "5b"]
            device._frequency_band = frequency_bands.index(configuration["frequencyBand"])

            config_dict = {"id":configuration["id"], "frequency_band":configuration["frequencyBand"],}
            json_str = json.dumps(config_dict)
            data = tango.DeviceData()
            data.insert(tango.DevString, json_str)
            device._group_vcc.command_inout("ConfigureScan", data)

            time.sleep(3) # TODO - to remove
            
            # TODO: all these VCC params should be passed in via ConfigureScan()
            # Configure band5Tuning, if frequencyBand is 5a or 5b.
            if device._frequency_band in [4, 5]:
                stream_tuning = [*map(float, configuration["band5Tuning"])]
                device._stream_tuning = stream_tuning
                device._group_vcc.write_attribute("band5Tuning", stream_tuning)

            # Configure frequencyBandOffsetStream1.
            if "frequencyBandOffsetStream1" in configuration:
                device._frequency_band_offset_stream_1 = int(configuration["frequencyBandOffsetStream1"])
                device._group_vcc.write_attribute(
                    "frequencyBandOffsetStream1",
                    int(configuration["frequencyBandOffsetStream1"])
                )
            else:
                device._frequency_band_offset_stream_1 = 0
                device._group_vcc.write_attribute("frequencyBandOffsetStream1", 0)
                log_msg = "'frequencyBandOffsetStream1' not specified. Defaulting to 0."
                self.logger.warn(log_msg)

            # Validate frequencyBandOffsetStream2.
            # If not given, use a default value.
            # If malformed, use a default value, but append an error.
            if device._frequency_band in [4, 5]:
                if "frequencyBandOffsetStream2" in configuration:
                    device._frequency_band_offset_stream_2 = int(configuration["frequencyBandOffsetStream2"])
                    device._group_vcc.write_attribute(
                        "frequencyBandOffsetStream2",
                        int(configuration["frequencyBandOffsetStream2"])
                    )
                else:
                    device._frequency_band_offset_stream_2 = 0
                    device._group_vcc.write_attribute("frequencyBandOffsetStream2", 0)
                    log_msg = "'frequencyBandOffsetStream2' not specified. Defaulting to 0."
                    self.logger.warn(log_msg)
            else:
                device._frequency_band_offset_stream_2 = 0
                device._group_vcc.write_attribute("frequencyBandOffsetStream2", 0)

            # Configure dopplerPhaseCorrSubscriptionPoint.
            if "dopplerPhaseCorrSubscriptionPoint" in configuration:
                attribute_proxy = tango.AttributeProxy(configuration["dopplerPhaseCorrSubscriptionPoint"])
                attribute_proxy.ping()
                event_id = attribute_proxy.subscribe_event(
                    tango.EventType.CHANGE_EVENT,
                    device._doppler_phase_correction_event_callback
                )
                device._events_telstate[event_id] = attribute_proxy

            # Configure delayModelSubscriptionPoint.
            if "delayModelSubscriptionPoint" in configuration:
                device._last_received_delay_model = "{}"
                attribute_proxy = tango.AttributeProxy(configuration["delayModelSubscriptionPoint"])
                attribute_proxy.ping() #To be sure the connection is good(don't know if the device is running)
                event_id = attribute_proxy.subscribe_event(
                    tango.EventType.CHANGE_EVENT,
                    device._delay_model_event_callback
                )
                device._events_telstate[event_id] = attribute_proxy

            # Configure jonesMatrixSubscriptionPoint
            if "jonesMatrixSubscriptionPoint" in configuration:
                device._last_received_jones_matrix = "{}"
                attribute_proxy = tango.AttributeProxy(configuration["jonesMatrixSubscriptionPoint"])
                attribute_proxy.ping()
                event_id = attribute_proxy.subscribe_event(
                    tango.EventType.CHANGE_EVENT,
                    device._jones_matrix_event_callback
                )
                device._events_telstate[event_id] = attribute_proxy

            # Configure beamWeightsSubscriptionPoint
            if "beamWeightsSubscriptionPoint" in configuration:
                device._last_received_beam_weights= "{}"
                attribute_proxy = tango.AttributeProxy(configuration["beamWeightsSubscriptionPoint"])
                attribute_proxy.ping()
                event_id = attribute_proxy.subscribe_event(
                    tango.EventType.CHANGE_EVENT,
                    device._beam_weights_event_callback
                )
                device._events_telstate[event_id] = attribute_proxy

            # Configure rfiFlaggingMask.
            if "rfiFlaggingMask" in configuration:
                device._group_vcc.write_attribute(
                    "rfiFlaggingMask",
                    json.dumps(configuration["rfiFlaggingMask"])
                )
            else:
                log_msg = "'rfiFlaggingMask' not given. Proceeding."
                self.logger.warn(log_msg)

            # Configure searchWindow.
            if "searchWindow" in configuration:
                for search_window in configuration["searchWindow"]:
                    search_window["frequencyBand"] = configuration["frequencyBand"]
                    if "frequencyBandOffsetStream1" in configuration:
                        search_window["frequencyBandOffsetStream1"] = \
                            configuration["frequencyBandOffsetStream1"]
                    else:
                        search_window["frequencyBandOffsetStream1"] = 0
                    if "frequencyBandOffsetStream2" in configuration:
                        search_window["frequencyBandOffsetStream2"] = \
                            configuration["frequencyBandOffsetStream2"]
                    else:
                        search_window["frequencyBandOffsetStream2"] = 0
                    if configuration["frequencyBand"] in ["5a", "5b"]:
                        search_window["band5Tuning"] = configuration["band5Tuning"]
                    # pass on configuration to VCC
                    data = tango.DeviceData()
                    data.insert(tango.DevString, json.dumps(search_window))
                    device._group_vcc.command_inout("ConfigureSearchWindow", data)
            else:
                log_msg = "'searchWindow' not given."
                self.logger.warn(log_msg)

            # TODO: the entire vcc configuration should move to Vcc
            # for now, run ConfigScan only wih the following data, so that
            # the obsState are properly (implicitly) updated by the command
            # (And not manually by SetObservingState as before)

            ######## FSP #######
            # Configure FSP.
            for fsp in configuration["fsp"]:
                # Configure fspID.
                fspID = int(fsp["fspID"])
                proxy_fsp = device._proxies_fsp[fspID - 1]

                device._group_fsp.add(device._fqdn_fsp[fspID - 1])
                device._group_fsp_corr_subarray.add(device._fqdn_fsp_corr_subarray[fspID - 1])
                device._group_fsp_pss_subarray.add(device._fqdn_fsp_pss_subarray[fspID - 1])
                device._group_fsp_pss_subarray.add(device._fqdn_fsp_pst_subarray[fspID - 1])

                # change FSP subarray membership
                proxy_fsp.AddSubarrayMembership(device._subarray_id)

                # Configure functionMode.
                proxy_fsp.SetFunctionMode(fsp["functionMode"])

                # subscribe to FSP state and healthState changes
                event_id_state, event_id_health_state = proxy_fsp.subscribe_event(
                    "State",
                    tango.EventType.CHANGE_EVENT,
                    device._state_change_event_callback
                ), proxy_fsp.subscribe_event(
                    "healthState",
                    tango.EventType.CHANGE_EVENT,
                    device._state_change_event_callback
                )
                device._events_state_change_fsp[int(fsp["fspID"])] = [event_id_state,
                                                                    event_id_health_state]
                
                # Add configID to fsp. It is not included in the "FSP" portion in configScan JSON
                fsp["configID"] = configuration["id"]
                fsp["frequencyBand"] = configuration["frequencyBand"]
                fsp["band5Tuning"] = configuration["band5Tuning"]
                if "frequencyBandOffsetStream1" in configuration:
                    fsp["frequencyBandOffsetStream1"] = configuration["frequencyBandOffsetStream1"]
                else:
                    fsp["frequencyBandOffsetStream1"] = 0
                if "frequencyBandOffsetStream2" in configuration:
                    fsp["frequencyBandOffsetStream2"] = configuration["frequencyBandOffsetStream2"]
                else:
                    fsp["frequencyBandOffsetStream2"] = 0

                if fsp["functionMode"] == "CORR":
                    if "receptors" not in fsp:
                        # In this case by the ICD, all subarray allocated resources should be used.
                        fsp["receptors"] = device._receptors
                    device._corr_config.append(fsp)
                    device._corr_fsp_list.append(fsp["fspID"])
                elif fsp["functionMode"] == "PSS-BF":
                    for searchBeam in fsp["searchBeam"]:
                        if "receptors" not in searchBeam:
                            # In this case by the ICD, all subarray allocated resources should be used.
                            searchBeam["receptors"] = device._receptors
                    device._pss_config.append(fsp)
                    device._pss_fsp_list.append(fsp["fspID"])
                elif fsp["functionMode"] == "PST-BF":
                    for timingBeam in fsp["timingBeam"]:
                        if "receptors" not in timingBeam:
                            # In this case by the ICD, all subarray allocated resources should be used.
                            timingBeam["receptors"] = device._receptors
                    device._pst_config.append(fsp)
                    device._pst_fsp_list.append(fsp["fspID"])

            # Call ConfigureScan for all FSP Subarray devices (CORR and PSS)

            # NOTE:_pss_config is a list of fsp config JSON objects, each 
            #      augmented by a number of vcc-fsp common parameters 
            #      created by the function _validate_scan_configuration()
            if len(device._pss_config) != 0:
                for this_fsp in device._pss_config:
                    try:
                        this_proxy = device._proxies_fsp_pss_subarray[int(this_fsp["fspID"])-1]
                        this_proxy.ConfigureScan(json.dumps(this_fsp))
                    except tango.DevFailed:
                        msg = "An exception occurred while configuring  " \
                        "FspPssSubarray; Aborting configuration"
                        device._raise_configure_scan_fatal_error(msg)

            # NOTE: _pst_config is costructed similarly to _pss_config
            if len(device._pst_config) != 0:
                for this_fsp in device._pst_config:
                    try:
                        this_proxy = device._proxies_fsp_pst_subarray[int(this_fsp["fspID"])-1]
                        this_proxy.ConfigureScan(json.dumps(this_fsp))
                    except tango.DevFailed:
                        msg = "An exception occurred while configuring  " \
                        "FspPstSubarray; Aborting configuration"
                        device._raise_configure_scan_fatal_error(msg)

            # NOTE: _corr_config is costructed similarly to _pss_config
            if len(device._corr_config) != 0: 
                #device._proxy_corr_config.ConfigureFSP(json.dumps(device._corr_config))

                # Michelle - WIP - TODO - this is to replace the call to 
                #  _proxy_corr_config.ConfigureFSP()
                for this_fsp in device._corr_config:
                    try:                      
                        this_proxy = device._proxies_fsp_corr_subarray[int(this_fsp["fspID"])-1]
                        this_proxy.ConfigureScan(json.dumps(this_fsp))
                    except tango.DevFailed:
                        msg = "An exception occurred while configuring " \
                        "FspCorrSubarray; Aborting configuration"
                        # msg = "An exception occurred while configuring FspCorrSubarray:\n{}\n" \
                        # "Aborting configuration".format(sys.exc_info()[1].args[0].desc)
                        device._raise_configure_scan_fatal_error(msg)

            # TODO add PST and VLBI to this once they are implemented
            # what are these for?
            device._fsp_list[0].append(device._corr_fsp_list)
            device._fsp_list[1].append(device._pss_fsp_list)
            device._fsp_list[2].append(device._pst_fsp_list)

<<<<<<< HEAD
            #save configuration into latestScanConfig
            device._latest_scan_config = str(configuration)
=======

            ######## FSP #######
            # Configure FSP.
            for fsp in argin["fsp"]:
                # Configure fspID.
                fspID = int(fsp["fspID"])
                proxy_fsp = device._proxies_fsp[fspID - 1]

                device._group_fsp.add(device._fqdn_fsp[fspID - 1])
                device._group_fsp_corr_subarray.add(device._fqdn_fsp_corr_subarray[fspID - 1])
                device._group_fsp_pss_subarray.add(device._fqdn_fsp_pss_subarray[fspID - 1])
                device._group_fsp_pss_subarray.add(device._fqdn_fsp_pst_subarray[fspID - 1])

                # change FSP subarray membership
                proxy_fsp.AddSubarrayMembership(device._subarray_id)

                # Configure functionMode.
                proxy_fsp.SetFunctionMode(fsp["functionMode"])

                # subscribe to FSP state and healthState changes
                event_id_state, event_id_health_state = proxy_fsp.subscribe_event(
                    "State",
                    tango.EventType.CHANGE_EVENT,
                    device._state_change_event_callback
                ), proxy_fsp.subscribe_event(
                    "healthState",
                    tango.EventType.CHANGE_EVENT,
                    device._state_change_event_callback
                )
                device._events_state_change_fsp[int(fsp["fspID"])] = [event_id_state,
                                                                    event_id_health_state]

            #save it into latest_scan_config
            device._latest_scan_config=str(argin)
>>>>>>> 957dade2
            message = "CBFSubarray Configure command completed OK"
            self.logger.info(message)
            return (ResultCode.OK, message)

    @command(
        dtype_in='str',
        doc_in="Scan configuration",
        dtype_out='DevVarLongStringArray',
        doc_out="(ReturnType, 'informational message')",
    )

    @DebugIt()
    def ConfigureScan(self, argin):
        # PROTECTED REGION ID(CbfSubarray.ConfigureScan) ENABLED START #
        # """
        """Change state to CONFIGURING.
        Configure attributes from input JSON. Subscribe events. Configure VCC, VCC subarray, FSP, FSP Subarray. 
        publish output links.
        """

        command = self.get_command_object("ConfigureScan")
        (return_code, message) = command(argin)
        return [[return_code], [message]]    

    class ScanCommand(SKASubarray.ScanCommand):
        """
        A class for CbfSubarray's Scan() command.
        """
        def do(self, argin):
            """
            Stateless hook for Scan() command functionality.

            :param argin: ScanID
            :type argin: int
            :return: A tuple containing a return code and a string
                message indicating status. The message is for
                information purpose only.
            :rtype: (ResultCode, str)
            """
            # overwrites the do hook

            device=self.target

            device._scan_ID=int(argin)

            data = tango.DeviceData()
            data.insert(tango.DevString, argin)
            device._group_vcc.command_inout("Scan", data)

            device._group_fsp_corr_subarray.command_inout("Scan", data)
            device._group_fsp_pss_subarray.command_inout("Scan", data)
            device._group_fsp_pst_subarray.command_inout("Scan", data)

            # return message
            message = "Scan command successfull"
            self.logger.info(message)
            return (ResultCode.STARTED, message)

    def is_EndScan_allowed(self):
        """allowed if SUbarray is ON"""
        if self.dev_state() == tango.DevState.ON and self._obs_state==ObsState.SCANNING:
            return True
        return False


    class EndScanCommand(SKASubarray.EndScanCommand):
        """
        A class for CbfSubarray's EndScan() command.
        """
        def do(self):
            (result_code,message)=super().do()
            device=self.target

            # EndScan for all subordinate devices:
            device._group_vcc.command_inout("EndScan")
            device._group_fsp_corr_subarray.command_inout("EndScan")
            device._group_fsp_pss_subarray.command_inout("EndScan")
            device._group_fsp_pst_subarray.command_inout("EndScan")

            device._scan_ID = 0
            device._frequency_band = 0

            message = "EndScan command OK"
            self.logger.info(message)
            return (ResultCode.OK, message)


    @command(
        dtype_out='DevVarLongStringArray',
        doc_out="(ReturnType, 'informational message')",
    )
    def GoToIdle(self):
        
        """deconfigure a scan, set ObsState to IDLE"""
        
        command = self.get_command_object("GoToIdle")
        (return_code, message) = command()
        return [[return_code], [message]]

    class GoToIdleCommand(SKASubarray.EndCommand):
        """
        A class for SKASubarray's GoToIdle() command.
        """
        def do(self):
            """
            Stateless hook for GoToIdle() command functionality.
            
            :return: A tuple containing a return code and a string
                message indicating status. The message is for
                information purpose only.
            :rtype: (ResultCode, str)
            """

            self.logger.debug("Entering GoToIdleCommand()")
            
            device=self.target
            device._deconfigure()

            message = "GoToIdle command completed OK"
            self.logger.info(message)
            return (ResultCode.OK, message)

    ############### abort, restart and reset #####################

    class AbortCommand(SKASubarray.AbortCommand):
        """
        A class for SKASubarray's Abort() command.
        """
        def do(self):
            """
            Stateless hook for Abort() command functionality.

            :return: A tuple containing a return code and a string
                message indicating status. The message is for
                information purpose only.
            :rtype: (ResultCode, str)
            """
            device = self.target

            # if aborted from SCANNING, needs to set VCC and PSS subarray 
            # to READY state otherwise when 
            if device.scanID != 0:
                self.logger.info("scanning")
                device._group_vcc.command_inout("EndScan")
                device._group_fsp_corr_subarray.command_inout("EndScan")
                device._group_fsp_pss_subarray.command_inout("EndScan")
                device._group_fsp_pst_subarray.command_inout("EndScan")
            
            (result_code,message)=super().do()
            
            return (result_code,message)

    
    # RestartCommand already registered in SKASubarray, so no "def restart" needed
    class RestartCommand(SKASubarray.RestartCommand):
        """
        A class for CbfSubarray's Restart() command.
        """
        def do(self):
            """
            Stateless hook for Restart() command functionality.

            :return: A tuple containing a return code and a string
                message indicating status. The message is for
                information purpose only.
            :rtype: (ResultCode, str)
            """
            device = self.target

            # We might have interrupted a long-running command such as a Configure
            # or a Scan, so we need to clean up from that.

            # Now totally deconfigure
            device._deconfigure()

            # and release all receptors
            device._remove_receptors_helper(device._receptors[:])

            message = "Restart command completed OK"
            self.logger.info(message)
            return (ResultCode.OK,message)


    class ObsResetCommand(SKASubarray.ObsResetCommand):
        """
        A class for CbfSubarray's ObsReset() command.
        """
        def do(self):
            """
            Stateless hook for ObsReset() command functionality.

            :return: A tuple containing a return code and a string
                message indicating status. The message is for
                information purpose only.
            :rtype: (ResultCode, str)
            """
            device = self.target
            # We might have interrupted a long-running command such as a Configure
            # or a Scan, so we need to clean up from that.

            # totally deconfigure
            device._deconfigure()

            message = "ObsReset command completed OK"
            self.logger.info(message)
            return (ResultCode.OK, message)





# ----------
# Run server
# ----------


def main(args=None, **kwargs):
    # PROTECTED REGION ID(CbfSubarray.main) ENABLED START #
    return run((CbfSubarray,), args=args, **kwargs)
    # PROTECTED REGION END #    //  CbfSubarray.main


if __name__ == '__main__':
    main()<|MERGE_RESOLUTION|>--- conflicted
+++ resolved
@@ -527,14 +527,8 @@
                     if configuration["frequencyBand"] in ["5a", "5b"]:
                         search_window["band5Tuning"] = configuration["band5Tuning"]
 
-<<<<<<< HEAD
                     # pass on configuration to VCC
                     vcc.ValidateSearchWindow(json.dumps(search_window))
-=======
-                            self._raise_configure_scan_fatal_error(msg)
-                    # If the search window configuration is valid for all VCCs,
-                    # is is guaranteed to be valid for the CBF Subarray.
->>>>>>> 957dade2
 
                 except tango.DevFailed:  # exception in Vcc.ValidateSearchWindow
                     msg = "An exception occurred while configuring VCC search " \
@@ -622,18 +616,12 @@
                 if configuration["frequencyBand"] in ["5a", "5b"]:
                     fsp["band5Tuning"] = configuration["band5Tuning"]
 
-<<<<<<< HEAD
                 # --------------------------------------------------------
 
                 ########## CORR ##########
-=======
-                    if argin["frequencyBand"] in ["5a", "5b"]:
-                        fsp["band5Tuning"] = argin["band5Tuning"]
->>>>>>> 957dade2
 
                 if fsp["functionMode"] == "CORR":
 
-<<<<<<< HEAD
                     if "receptors" in fsp:
                         for this_rec in fsp["receptors"]:
                             if this_rec not in self._receptors:
@@ -722,54 +710,6 @@
                                         const.BAND_5_STREAM_BANDWIDTH * 10 ** 9 / 2 + \
                                         fsp["frequencySliceID"] * const.FREQUENCY_SLICE_BW * 10 ** 6
                                     )
-=======
-                        if "receptors" in fsp:
-                            try:
-                                # TODO:  this 'try' is no longer needed
-                                for this_rec in fsp["receptors"]:
-                                    if this_rec not in self._receptors:
-                                        msg = ("Receptor {} does not belong to subarray {}.".format(
-                                            str(self._receptors[this_rec]), str(self._subarray_id)))
-                                        self.logger.error(msg)
-                                        tango.Except.throw_exception("Command failed", msg, 
-                                        "ConfigureScan execution", tango.ErrSeverity.ERR)
-
-                            except tango.DevFailed:  # error in AddReceptors()
-                                msg = sys.exc_info()[1].args[0].desc + "\n'receptors' was malformed."
-                                self.logger.error(msg)
-                                tango.Except.throw_exception("Command failed", msg, "ConfigureScan execution",
-                                                                tango.ErrSeverity.ERR)
-                        else:
-                            msg = "'receptors' not specified for Fsp CORR config"
-                            # TODO - In this case by the ICD, all subarray allocated 
-                            #        resources should be used.
-                            self._raise_configure_scan_fatal_error(msg)
-
-                        frequencyBand = freq_band_dict()[fsp["frequencyBand"]]
-
-                        # Validate frequencySliceID.
-                        if "frequencySliceID" in fsp:
-                            # TODO: move these to consts
-                            # See for ex. Fig 8-2 in the Mid.CBF DDD 
-                            num_frequency_slices = [4, 5, 7, 12, 26, 26]
-                            if int(fsp["frequencySliceID"]) in list(
-                                    range(1, num_frequency_slices[frequencyBand] + 1)):
-                                pass
-                            else:
-                                msg = "'frequencySliceID' must be an integer in the range [1, {}] " \
-                                      "for a 'frequencyBand' of {}.".format(
-                                    str(num_frequency_slices[frequencyBand]),
-                                    str(fsp["frequencyBand"])
-                                )
-                                self.logger.error(msg)
-                                tango.Except.throw_exception("Command failed", msg, "ConfigureScan execution",
-                                                             tango.ErrSeverity.ERR)
-                        else:
-                            msg = "FSP specified, but 'frequencySliceID' not given."
-                            self.logger.error(msg)
-                            tango.Except.throw_exception("Command failed", msg, "ConfigureScan execution",
-                                                         tango.ErrSeverity.ERR)
->>>>>>> 957dade2
 
                                     frequency_slice_range_2 = (
                                         fsp["band5Tuning"][1] * 10 ** 9 + fsp["frequencyBandOffsetStream2"] - \
@@ -941,7 +881,6 @@
                                 msg = "'outputEnabled' is not a valid boolean"
                                 self._raise_configure_scan_fatal_error(msg)
 
-<<<<<<< HEAD
                             if isinstance(searchBeam["averagingInterval"], int):
                                 pass
                             else:
@@ -961,10 +900,6 @@
                 # --------------------------------------------------------
 
                 ########## PST-BF ##########
-=======
-                    # --------------------------------------------------------
-                    if fsp["functionMode"] == "PSS-BF":
->>>>>>> 957dade2
 
                 if fsp["functionMode"] == "PST-BF":
                     if len(fsp["timingBeam"]) <= 16:
@@ -976,7 +911,6 @@
                                     str(timingBeam["timingBeamID"])
                                 )
                                 self._raise_configure_scan_fatal_error(msg)
-<<<<<<< HEAD
                             for fsp_pst_subarray_proxy in self._proxies_fsp_pst_subarray:
                                 timingBeamID = fsp_pst_subarray_proxy.timingBeamID
                                 if timingBeamID is None:
@@ -984,67 +918,6 @@
                                 else:
                                     for timing_beam_ID in timingBeamID:
                                         if int(timingBeam["timingBeamID"]) != timing_beam_ID:
-=======
-                        else:
-                            msg = "Search window not specified for Fsp PSS config"
-                            self._raise_configure_scan_fatal_error(msg)
-                        if "searchBeam" in fsp:
-                            if len(fsp["searchBeam"]) <= 192:
-                                for searchBeam in fsp["searchBeam"]:
-                                    if "searchBeamID" not in searchBeam:
-                                        msg = "Search beam ID not specified for Fsp PSS config"
-                                        self._raise_configure_scan_fatal_error(msg)
-
-                                    if 1 > int(searchBeam["searchBeamID"]) > 1500:
-                                        # searchbeamID not in valid range
-                                        msg = "'searchBeamID' must be within range 1-1500 (received {}).".format(
-                                            str(searchBeam["searchBeamID"])
-                                        )
-                                        self._raise_configure_scan_fatal_error(msg)
-                                    
-                                    for fsp_pss_subarray_proxy in self._proxies_fsp_pss_subarray:
-                                        searchBeamID = fsp_pss_subarray_proxy.searchBeamID
-                                        if searchBeamID is None:
-                                            pass
-                                        else:
-                                            for search_beam_ID in searchBeamID:
-                                                if int(searchBeam["searchBeamID"]) != search_beam_ID:
-                                                    pass
-                                                elif fsp_pss_subarray_proxy.obsState == ObsState.IDLE:
-                                                    pass
-                                                else:
-                                                    msg = "'searchBeamID' {} is already being used on another fspSubarray.".format(
-                                                        str(searchBeam["searchBeamID"])
-                                                    )
-                                                    self._raise_configure_scan_fatal_error(msg)
-                                    
-                                        # Validate receptors.
-                                        # This is always given, due to implementation details.
-                                    if "receptors" not in searchBeam:
-                                        msg = "'receptors' not specified for Fsp PSS config"
-                                        self._raise_configure_scan_fatal_error(msg)
-
-                                    # Sanity check:
-                                    for this_rec in searchBeam["receptors"]:
-                                        if this_rec not in self._receptors:
-                                            msg = ("Receptor {} does not belong to subarray {}.".format(
-                                                str(self._receptors[this_rec]), str(self._subarray_id)))
-                                            self.logger.error(msg)
-                                            tango.Except.throw_exception("Command failed", msg, 
-                                            "ConfigureScan execution", tango.ErrSeverity.ERR)
-
-                                    if "outputEnable" in searchBeam:
-                                        if searchBeam["outputEnable"] is False or searchBeam["outputEnable"] is True:
-                                            pass
-                                        else:
-                                            msg = "'outputEnabled' is not a valid boolean"
-                                            self._raise_configure_scan_fatal_error(msg)
-                                    else:
-                                        msg = "'outputEnable' not specified for Fsp PSS config"
-                                        self._raise_configure_scan_fatal_error(msg)
-                                    if "averagingInterval" in searchBeam:
-                                        if isinstance(searchBeam["averagingInterval"], int):
->>>>>>> 957dade2
                                             pass
                                         elif fsp_pst_subarray_proxy.obsState == ObsState.IDLE:
                                             pass
@@ -1846,16 +1719,12 @@
             # TODO - to clarify why can't call GoToIdle
             device._deconfigure()
 
-<<<<<<< HEAD
             # TODO - to remove
             # data = tango.DeviceData()
             # data.insert(tango.DevUShort, ObsState.CONFIGURING)
             # device._group_vcc.command_inout("SetObservingState", data)
 
             configuration = json.loads(argin)
-=======
-            argin = json.loads(argin)
->>>>>>> 957dade2
             # set band5Tuning to [0,0] if not specified
             if "band5Tuning" not in configuration: 
                 configuration["band5Tuning"] = [0,0]
@@ -2110,45 +1979,8 @@
             device._fsp_list[1].append(device._pss_fsp_list)
             device._fsp_list[2].append(device._pst_fsp_list)
 
-<<<<<<< HEAD
             #save configuration into latestScanConfig
             device._latest_scan_config = str(configuration)
-=======
-
-            ######## FSP #######
-            # Configure FSP.
-            for fsp in argin["fsp"]:
-                # Configure fspID.
-                fspID = int(fsp["fspID"])
-                proxy_fsp = device._proxies_fsp[fspID - 1]
-
-                device._group_fsp.add(device._fqdn_fsp[fspID - 1])
-                device._group_fsp_corr_subarray.add(device._fqdn_fsp_corr_subarray[fspID - 1])
-                device._group_fsp_pss_subarray.add(device._fqdn_fsp_pss_subarray[fspID - 1])
-                device._group_fsp_pss_subarray.add(device._fqdn_fsp_pst_subarray[fspID - 1])
-
-                # change FSP subarray membership
-                proxy_fsp.AddSubarrayMembership(device._subarray_id)
-
-                # Configure functionMode.
-                proxy_fsp.SetFunctionMode(fsp["functionMode"])
-
-                # subscribe to FSP state and healthState changes
-                event_id_state, event_id_health_state = proxy_fsp.subscribe_event(
-                    "State",
-                    tango.EventType.CHANGE_EVENT,
-                    device._state_change_event_callback
-                ), proxy_fsp.subscribe_event(
-                    "healthState",
-                    tango.EventType.CHANGE_EVENT,
-                    device._state_change_event_callback
-                )
-                device._events_state_change_fsp[int(fsp["fspID"])] = [event_id_state,
-                                                                    event_id_health_state]
-
-            #save it into latest_scan_config
-            device._latest_scan_config=str(argin)
->>>>>>> 957dade2
             message = "CBFSubarray Configure command completed OK"
             self.logger.info(message)
             return (ResultCode.OK, message)
