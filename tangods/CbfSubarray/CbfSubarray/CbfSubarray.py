--- conflicted
+++ resolved
@@ -975,12 +975,12 @@
                         self._corr_config.append(fsp)
                         self._corr_fsp_list = [fsp["fspID"]]
 
-<<<<<<< HEAD
+
                     # --------------------------------------------------------
-=======
+
 
                     ########## PSS-BF ##########
->>>>>>> c38349b0
+
                     if fsp["functionMode"] == "PSS-BF":
                         # TODO 
                         # if "receptors" not in fsp:
@@ -1213,15 +1213,14 @@
 
     def _deconfigure(self):
         """Helper function to unsubscribe events and release resources."""
-<<<<<<< HEAD
         
         # TODO: the deconfiguration should happen in reverse order of the
         #       initialization:
-=======
+
         # reset scanID, frequencyBand in case they're not reset
         self._scan_ID = 0
         self._frequency_band = 0
->>>>>>> c38349b0
+
         # unsubscribe from TMC events
         for event_id in list(self._events_telstate.keys()):
             self._events_telstate[event_id].unsubscribe_event(event_id)
@@ -1257,7 +1256,7 @@
         # already done in GoToIdle
         self._group_fsp_corr_subarray.remove_all()
         self._group_fsp_pss_subarray.remove_all()
-<<<<<<< HEAD
+        self._group_fsp_pst_subarray.remove_all()
 
         # self._proxies_assigned_fsp_corr_subarray.clear() #TODO remove
 
@@ -1265,17 +1264,6 @@
         self._scan_ID = 0       
         self._config_ID = ""
         self._last_received_delay_model  = "{}"
-=======
-        self._group_fsp_pst_subarray.remove_all()
-        self._proxies_assigned_fsp_corr_subarray.clear()
-
-        # configID needs to set to empty string (FSPCorrSubarray's configID set to empty automatically by calling gotoIDLE)
-        self._config_ID = ""
-        self._group_vcc.write_attribute("configID","")
-
-
-        self._last_received_delay_model = "{}"
->>>>>>> c38349b0
         self._last_received_jones_matrix = "{}"
         self._last_received_beam_weights = "{}"
 
@@ -1570,16 +1558,10 @@
             # device._proxy_sw_1 = tango.DeviceProxy(device.SW1Address)
             # device._proxy_sw_2 = tango.DeviceProxy(device.SW2Address)
 
-<<<<<<< HEAD
             # TODO: remove JSON FSP configurations for PSS, COR, PST, VLBI
             #device._proxy_pss_config = tango.DeviceProxy(device.PssConfigAddress)
             #device._proxy_corr_config = tango.DeviceProxy(device.CorrConfigAddress) # address of CbfSubarrayCoorConfig device in Subarray Multi
-=======
-            # JSON FSP configurations for PSS, COR, PST, VLBI
-            device._proxy_corr_config = tango.DeviceProxy(device.CorrConfigAddress) # address of CbfSubarrayCoorConfig device in Subarray Multi
-            device._proxy_pss_config = tango.DeviceProxy(device.PssConfigAddress)
-            device._proxy_pst_config = tango.DeviceProxy(device.PstConfigAddress)
->>>>>>> c38349b0
+            #device._proxy_pst_config = tango.DeviceProxy(device.PstConfigAddress)
 
             device._master_max_capabilities = dict(
                 pair.split(":") for pair in
@@ -1600,20 +1582,13 @@
             device._proxies_fsp_pss_subarray = [*map(tango.DeviceProxy, device._fqdn_fsp_pss_subarray)]
             device._proxies_fsp_pst_subarray = [*map(tango.DeviceProxy, device._fqdn_fsp_pst_subarray)]
 
-<<<<<<< HEAD
             # Note vcc connected both individual and in group
             device._proxies_assigned_vcc = [] 
-
+            device._proxies_assigned_fsp = []
             # device._proxies_assigned_fsp = [] # TODO doesn't seem to be used remove 
             # device._proxies_assigned_fsp_corr_subarray = [] # TODO doesn't seem to be used
             # device._proxies_assigned_fsp_pss_subarray = [] # TODO doesn't seem to be used
-=======
-            device._proxies_assigned_vcc = []
-            device._proxies_assigned_fsp = []
-            device._proxies_assigned_fsp_corr_subarray = []
-            device._proxies_assigned_fsp_pss_subarray = []
-            device._proxies_assigned_fsp_pst_subarray = []
->>>>>>> c38349b0
+            # device._proxies_assigned_fsp_pst_subarray = []
 
             # store the subscribed telstate events as event_ID:attribute_proxy key:value pairs
             device._events_telstate = {}
@@ -1629,17 +1604,10 @@
             device._group_fsp = tango.Group("FSP")
             device._group_fsp_corr_subarray = tango.Group("FSP Subarray Corr")
             device._group_fsp_pss_subarray = tango.Group("FSP Subarray Pss")
-<<<<<<< HEAD
+            device._group_fsp_pst_subarray = tango.Group("FSP Subarray Pst")
 
             return (ResultCode.OK, "successfull")
 
-=======
-            device._group_fsp_pst_subarray = tango.Group("FSP Subarray Pst")
-
-            return (ResultCode.OK, "successfull")
-
-
->>>>>>> c38349b0
     def always_executed_hook(self):
         # PROTECTED REGION ID(CbfSubarray.always_executed_hook) ENABLED START #
         """methods always executed before any TANGO command is executed"""
@@ -2167,7 +2135,6 @@
 
             # Call ConfigreScan for all FSP Subarray devices (CORR and PSS)
 
-<<<<<<< HEAD
             # NOTE:_pss_config is a list of fsp config JSON objects, each 
             #      augmented by a number of vcc-fsp common parameters 
             #      created by the function _validate_scan_configuration()
@@ -2181,12 +2148,18 @@
                         "FspPssSubarray; Aborting configuration"
                         self.__raise_configure_scan_fatal_error(msg)
 
+            # NOTE: _pst_config is costructed similarly to _pss_config
+            if len(device._pst_config) != 0:
+                for this_fsp in device._pst_config:
+                    try:
+                        this_proxy = device._proxies_fsp_pst_subarray[int(this_fsp["fspID"])-1]
+                        this_proxy.ConfigureScan(json.dumps(this_fsp))
+                    except tango.DevFailed:
+                        msg = "An exception occurred while configuring  " \
+                        "FspPstSubarray; Aborting configuration"
+                        self.__raise_configure_scan_fatal_error(msg)
+
             # NOTE: _corr_config is costructed similarly to _pss_config
-=======
-            if len(device._pst_config) != 0:
-                device._proxy_pst_config.ConfigureFSP(json.dumps(device._pst_config))
-
->>>>>>> c38349b0
             if len(device._corr_config) != 0: 
                 #device._proxy_corr_config.ConfigureFSP(json.dumps(device._corr_config))
 
@@ -2215,24 +2188,16 @@
                 # Configure fspID.
                 fspID = int(fsp["fspID"])
                 proxy_fsp = device._proxies_fsp[fspID - 1]
-<<<<<<< HEAD
 
                 # TODO - remove
                 # proxy_fsp_corr_subarray = device._proxies_fsp_corr_subarray[fspID - 1]
                 # proxy_fsp_pss_subarray = device._proxies_fsp_pss_subarray[fspID - 1]
+                # proxy_fsp_pst_subarray = device._proxies_fsp_pst_subarray[fspID - 1]
                 # device._proxies_assigned_fsp.append(proxy_fsp)
                 # device._proxies_assigned_fsp_corr_subarray.append(proxy_fsp_corr_subarray)
                 # device._proxies_assigned_fsp_pss_subarray.append(proxy_fsp_pss_subarray)
-                
-=======
-                proxy_fsp_corr_subarray = device._proxies_fsp_corr_subarray[fspID - 1]
-                proxy_fsp_pss_subarray = device._proxies_fsp_pss_subarray[fspID - 1]
-                proxy_fsp_pst_subarray = device._proxies_fsp_pst_subarray[fspID - 1]
-                device._proxies_assigned_fsp.append(proxy_fsp)
-                device._proxies_assigned_fsp_corr_subarray.append(proxy_fsp_corr_subarray)
-                device._proxies_assigned_fsp_pss_subarray.append(proxy_fsp_pss_subarray)
-                device._proxies_assigned_fsp_pst_subarray.append(proxy_fsp_pst_subarray)
->>>>>>> c38349b0
+                # device._proxies_assigned_fsp_pst_subarray.append(proxy_fsp_pst_subarray)
+
                 device._group_fsp.add(device._fqdn_fsp[fspID - 1])
                 device._group_fsp_corr_subarray.add(device._fqdn_fsp_corr_subarray[fspID - 1])
                 device._group_fsp_pss_subarray.add(device._fqdn_fsp_pss_subarray[fspID - 1])
@@ -2477,13 +2442,8 @@
             # data = tango.DeviceData()
             # data.insert(tango.DevUShort, int(argin) % (2**16))
             device._group_fsp_corr_subarray.command_inout("Scan", data)
-<<<<<<< HEAD
-            
             device._group_fsp_pss_subarray.command_inout("Scan", data)
-=======
-            device._group_fsp_pss_subarray.command_inout("Scan")
-            device._group_fsp_pst_subarray.command_inout("Scan")
->>>>>>> c38349b0
+            device._group_fsp_pst_subarray.command_inout("Scan", data)
 
             # return message
             message = "Scan command successfull"
@@ -2509,11 +2469,8 @@
             device._group_vcc.command_inout("EndScan")
             device._group_fsp_corr_subarray.command_inout("EndScan")
             device._group_fsp_pss_subarray.command_inout("EndScan")
-<<<<<<< HEAD
-
-=======
             device._group_fsp_pst_subarray.command_inout("EndScan")
->>>>>>> c38349b0
+
             device._scan_ID = 0
             device._frequency_band = 0
 
