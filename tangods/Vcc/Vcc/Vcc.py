# -*- coding: utf-8 -*-
#
# This file is part of the Vcc project
#
#
#
# Distributed under the terms of the GPL license.
# See LICENSE.txt for more info.

# """
# Author: James Jiang James.Jiang@nrc-cnrc.gc.ca,
# Herzberg Astronomy and Astrophysics, National Research Council of Canada
# Copyright (c) 2019 National Research Council of Canada
# """

# Vcc Tango device prototype
# Vcc TANGO device class for the prototype

# PROTECTED REGION ID(Vcc.additionnal_import) ENABLED START #
import os
import sys
import json

# tango imports
import tango
from tango.server import run
from tango.server import attribute, command
from tango.server import device_property
from tango import DebugIt, DevState, AttrWriteType
from tango.test_context import DeviceTestContext

# SKA Specific imports
#TODO - find a solution for not including these paths here
file_path = os.path.dirname(os.path.abspath(__file__))
commons_pkg_path = os.path.abspath(os.path.join(file_path, "../../commons"))
sys.path.insert(0, commons_pkg_path)

from global_enum import const, freq_band_dict

from ska_tango_base.control_model import ObsState
from ska_tango_base import SKAObsDevice, CspSubElementObsDevice
from ska_tango_base.commands import ResultCode

# PROTECTED REGION END #    //  Vcc.additionnal_import

__all__ = ["Vcc", "main"]


class Vcc(CspSubElementObsDevice):
    """
    Vcc TANGO device class for the prototype
    """

    # -----------------
    # Device Properties
    # -----------------

    VccID = device_property(
        dtype='DevUShort'
    )

    Band1And2Address = device_property(
        dtype='str'
    )

    Band3Address = device_property(
        dtype='str'
    )

    Band4Address = device_property(
        dtype='str'
    )

    Band5Address = device_property(
        dtype='str'
    )

    SW1Address = device_property(
        dtype='str'
    )

    SW2Address = device_property(
        dtype='str'
    )

    # ----------
    # Attributes
    # ----------

    receptorID = attribute(
        dtype='uint16',
        access=AttrWriteType.READ_WRITE,
        label="Receptor ID",
        doc="Receptor ID",
    )

    subarrayMembership = attribute(
        dtype='uint16',
        access=AttrWriteType.READ_WRITE,
        label="subarrayMembership",
        doc="Subarray membership",
    )

    frequencyBand = attribute(
        dtype='DevEnum',
        access=AttrWriteType.READ,
        label="Frequency band",
        doc="Frequency band; an int in the range [0, 5]",
        enum_labels=["1", "2", "3", "4", "5a", "5b", ],
    )

    band5Tuning = attribute(
        dtype=('float',),
        max_dim_x=2,
        access=AttrWriteType.READ_WRITE,
        label="Stream tuning (GHz)",
        doc="Stream tuning (GHz)"
    )

    frequencyBandOffsetStream1 = attribute(
        dtype='int',
        access=AttrWriteType.READ_WRITE,
        label="Frequency band offset (stream 1) (Hz)",
        doc="Frequency band offset (stream 1) (Hz)"
    )

    frequencyBandOffsetStream2 = attribute(
        dtype='int',
        access=AttrWriteType.READ_WRITE,
        label="Frequency band offset (stream 2) (Hz)",
        doc="Frequency band offset (stream 2) (Hz)"
    )

    dopplerPhaseCorrection = attribute(
        dtype=('float',),
        access=AttrWriteType.READ_WRITE,
        max_dim_x=4,
        label="Doppler phase correction coefficients",
        doc="Doppler phase correction coefficients"
    )

    rfiFlaggingMask = attribute(
        dtype='str',
        access=AttrWriteType.READ_WRITE,
        label="RFI Flagging Mask",
        doc="RFI Flagging Mask"
    )

    scfoBand1 = attribute(
        dtype='int',
        access=AttrWriteType.READ_WRITE,
        label="SCFO (band 1)",
        doc="Sample clock frequency offset for band 1",
    )

    scfoBand2 = attribute(
        dtype='int',
        access=AttrWriteType.READ_WRITE,
        label="SCFO (band 2)",
        doc="Sample clock frequency offset for band 2",
    )

    scfoBand3 = attribute(
        dtype='int',
        access=AttrWriteType.READ_WRITE,
        label="SCFO (band 3)",
        doc="Sample clock frequency offset for band 3",
    )

    scfoBand4 = attribute(
        dtype='int',
        access=AttrWriteType.READ_WRITE,
        label="SCFO (band 4)",
        doc="Sample clock frequency offset for band 4",
    )

    scfoBand5a = attribute(
        dtype='int',
        access=AttrWriteType.READ_WRITE,
        label="SCFO (band 5a)",
        doc="Sample clock frequency offset for band 5a",
    )

    scfoBand5b = attribute(
        dtype='int',
        access=AttrWriteType.READ_WRITE,
        label="SCFO (band 5b)",
        doc="Sample clock frequency offset for band 5b",
    )

    delayModel = attribute(
        dtype=(('double',),),
        max_dim_x=6,
        max_dim_y=26,
        access=AttrWriteType.READ,
        label="Delay model coefficients",
        doc="Delay model coefficients, given per frequency slice"
    )

    jonesMatrix = attribute(
        dtype=(('double',),),
        max_dim_x=16,
        max_dim_y=26,
        access=AttrWriteType.READ,
        label='Jones Matrix elements',
        doc='Jones Matrix elements, given per frequency slice'
    )

    scanID = attribute(
        dtype='DevULong',
        access=AttrWriteType.READ_WRITE,
        label="scanID",
        doc="scan ID",
    )

    configID = attribute(
        dtype='DevString',
        access=AttrWriteType.READ_WRITE,
        label="config ID",
        doc="config ID",
    )

    # ---------------
    # General methods
    # ---------------

<<<<<<< HEAD
    # PROTECTED REGION ID(Vcc.class_variable) ENABLED START #

    def init_command_objects(self):
        """
        Sets up the command objects
        """
        super().init_command_objects()

        device_args = (self, self.state_model, self.logger)
        self.register_command_object(
            "ConfigureScan", self.ConfigureScanCommand(*device_args)
        )
        self.register_command_object(
            "GoToIdle", self.GoToIdleCommand(*device_args)
        )

    # PROTECTED REGION END #    //  Vcc.class_variable

    class InitCommand(CspSubElementObsDevice.InitCommand):
        """
        A class for the Vcc's init_device() "command".
        """

        def do(self):
            """
            Stateless hook for device initialisation.

            :return: A tuple containing a return code and a string
                message indicating status. The message is for
                information purpose only.
            :rtype: (ResultCode, str)
            """

            self.logger.debug("Entering InitCommand()")

            super().do()

            device = self.target

            # Make a private copy of the device properties:
            self._vcc_id = device.VccID

            # initialize attribute values        

            device._receptor_ID = 0
            device._freq_band_name = ""
            device._frequency_band = 0
            device._subarray_membership = 0
            device._stream_tuning = (0, 0)
            device._frequency_band_offset_stream_1 = 0
            device._frequency_band_offset_stream_2 = 0
            device._doppler_phase_correction = (0, 
            0, 0, 0)
            device._rfi_flagging_mask = ""
            device._scfo_band_1 = 0
            device._scfo_band_2 = 0
            device._scfo_band_3 = 0
            device._scfo_band_4 = 0
            device._scfo_band_5a = 0
            device._scfo_band_5b = 0
            device._delay_model = [[0] * 6 for i in range(26)]
            device._jones_matrix = [[0] * 16 for i in range(26)]

            device._scan_id = ""
            device._config_id = ""

            device._fqdns = [
               device.Band1And2Address,
               device.Band3Address,
               device.Band4Address,
               device.Band5Address,
               device.SW1Address,
               device.SW2Address 
            ] # TODO 

            device._func_devices = [
                tango.DeviceProxy(fqdn) for fqdn in device._fqdns
            ]

            device.set_change_event("subarrayMembership", True, True)

            # TODO - create a command for the proxy connections
            #        similar to InitialSetup() in ska-low-mccs stations.py
            
            #self.__get_capability_proxies()

            # TODO - To support unit testing, use a wrapper class for the  
            # connection instead of directly DeviceProxy (see MccsDeviceProxy)
            device._proxy_band_12 = tango.DeviceProxy(device.Band1And2Address)
            device._proxy_band_3  = tango.DeviceProxy(device.Band3Address)
            device._proxy_band_4  = tango.DeviceProxy(device.Band4Address)
            device._proxy_band_5  = tango.DeviceProxy(device.Band5Address)
            device._proxy_sw_1    = tango.DeviceProxy(device.SW1Address)
            device._proxy_sw_2    = tango.DeviceProxy(device.SW2Address)

            message = "Vcc Init command completed OK"
            device.logger.info(message)
            return (ResultCode.OK, message)
=======
    def init_device(self):
        """Inherit from SKACapability; initialze attributes"""
        SKACapability.init_device(self)
        # PROTECTED REGION ID(Vcc.init_device) ENABLED START #
        self.set_state(tango.DevState.INIT)

        # defines self._proxy_band_12, self._proxy_band_3, self._proxy_band_4, self._proxy_band_5,
        # self._proxy_sw_1, and self._proxy_sw_2
        self.__get_capability_proxies()

        self._vcc_id = self.VccID

        # the bands are already disabled on initialization

        # initialize attribute values
        self._receptor_ID = 0
        self._frequency_band = 0
        self._subarray_membership = 0
        self._stream_tuning = (0, 0)
        self._frequency_band_offset_stream_1 = 0
        self._frequency_band_offset_stream_2 = 0
        self._doppler_phase_correction = (0, 0, 0, 0)
        self._rfi_flagging_mask = ""
        self._scfo_band_1 = 0
        self._scfo_band_2 = 0
        self._scfo_band_3 = 0
        self._scfo_band_4 = 0
        self._scfo_band_5a = 0
        self._scfo_band_5b = 0
        self._delay_model = [[0.0] * 6 for _ in range(26)]
        self._jones_matrix = [[0.0] * 16 for _ in range(26)]
        self._config_id = ""
        self._scan_id = 0
        self.set_change_event("subarrayMembership", True, True)

        self._update_obs_state(ObsState.IDLE)
        self.set_state(tango.DevState.OFF)
        # PROTECTED REGION END #    //  Vcc.init_device
>>>>>>> c38349b0

    def always_executed_hook(self):
        """Method always executed before any TANGO command is executed."""
        # PROTECTED REGION ID(Vcc.always_executed_hook) ENABLED START #
        pass
        # PROTECTED REGION END #    //  Vcc.always_executed_hook

    def delete_device(self):
        """
        Hook to delete resources allocated in the
        :py:meth:`~.Vcc.InitCommand.do` method of
        the nested :py:class:`~.Vcc.InitCommand`
        class.

        This method allows for any memory or other resources allocated
        in the :py:meth:`~.Vcc.InitCommand.do` method to be
        released. This method is called by the device destructor, and by
        the Init command when the Tango device server is re-initialised.
        """
        pass

    # ------------------
    # Attributes methods
    # ------------------

    def read_receptorID(self):
        # PROTECTED REGION ID(Vcc.receptorID_read) ENABLED START #
        """Return recptorID attribut(int)"""
        return self._receptor_ID
        # PROTECTED REGION END #    //  Vcc.receptorID_read

    def write_receptorID(self, value):
        # PROTECTED REGION ID(Vcc.receptorID_write) ENABLED START #
        """Set receptor ID attribute(int)"""
        self._receptor_ID = value
        # PROTECTED REGION END #    //  Vcc.receptorID_write

    def read_subarrayMembership(self):
        # PROTECTED REGION ID(Vcc.subarrayMembership_read) ENABLED START #
        """Return subarrayMembership attribute: sub-array affiliation of the VCC(0 of no affliation)"""
        self.logger.debug("Entering read_subarrayMembership(), _subarray_membership = {}".format(self._subarray_membership))
        return self._subarray_membership
        # PROTECTED REGION END #    //  Vcc.subarrayMembership_read

    def write_subarrayMembership(self, value):
        # PROTECTED REGION ID(Vcc.subarrayMembership_write) ENABLED START #
        """Set subarrayMembership attribute: sub-array affiliation of the VCC(0 of no affliation)"""
        self.logger.debug("Entering write_subarrayMembership(), value = {}".format(value))
        self._subarray_membership = value
        self.push_change_event("subarrayMembership",value)
        if not value:
            self._update_obs_state(ObsState.IDLE)
        # PROTECTED REGION END #    //  Vcc.subarrayMembership_write

    def read_frequencyBand(self):
        # PROTECTED REGION ID(Vcc.frequencyBand_read) ENABLED START #
        """Return frequencyBand attribute: frequency band being observed by the current scan (one of ["1", "2", "3", "4", "5a", "5b", ])"""
        return self._frequency_band
        # PROTECTED REGION END #    //  Vcc.frequencyBand_read

    def read_band5Tuning(self):
        # PROTECTED REGION ID(Vcc.band5Tuning_read) ENABLED START #
        """Return band5Tuning attribute: Stream tuning (GHz) in float"""
        return self._stream_tuning
        # PROTECTED REGION END #    //  Vcc.band5Tuning_read

    def write_band5Tuning(self, value):
        # PROTECTED REGION ID(Vcc.band5Tuning_write) ENABLED START #
        """Set band5Tuning attribute: Stream tuning (GHz) in float"""
        self._stream_tuning = value
        # PROTECTED REGION END #    //  Vcc.band5Tuning_write

    def read_frequencyBandOffsetStream1(self):
        # PROTECTED REGION ID(Vcc.frequencyBandOffsetStream1_read) ENABLED START #
        """Return frequecyBandOffsetStream1 attribute(int)"""
        return self._frequency_band_offset_stream_1
        # PROTECTED REGION END #    //  Vcc.frequencyBandOffsetStream1_read

    def write_frequencyBandOffsetStream1(self, value):
        # PROTECTED REGION ID(Vcc.frequencyBandOffsetStream1_write) ENABLED START #
        """Set frequecyBandOffsetStream1 attribute(int)"""
        self._frequency_band_offset_stream_1 = value
        # PROTECTED REGION END #    //  Vcc.frequencyBandOffsetStream1_write

    def read_frequencyBandOffsetStream2(self):
        # PROTECTED REGION ID(Vcc.frequencyBandOffsetStream2_read) ENABLED START #
        """Return frequecyBandOffsetStream2 attribute(int)"""
        return self._frequency_band_offset_stream_2
        # PROTECTED REGION END #    //  Vcc.frequencyBandOffsetStream2_read

    def write_frequencyBandOffsetStream2(self, value):
        # PROTECTED REGION ID(Vcc.frequencyBandOffsetStream2_write) ENABLED START #
        """Set frequecyBandOffsetStream2 attribute(int)"""
        self._frequency_band_offset_stream_2 = value
        # PROTECTED REGION END #    //  Vcc.frequencyBandOffsetStream2_write

    def read_dopplerPhaseCorrection(self):
        # PROTECTED REGION ID(Vcc.dopplerPhaseCorrection_read) ENABLED START #
        """Return dopplerPhaseCorrection attribute(float)"""
        return self._doppler_phase_correction
        # PROTECTED REGION END #    //  Vcc.dopplerPhaseCorrection_read

    def write_dopplerPhaseCorrection(self, value):
        # PROTECTED REGION ID(Vcc.dopplerPhaseCorrection_write) ENABLED START #
        """Set dopplerPhaseCorrection attribute(float)"""
        self._doppler_phase_correction = value
        # PROTECTED REGION END #    //  Vcc.dopplerPhaseCorrection_write

    def read_rfiFlaggingMask(self):
        # PROTECTED REGION ID(Vcc.rfiFlaggingMask_read) ENABLED START #
        """Return rfiFlaggingMask attribute(str/JSON)"""
        return self._rfi_flagging_mask
        # PROTECTED REGION END #    //  Vcc.rfiFlaggingMask_read

    def write_rfiFlaggingMask(self, value):
        # PROTECTED REGION ID(Vcc.rfiFlaggingMask_write) ENABLED START #
        """Set rfiFlaggingMask attribute(str/JSON)"""
        self._rfi_flagging_mask = value
        # PROTECTED REGION END #    //  Vcc.rfiFlaggingMask_write

    def read_scfoBand1(self):
        # PROTECTED REGION ID(Vcc.scfoBand1_read) ENABLED START #
        """Return scfoBand1 attribute(int): Sample clock frequency offset for band 1"""
        return self._scfo_band_1
        # PROTECTED REGION END #    //  Vcc.scfoBand1_read

    def write_scfoBand1(self, value):
        # PROTECTED REGION ID(Vcc.scfoBand1_write) ENABLED START #
        """Set scfoBand1 attribute(int): Sample clock frequency offset for band 1"""
        self._scfo_band_1 = value
        # PROTECTED REGION END #    //  Vcc.scfoBand1_write

    def read_scfoBand2(self):
        # PROTECTED REGION ID(Vcc.scfoBand2_read) ENABLED START #
        """Return scfoBand2 attribute(int): Sample clock frequency offset for band 2"""
        return self._scfo_band_2
        # PROTECTED REGION END #    //  Vcc.scfoBand2_read

    def write_scfoBand2(self, value):
        # PROTECTED REGION ID(Vcc.scfoBand2_write) ENABLED START #
        """Set scfoBand2 attribute(int): Sample clock frequency offset for band 2"""
        self._scfo_band_2 = value
        # PROTECTED REGION END #    //  Vcc.scfoBand2_write

    def read_scfoBand3(self):
        # PROTECTED REGION ID(Vcc.scfoBand3_read) ENABLED START #
        """Return scfoBand3 attribute(int): Sample clock frequency offset for band 3"""        
        return self._scfo_band_3
        # PROTECTED REGION END #    //  Vcc.scfoBand3_read

    def write_scfoBand3(self, value):
        # PROTECTED REGION ID(Vcc.scfoBand3_write) ENABLED START #
        """Set scfoBand3 attribute(int): Sample clock frequency offset for band 3"""        
        self._scfo_band_3 = value
        # PROTECTED REGION END #    //  Vcc.scfoBand3_write

    def read_scfoBand4(self):
        # PROTECTED REGION ID(Vcc.scfoBand4_read) ENABLED START #
        """Return scfoBand4 attribute(int): Sample clock frequency offset for band 4"""        
        return self._scfo_band_4
        # PROTECTED REGION END #    //  Vcc.scfoBand4_read

    def write_scfoBand4(self, value):
        # PROTECTED REGION ID(Vcc.scfoBand4_write) ENABLED START #
        """Set scfoBand4 attribute(int): Sample clock frequency offset for band 4"""        
        self._scfo_band_4 = value
        # PROTECTED REGION END #    //  Vcc.scfoBand4_write

    def read_scfoBand5a(self):
        # PROTECTED REGION ID(Vcc.scfoBand5a_read) ENABLED START #
        """Return scfoBand5a attribute(int): Sample clock frequency offset for band 5a"""        
        return self._scfo_band_5a
        # PROTECTED REGION END #    //  Vcc.scfoBand5a_read

    def write_scfoBand5a(self, value):
        # PROTECTED REGION ID(Vcc.scfoBand5a_write) ENABLED START #
        """Set scfoBand5a attribute(int): Sample clock frequency offset for band 5a"""        
        self._scfo_band_5a = value
        # PROTECTED REGION END #    //  Vcc.scfoBand5a_write

    def read_scfoBand5b(self):
        # PROTECTED REGION ID(Vcc.scfoBand5b_read) ENABLED START #
        """Return scfoBand5b attribute(int): Sample clock frequency offset for band 5b"""        
        return self._scfo_band_5b
        # PROTECTED REGION END #    //  Vcc.scfoBand5b_read

    def write_scfoBand5b(self, value):
        # PROTECTED REGION ID(Vcc.scfoBand5b_write) ENABLED START #
        """Set scfoBand5b attribute(int): Sample clock frequency offset for band 5b"""        
        self._scfo_band_5b = value
        # PROTECTED REGION END #    //  Vcc.scfoBand5b_write

    def read_delayModel(self):
        # PROTECTED REGION ID(Vcc.delayModel_read) ENABLED START #
        """Return delayModel attribute(2 dim, max=6*26 array): Delay model coefficients, given per frequency slice"""
        return self._delay_model
        # PROTECTED REGION END #    //  Vcc.delayModel_read

    def read_jonesMatrix(self):
        # PROTECTED REGION ID(Vcc.jonesMatrix_read) ENABLED START #
        """Return jonesMatrix attribute(max=16 array): Jones Matrix, given per frequency slice"""
        return self._jones_matrix
        # PROTECTED REGION END #    //  Vcc.jonesMatrix_read

    def read_scanID(self):
        # PROTECTED REGION ID(Vcc.scanID_read) ENABLED START #
        """Return the scanID attribute."""
        return self._scan_id
        # PROTECTED REGION END #    //  Vcc.scanID_read

    def write_scanID(self, value):
        # PROTECTED REGION ID(Vcc.scanID_write) ENABLED START #
        """Set the scanID attribute."""
        self._scan_id=value
        # PROTECTED REGION END #    //  Vcc.scanID_write

    def read_configID(self):
        # PROTECTED REGION ID(Vcc.configID_read) ENABLED START #
        """Return the configID attribute."""
        return self._config_id
        # PROTECTED REGION END #    //  Vcc.configID_read

    def write_configID(self, value):
        # PROTECTED REGION ID(Vcc.configID_write) ENABLED START #
        """Set the configID attribute."""
        self._config_id = value
        # PROTECTED REGION END #    //  Vcc.configID_write

    # --------
    # Commands
    # --------

    class ConfigureScanCommand(CspSubElementObsDevice.ConfigureScanCommand):
        """
        A class for the Vcc's ConfigureScan() command.
        """

        def do(self, argin):
            """
            Stateless hook for ConfigureScan() command functionality.

            :param argin: The configuration as JSON formatted string
            :type argin: str

<<<<<<< HEAD
            :return: A tuple containing a return code and a string
                message indicating status. The message is for
                information purpose only.
            :rtype: (ResultCode, str)
            :raises: ``CommandError`` if the configuration data validation fails.
            """

            self.logger.debug("Entering ConfigureScanCommand()")

            device = self.target

            # By this time, the receptor_ID should be set:
            self.logger.debug(("device._receptor_ID = {}".
            format(device._receptor_ID)))

            # validate the input args
            (result_code, msg) = self.validate_input(argin)

            if result_code == ResultCode.OK:
                # TODO: cosider to turn_on the selected band device
                #       via a separate command
                self.turn_on_band_device(device._freq_band_name)
                # store the configuration on command success
                device._last_scan_configuration = argin
                msg = "Configure command completed OK"

            return(result_code, msg)
            
        def validate_input(self, argin):
            """
            Validate the configuration parameters against allowed values, as needed.

            :param argin: The JSON formatted string with configuration for the device.
            :type argin: 'DevString'
            :return: A tuple containing a return code and a string message.
            :rtype: (ResultCode, str)
            """
            device = self.target

            try:
                config_dict = json.loads(argin)
                device._config_id = config_dict['id']

                freq_band_name = config_dict['frequency_band']
                device._freq_band_name = freq_band_name
                device._frequency_band = freq_band_dict()[freq_band_name]

                # call the method to validate the data sent with
                # the configuration, as needed.
                return (ResultCode.OK, "ConfigureScan arguments validation successfull")

            except (KeyError, JSONDecodeError) as err:
                msg = "Validate configuration failed with error:{}".format(err)
            except Exception as other_errs:
                msg = "Validate configuration failed with unknown error:{}".format(
                    other_errs)
                self.logger.error(msg)
            return (ResultCode.FAILED, msg)

        def turn_on_band_device(self, freq_band_name):
            """
            Constraint: Must be called AFTER validate_input()
            Set corresponding band of this VCC. # TODO - remove this
            Send ON signal to the corresponding band, and DISABLE signal 
            to all others
            """

            device = self.target

            # TODO: can be done in a more Pythonian way
            if freq_band_name in ["1", "2"]:
                device._proxy_band_12.On()
                device._proxy_band_3.Disable()
                device._proxy_band_4.Disable()
                device._proxy_band_5.Disable()
            elif freq_band_name == "3":
                device._proxy_band_12.Disable()
                device._proxy_band_3.On()
                device._proxy_band_4.Disable()
                device._proxy_band_5.Disable()
            elif freq_band_name == "4":
                device._proxy_band_12.Disable()
                device._proxy_band_3.Disable()
                device._proxy_band_4.On()
                device._proxy_band_5.Disable()
            elif freq_band_name in ["5a", "5b"]:
                device._proxy_band_12.Disable()
                device._proxy_band_3.Disable()
                device._proxy_band_4.Disable()
                device._proxy_band_5.On()
            else:
                # The frequnecy band name has been validated at this point
                # so this shouldn't happen
                pass
=======
    @command(
        dtype_in='str',
        doc_in='New frequency band'
    )
    def SetFrequencyBand(self, argin):
        # PROTECTED REGION ID(Vcc.SetFrequencyBand) ENABLED START #
        """set corresponding band of this VCC. Send ON signal to the corresponding band, and DISABLE signal to all others"""
        if argin in ["1", "2"]:
            self._frequency_band = ["1", "2"].index(argin)
            self._proxy_band_12.SetState(tango.DevState.ON)
            self._proxy_band_3.SetState(tango.DevState.DISABLE)
            self._proxy_band_4.SetState(tango.DevState.DISABLE)
            self._proxy_band_5.SetState(tango.DevState.DISABLE)
        elif argin == "3":
            self._frequency_band = 2
            self._proxy_band_12.SetState(tango.DevState.DISABLE)
            self._proxy_band_3.SetState(tango.DevState.ON)
            self._proxy_band_4.SetState(tango.DevState.DISABLE)
            self._proxy_band_5.SetState(tango.DevState.DISABLE)
        elif argin == "4":
            self._frequency_band = 3
            self._proxy_band_12.SetState(tango.DevState.DISABLE)
            self._proxy_band_3.SetState(tango.DevState.DISABLE)
            self._proxy_band_4.SetState(tango.DevState.ON)
            self._proxy_band_5.SetState(tango.DevState.DISABLE)
        elif argin in ["5a", "5b"]:
            self._frequency_band = ["5a", "5b"].index(argin) + 4
            self._proxy_band_12.SetState(tango.DevState.DISABLE)
            self._proxy_band_3.SetState(tango.DevState.DISABLE)
            self._proxy_band_4.SetState(tango.DevState.DISABLE)
            self._proxy_band_5.SetState(tango.DevState.ON)
        else:
            # shouldn't happen
            self.logger.warn("frequencyBand not in valid range. Ignoring.")
        # PROTECTED REGION END #    // Vcc.SetFrequencyBand

    def is_SetObservingState_allowed(self):
        """allowed if VCC is ON and ObsState is IDLE,CONFIGURING,READY, not SCANNING"""
        if self.dev_state() == tango.DevState.ON and \
                self._obs_state in [
            ObsState.IDLE,
            ObsState.CONFIGURING,
            ObsState.READY
        ]:
            return True
        return False
>>>>>>> c38349b0

    @command(
        dtype_in='DevString',
        doc_in="JSON formatted string with the scan configuration.",
        dtype_out='DevVarLongStringArray',
        doc_out="A tuple containing a return code and a string message indicating status. "
                "The message is for information purpose only.",
    )
    @DebugIt()
    def ConfigureScan(self, argin):
        # PROTECTED REGION ID(Vcc.ConfigureScan) ENABLED START #
        """
        Configure the observing device parameters for the current scan.

        :param argin: JSON formatted string with the scan configuration.
        :type argin: 'DevString'

        :return: A tuple containing a return code and a string message indicating status.
            The message is for information purpose only.
        :rtype: (ResultCode, str)
        """
        command = self.get_command_object("ConfigureScan")
        (return_code, message) = command(argin)
        return [[return_code], [message]]
        # PROTECTED REGION END #    //  Vcc.ConfigureScan

    class GoToIdleCommand(CspSubElementObsDevice.GoToIdleCommand):
        """
        A class for the Vcc's GoToIdle command.
        """

        def do(self):
            """
            Stateless hook for GoToIdle() command functionality.

            :return: A tuple containing a return code and a string
                message indicating status. The message is for
                information purpose only.
            :rtype: (ResultCode, str)
            """

            self.logger.debug("Entering GoToIdleCommand()")

            device = self.target

            # Reset all values intialized in InitCommand.do():

            device._freq_band_name = ""
            device._frequency_band = 0
            
            # device._receptor_ID  - DO NOT reset!
            # _receptor_ID is set via an explicit write
            # BEFORE ConfigureScan() is executed; 

            # device._subarray_membership -  DO NOT reset! 
            
            device._stream_tuning = (0, 0)
            device._frequency_band_offset_stream_1 = 0
            device._frequency_band_offset_stream_2 = 0
            device._doppler_phase_correction = (0, 0, 0, 0)
            device._rfi_flagging_mask = ""
            device._scfo_band_1 = 0
            device._scfo_band_2 = 0
            device._scfo_band_3 = 0
            device._scfo_band_4 = 0
            device._scfo_band_5a = 0
            device._scfo_band_5b = 0
            device._delay_model = [[0] * 6 for i in range(26)]
            device._jones_matrix = [[0] * 16 for i in range(26)]

            device._scan_id = 0
            device._config_id = ""

            if device.state_model.obs_state == ObsState.IDLE:
                return (ResultCode.OK, 
                "GoToIdle command completed OK. Device already IDLE")

            return (ResultCode.OK, "GoToIdle command completed OK")

    def is_UpdateDelayModel_allowed(self):
        """allowed when Devstate is ON and ObsState is READY OR SCANNIGN"""
        self.logger.debug("Entering is_UpdateDelayModel_allowed()")
        self.logger.debug("self._obs_state = {}.format(self.dev_state())")
        if self.dev_state() == tango.DevState.ON and \
                self._obs_state in [ObsState.READY, ObsState.SCANNING]:
            return True
        return False

    @command(
        dtype_in='str',
        doc_in="Delay model, given per frequency slice"
    )
    def UpdateDelayModel(self, argin):
        # PROTECTED REGION ID(Vcc.UpdateDelayModel) ENABLED START #
        """update VCC's delay model(serialized JSON object)"""

        self.logger.debug("Entering UpdateDelayModel()")
        argin = json.loads(argin)

<<<<<<< HEAD
        self.logger.debug(("self._receptor_ID = {}".
            format(self._receptor_ID)))

        for delayDetails in argin:
            self.logger.debug(("delayDetails[receptor] = {}".
            format(delayDetails["receptor"])))

            if delayDetails["receptor"] != self._receptor_ID:
                continue
            for frequency_slice in delayDetails["receptorDelayDetails"]:
                if 1 <= frequency_slice["fsid"] <= 26:
                    if len(frequency_slice["delayCoeff"]) == 6:
                        self._delay_model[frequency_slice["fsid"] - 1] = \
                            frequency_slice["delayCoeff"]
=======
        for receptor in argin:
            if receptor["receptor"] == self._receptor_ID:
                for frequency_slice in receptor["receptorDelayDetails"]:
                    if 1 <= frequency_slice["fsid"] <= 26:
                        if len(frequency_slice["delayCoeff"]) == 6:
                            self._delay_model[frequency_slice["fsid"] - 1] = \
                                frequency_slice["delayCoeff"].copy()
                        else:
                            log_msg = "'delayCoeff' not valid for frequency slice {} of " \
                                      "receptor {}".format(frequency_slice["fsid"], self._receptor_ID)
                            self.logger.error(log_msg)
>>>>>>> c38349b0
                    else:
                        log_msg = "'delayCoeff' not valid for frequency slice {} of " \
                                    "receptor {}".format(frequency_slice["fsid"], self._receptor_ID)
                        self.logger.error(log_msg)
                else:
                    log_msg = "'fsid' {} not valid for receptor {}".format(
                        frequency_slice["fsid"], self._receptor_ID
                    )
                    self.logger.error(log_msg)
        # PROTECTED REGION END #    // Vcc.UpdateDelayModel

    def is_UpdateJonesMatrix_allowed(self):
        """allowed when Devstate is ON and ObsState is READY OR SCANNINNG"""
        if self.dev_state() == tango.DevState.ON and \
                self._obs_state in [ObsState.READY, ObsState.SCANNING]:
            return True
        return False

    @command(
        dtype_in='str',
        doc_in="Jones Matrix, given per frequency slice"
    )
    def UpdateJonesMatrix(self, argin):
        # PROTECTED REGION ID(Vcc.UpdateJonesMatrix) ENABLED START #
        self.logger.debug("Vcc.UpdateJonesMatrix")
        """update FSP's Jones matrix (serialized JSON object)"""

        argin = json.loads(argin)

        for receptor in argin:
            if receptor["receptor"] == self._receptor_ID:
                for frequency_slice in receptor["receptorMatrix"]:
                    fs_id = frequency_slice["fsid"]
                    matrix = frequency_slice["matrix"]
                    if 1 <= fs_id <= 26:
                        if len(matrix) == 16:
                            self._jones_matrix[fs_id-1] = matrix.copy()
                        else:
                            log_msg = "'matrix' not valid for frequency slice {} of " \
                                      "receptor {}".format(fs_id, self._receptor_ID)
                            self.logger.error(log_msg)
                    else:
                        log_msg = "'fsid' {} not valid for receptor {}".format(
                            fs_id, self._receptor_ID
                        )
                        self.logger.error(log_msg)
        # PROTECTED REGION END #    // Vcc.UpdateJonesMatrix

    def is_ValidateSearchWindow_allowed(self):
        # This command has no constraints:
        return True

    @command(
        dtype_in='str',
        doc_in='JSON object to configure a search window'
    )
    def ValidateSearchWindow(self, argin):
        """validate a search window configuration. The input is JSON object with the search window parameters. Called by the subarray"""
        # try to deserialize input string to a JSON object

        self.logger.debug("Entering ValidateSearchWindow()") 

        try:
            argin = json.loads(argin)
        except json.JSONDecodeError:  # argument not a valid JSON object
            msg = "Search window configuration object is not a valid JSON object."
            self.logger.error(msg)
            tango.Except.throw_exception("Command failed", msg, "ConfigureSearchWindow execution",
                                         tango.ErrSeverity.ERR)

        # Validate searchWindowID.
        if "searchWindowID" in argin:
            if int(argin["searchWindowID"]) in [1, 2]:
                pass
            else:  # searchWindowID not in valid range
                msg = "'searchWindowID' must be one of [1, 2] (received {}).".format(
                    str(argin["searchWindowID"])
                )
                self.logger.error(msg)
                tango.Except.throw_exception("Command failed", msg,
                                             "ConfigureSearchWindow execution",
                                             tango.ErrSeverity.ERR)
        else:
            msg = "Search window specified, but 'searchWindowID' not given."
            self.logger.error(msg)
            tango.Except.throw_exception("Command failed", msg, "ConfigureSearchWindow execution",
                                         tango.ErrSeverity.ERR)

        # Validate searchWindowTuning.
        if "searchWindowTuning" in argin:
            freq_band_name = argin["frequencyBand"]
            if freq_band_name not in ["5a", "5b"]:  # frequency band is not band 5
                
                frequencyBand_mi = freq_band_dict()[freq_band_name]
                
                frequencyBand = ["1", "2", "3", "4", "5a", "5b"].index(argin["frequencyBand"])

                assert frequencyBand_mi == frequencyBand
                
                start_freq_Hz, stop_freq_Hz = [
                    const.FREQUENCY_BAND_1_RANGE_HZ,
                    const.FREQUENCY_BAND_2_RANGE_HZ,
                    const.FREQUENCY_BAND_3_RANGE_HZ,
                    const.FREQUENCY_BAND_4_RANGE_HZ
                ][frequencyBand]

                self.logger.debug("start_freq_Hz = {}".format(start_freq_Hz)) 
                self.logger.debug("stop_freq_Hz = {}".format(stop_freq_Hz)) 

                if start_freq_Hz + argin["frequencyBandOffsetStream1"] <= \
                        int(argin["searchWindowTuning"]) <= \
                        stop_freq_Hz + argin["frequencyBandOffsetStream1"]:
                    pass
                else:
                    msg = "'searchWindowTuning' must be within observed band."
                    self.logger.error(msg)
                    tango.Except.throw_exception("Command failed", msg,
                                                 "ConfigureSearchWindow execution",
                                                 tango.ErrSeverity.ERR)
            else:  # frequency band 5a or 5b (two streams with bandwidth 2.5 GHz)
                if argin["band5Tuning"]==[0,0]: # band 5 tuning not specified in configuration
                    pass
                else:
                    frequency_band_range_1 = (
                        argin["band5Tuning"][0] * 10 ** 9 + argin["frequencyBandOffsetStream1"] - \
                        const.BAND_5_STREAM_BANDWIDTH * 10 ** 9 / 2,
                        argin["band5Tuning"][0] * 10 ** 9 + argin["frequencyBandOffsetStream1"] + \
                        const.BAND_5_STREAM_BANDWIDTH * 10 ** 9 / 2
                    )

                    frequency_band_range_2 = (
                        argin["band5Tuning"][1] * 10 ** 9 + argin["frequencyBandOffsetStream2"] - \
                        const.BAND_5_STREAM_BANDWIDTH * 10 ** 9 / 2,
                        argin["band5Tuning"][1] * 10 ** 9 + argin["frequencyBandOffsetStream2"] + \
                        const.BAND_5_STREAM_BANDWIDTH * 10 ** 9 / 2
                    )

                    if (frequency_band_range_1[0] <= \
                        int(argin["searchWindowTuning"]) <= \
                        frequency_band_range_1[1]) or \
                            (frequency_band_range_2[0] <= \
                            int(argin["searchWindowTuning"]) <= \
                            frequency_band_range_2[1]):
                        pass
                    else:
                        msg = "'searchWindowTuning' must be within observed band."
                        self.logger.error(msg)
                        tango.Except.throw_exception("Command failed", msg,
                                                    "ConfigureSearchWindow execution",
                                                    tango.ErrSeverity.ERR)
        else:
            msg = "Search window specified, but 'searchWindowTuning' not given."
            self.logger.error(msg)
            tango.Except.throw_exception("Command failed", msg, "ConfigureSearchWindow execution",
                                         tango.ErrSeverity.ERR)

        # Validate tdcEnable.
        if "tdcEnable" in argin:
            if argin["tdcEnable"] in [True, False]:
                pass
            else:
                msg = "Search window specified, but 'tdcEnable' not given."
                self.logger.error(msg)
                tango.Except.throw_exception("Command failed", msg,
                                             "ConfigureSearchWindow execution",
                                             tango.ErrSeverity.ERR)
        else:
            msg = "Search window specified, but 'tdcEnable' not given."
            self.logger.error(msg)
            tango.Except.throw_exception("Command failed", msg, "ConfigureSearchWindow execution",
                                         tango.ErrSeverity.ERR)

        # Validate tdcNumBits.
        if argin["tdcEnable"]:
            if "tdcNumBits" in argin:
                if int(argin["tdcNumBits"]) in [2, 4, 8]:
                    pass
                else:
                    msg = "'tdcNumBits' must be one of [2, 4, 8] (received {}).".format(
                        str(argin["tdcNumBits"])
                    )
                    self.logger.error(msg)
                    tango.Except.throw_exception("Command failed", msg,
                                                 "ConfigureSearchWindow execution",
                                                 tango.ErrSeverity.ERR)
            else:
                msg = "Search window specified with TDC enabled, but 'tdcNumBits' not given."
                self.logger.error(msg)
                tango.Except.throw_exception("Command failed", msg,
                                             "ConfigureSearchWindow execution",
                                             tango.ErrSeverity.ERR)

        # Validate tdcPeriodBeforeEpoch.
        if "tdcPeriodBeforeEpoch" in argin:
            if int(argin["tdcPeriodBeforeEpoch"]) > 0:
                pass
            else:
                msg = "'tdcPeriodBeforeEpoch' must be a positive integer (received {}).".format(
                    str(argin["tdcPeriodBeforeEpoch"])
                )
                self.logger.error(msg)
                tango.Except.throw_exception("Command failed", msg,
                                             "ConfigureSearchWindow execution",
                                             tango.ErrSeverity.ERR)
        else:
            pass

        # Validate tdcPeriodAfterEpoch.
        if "tdcPeriodAfterEpoch" in argin:
            if int(argin["tdcPeriodAfterEpoch"]) > 0:
                pass
            else:
                msg = "'tdcPeriodAfterEpoch' must be a positive integer (received {}).".format(
                    str(argin["tdcPeriodAfterEpoch"])
                )
                self.logger.error(msg)
                tango.Except.throw_exception("Command failed", msg,
                                             "ConfigureSearchWindow execution",
                                             tango.ErrSeverity.ERR)
        else:
            pass

        # Validate tdcDestinationAddress.
        if argin["tdcEnable"]:
            try:
                for receptor in argin["tdcDestinationAddress"]:
                    # if int(receptor["receptorID"]) == self._receptor_ID:
                    # TODO: validate input
                    break
                else:  # receptorID not found
                    raise KeyError  # just handle all the errors in one place
            except KeyError:
                # tdcDestinationAddress not given or receptorID not in tdcDestinationAddress
                msg = "Search window specified with TDC enabled, but 'tdcDestinationAddress' " \
                      "not given or missing receptors."
                self.logger.error(msg)
                tango.Except.throw_exception("Command failed", msg,
                                             "ConfigureSearchWindow execution",
                                             tango.ErrSeverity.ERR)

    def is_ConfigureSearchWindow_allowed(self):
        """allowed if DevState is ON and ObsState is CONFIGURING"""
        if self.dev_state() == tango.DevState.ON and \
            (self._obs_state == ObsState.CONFIGURING or \
            self._obs_state == ObsState.READY):
            return True
        return False

    @command(
        dtype_in='str',
        doc_in='JSON object to configure a search window'
    )
    def ConfigureSearchWindow(self, argin):
        # PROTECTED REGION ID(Vcc.ConfigureSearchWindow) ENABLED START #
        # 
        """
        configure SearchWindow by sending parameters from the input(JSON) to SearchWindow device.
        This function is called by the subarray after the configuration has already been validated, so the checks here have been removed to reduce overhead.
        """

        self.logger.debug("Entering ConfigureSearchWindow()") 
        argin = json.loads(argin)

        # variable to use as SW proxy
        proxy_sw = 0

        # Configure searchWindowID.
        if int(argin["searchWindowID"]) == 1:
            proxy_sw = self._proxy_sw_1
        elif int(argin["searchWindowID"]) == 2:
            proxy_sw = self._proxy_sw_2

        # Configure searchWindowTuning.
        if self._frequency_band in list(range(4)):  # frequency band is not band 5
            proxy_sw.searchWindowTuning = argin["searchWindowTuning"]

            start_freq_Hz, stop_freq_Hz = [
                const.FREQUENCY_BAND_1_RANGE_HZ,
                const.FREQUENCY_BAND_2_RANGE_HZ,
                const.FREQUENCY_BAND_3_RANGE_HZ,
                const.FREQUENCY_BAND_4_RANGE_HZ
            ][self._frequency_band]

            if start_freq_Hz + self._frequency_band_offset_stream_1 + \
                    const.SEARCH_WINDOW_BW_HZ / 2 <= \
                    int(argin["searchWindowTuning"]) <= \
                    bw_stop_freq_Hz + self._frequency_band_offset_stream_1 - \
                    const.SEARCH_WINDOW_BW_HZ / 2:
                # this is the acceptable range
                pass
            else:
                # log a warning message
                log_msg = "'searchWindowTuning' partially out of observed band. " \
                          "Proceeding."
                self.logger.warn(log_msg)
        else:  # frequency band 5a or 5b (two streams with bandwidth 2.5 GHz)
            proxy_sw.searchWindowTuning = argin["searchWindowTuning"]

            frequency_band_range_1 = (
                self._stream_tuning[0] * 10 ** 9 + self._frequency_band_offset_stream_1 - \
                const.BAND_5_STREAM_BANDWIDTH * 10 ** 9 / 2,
                self._stream_tuning[0] * 10 ** 9 + self._frequency_band_offset_stream_1 + \
                const.BAND_5_STREAM_BANDWIDTH * 10 ** 9 / 2
            )

            frequency_band_range_2 = (
                self._stream_tuning[1] * 10 ** 9 + self._frequency_band_offset_stream_2 - \
                const.BAND_5_STREAM_BANDWIDTH * 10 ** 9 / 2,
                self._stream_tuning[1] * 10 ** 9 + self._frequency_band_offset_stream_2 + \
                const.BAND_5_STREAM_BANDWIDTH * 10 ** 9 / 2
            )

            if (frequency_band_range_1[0] + \
                const.SEARCH_WINDOW_BW * 10 ** 6 / 2 <= \
                int(argin["searchWindowTuning"]) <= \
                frequency_band_range_1[1] - \
                const.SEARCH_WINDOW_BW * 10 ** 6 / 2) or \
                    (frequency_band_range_2[0] + \
                     const.SEARCH_WINDOW_BW * 10 ** 6 / 2 <= \
                     int(argin["searchWindowTuning"]) <= \
                     frequency_band_range_2[1] - \
                     const.SEARCH_WINDOW_BW * 10 ** 6 / 2):
                # this is the acceptable range
                pass
            else:
                # log a warning message
                log_msg = "'searchWindowTuning' partially out of observed band. " \
                          "Proceeding."
                self.logger.warn(log_msg)

        # Configure tdcEnable.
        proxy_sw.tdcEnable = argin["tdcEnable"]
        if argin["tdcEnable"]:
            proxy_sw.On()
        else:
            proxy_sw.Disable()

        # Configure tdcNumBits.
        if argin["tdcEnable"]:
            proxy_sw.tdcNumBits = int(argin["tdcNumBits"])

        # Configure tdcPeriodBeforeEpoch.
        if "tdcPeriodBeforeEpoch" in argin:
            proxy_sw.tdcPeriodBeforeEpoch = int(argin["tdcPeriodBeforeEpoch"])
        else:
            proxy_sw.tdcPeriodBeforeEpoch = 2
            log_msg = "Search window specified, but 'tdcPeriodBeforeEpoch' not given. " \
                      "Defaulting to 2."
            self.logger.warn(log_msg)

        # Configure tdcPeriodAfterEpoch.
        if "tdcPeriodAfterEpoch" in argin:
            proxy_sw.tdcPeriodAfterEpoch = int(argin["tdcPeriodAfterEpoch"])
        else:
            proxy_sw.tdcPeriodAfterEpoch = 22
            log_msg = "Search window specified, but 'tdcPeriodAfterEpoch' not given. " \
                      "Defaulting to 22."
            self.logger.warn(log_msg)

        # Configure tdcDestinationAddress.
        if argin["tdcEnable"]:
            for receptor in argin["tdcDestinationAddress"]:
                if int(receptor["receptorID"]) == self._receptor_ID:
                    # TODO: validate input
                    proxy_sw.tdcDestinationAddress = \
                        receptor["tdcDestinationAddress"]
                    break

# ----------
# Run server
# ----------

def main(args=None, **kwargs):
    # PROTECTED REGION ID(Vcc.main) ENABLED START #
    return run((Vcc,), args=args, **kwargs)
    # PROTECTED REGION END #    //  Vcc.main

if __name__ == '__main__':
    main()<|MERGE_RESOLUTION|>--- conflicted
+++ resolved
@@ -224,7 +224,6 @@
     # General methods
     # ---------------
 
-<<<<<<< HEAD
     # PROTECTED REGION ID(Vcc.class_variable) ENABLED START #
 
     def init_command_objects(self):
@@ -323,46 +322,6 @@
             message = "Vcc Init command completed OK"
             device.logger.info(message)
             return (ResultCode.OK, message)
-=======
-    def init_device(self):
-        """Inherit from SKACapability; initialze attributes"""
-        SKACapability.init_device(self)
-        # PROTECTED REGION ID(Vcc.init_device) ENABLED START #
-        self.set_state(tango.DevState.INIT)
-
-        # defines self._proxy_band_12, self._proxy_band_3, self._proxy_band_4, self._proxy_band_5,
-        # self._proxy_sw_1, and self._proxy_sw_2
-        self.__get_capability_proxies()
-
-        self._vcc_id = self.VccID
-
-        # the bands are already disabled on initialization
-
-        # initialize attribute values
-        self._receptor_ID = 0
-        self._frequency_band = 0
-        self._subarray_membership = 0
-        self._stream_tuning = (0, 0)
-        self._frequency_band_offset_stream_1 = 0
-        self._frequency_band_offset_stream_2 = 0
-        self._doppler_phase_correction = (0, 0, 0, 0)
-        self._rfi_flagging_mask = ""
-        self._scfo_band_1 = 0
-        self._scfo_band_2 = 0
-        self._scfo_band_3 = 0
-        self._scfo_band_4 = 0
-        self._scfo_band_5a = 0
-        self._scfo_band_5b = 0
-        self._delay_model = [[0.0] * 6 for _ in range(26)]
-        self._jones_matrix = [[0.0] * 16 for _ in range(26)]
-        self._config_id = ""
-        self._scan_id = 0
-        self.set_change_event("subarrayMembership", True, True)
-
-        self._update_obs_state(ObsState.IDLE)
-        self.set_state(tango.DevState.OFF)
-        # PROTECTED REGION END #    //  Vcc.init_device
->>>>>>> c38349b0
 
     def always_executed_hook(self):
         """Method always executed before any TANGO command is executed."""
@@ -607,7 +566,6 @@
             :param argin: The configuration as JSON formatted string
             :type argin: str
 
-<<<<<<< HEAD
             :return: A tuple containing a return code and a string
                 message indicating status. The message is for
                 information purpose only.
@@ -702,54 +660,6 @@
                 # The frequnecy band name has been validated at this point
                 # so this shouldn't happen
                 pass
-=======
-    @command(
-        dtype_in='str',
-        doc_in='New frequency band'
-    )
-    def SetFrequencyBand(self, argin):
-        # PROTECTED REGION ID(Vcc.SetFrequencyBand) ENABLED START #
-        """set corresponding band of this VCC. Send ON signal to the corresponding band, and DISABLE signal to all others"""
-        if argin in ["1", "2"]:
-            self._frequency_band = ["1", "2"].index(argin)
-            self._proxy_band_12.SetState(tango.DevState.ON)
-            self._proxy_band_3.SetState(tango.DevState.DISABLE)
-            self._proxy_band_4.SetState(tango.DevState.DISABLE)
-            self._proxy_band_5.SetState(tango.DevState.DISABLE)
-        elif argin == "3":
-            self._frequency_band = 2
-            self._proxy_band_12.SetState(tango.DevState.DISABLE)
-            self._proxy_band_3.SetState(tango.DevState.ON)
-            self._proxy_band_4.SetState(tango.DevState.DISABLE)
-            self._proxy_band_5.SetState(tango.DevState.DISABLE)
-        elif argin == "4":
-            self._frequency_band = 3
-            self._proxy_band_12.SetState(tango.DevState.DISABLE)
-            self._proxy_band_3.SetState(tango.DevState.DISABLE)
-            self._proxy_band_4.SetState(tango.DevState.ON)
-            self._proxy_band_5.SetState(tango.DevState.DISABLE)
-        elif argin in ["5a", "5b"]:
-            self._frequency_band = ["5a", "5b"].index(argin) + 4
-            self._proxy_band_12.SetState(tango.DevState.DISABLE)
-            self._proxy_band_3.SetState(tango.DevState.DISABLE)
-            self._proxy_band_4.SetState(tango.DevState.DISABLE)
-            self._proxy_band_5.SetState(tango.DevState.ON)
-        else:
-            # shouldn't happen
-            self.logger.warn("frequencyBand not in valid range. Ignoring.")
-        # PROTECTED REGION END #    // Vcc.SetFrequencyBand
-
-    def is_SetObservingState_allowed(self):
-        """allowed if VCC is ON and ObsState is IDLE,CONFIGURING,READY, not SCANNING"""
-        if self.dev_state() == tango.DevState.ON and \
-                self._obs_state in [
-            ObsState.IDLE,
-            ObsState.CONFIGURING,
-            ObsState.READY
-        ]:
-            return True
-        return False
->>>>>>> c38349b0
 
     @command(
         dtype_in='DevString',
@@ -849,7 +759,6 @@
         self.logger.debug("Entering UpdateDelayModel()")
         argin = json.loads(argin)
 
-<<<<<<< HEAD
         self.logger.debug(("self._receptor_ID = {}".
             format(self._receptor_ID)))
 
@@ -864,19 +773,6 @@
                     if len(frequency_slice["delayCoeff"]) == 6:
                         self._delay_model[frequency_slice["fsid"] - 1] = \
                             frequency_slice["delayCoeff"]
-=======
-        for receptor in argin:
-            if receptor["receptor"] == self._receptor_ID:
-                for frequency_slice in receptor["receptorDelayDetails"]:
-                    if 1 <= frequency_slice["fsid"] <= 26:
-                        if len(frequency_slice["delayCoeff"]) == 6:
-                            self._delay_model[frequency_slice["fsid"] - 1] = \
-                                frequency_slice["delayCoeff"].copy()
-                        else:
-                            log_msg = "'delayCoeff' not valid for frequency slice {} of " \
-                                      "receptor {}".format(frequency_slice["fsid"], self._receptor_ID)
-                            self.logger.error(log_msg)
->>>>>>> c38349b0
                     else:
                         log_msg = "'delayCoeff' not valid for frequency slice {} of " \
                                     "receptor {}".format(frequency_slice["fsid"], self._receptor_ID)
