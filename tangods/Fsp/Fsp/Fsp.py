# -*- coding: utf-8 -*-
#
# This file is part of the Fsp project
#
#
#
# Distributed under the terms of the GPL license.
# See LICENSE.txt for more info.

"""
Author: James Jiang James.Jiang@nrc-cnrc.gc.ca,
Herzberg Astronomy and Astrophysics, National Research Council of Canada
Copyright (c) 2019 National Research Council of Canada
"""

""" Fsp Tango device prototype

Fsp TANGO device class for the prototype
"""

# tango imports
import tango
from tango import DebugIt
from tango.server import run
from tango.server import Device
from tango.server import attribute, command
from tango.server import device_property
from tango import AttrQuality, DispLevel, DevState
from tango import AttrWriteType, PipeWriteType
# Additional import
# PROTECTED REGION ID(Fsp.additionnal_import) ENABLED START #
import os
import sys

file_path = os.path.dirname(os.path.abspath(__file__))
commons_pkg_path = os.path.abspath(os.path.join(file_path, "../../commons"))
sys.path.insert(0, commons_pkg_path)

from skabase.control_model import HealthState, AdminMode, ObsState
from skabase.SKACapability.SKACapability import SKACapability
# PROTECTED REGION END #    //  Fsp.additionnal_import

__all__ = ["Fsp", "main"]


class Fsp(SKACapability):
    """
    Fsp TANGO device class for the prototype
    """
    # PROTECTED REGION ID(Fsp.class_variable) ENABLED START #

    def __get_capability_proxies(self):
        # for now, assume that given addresses are valid
        if self.CorrelationAddress:
            self._proxy_correlation = tango.DeviceProxy(self.CorrelationAddress)
        if self.PSSAddress:
            self._proxy_pss = tango.DeviceProxy(self.PSSAddress)
        if self.PSTAddress:
            self._proxy_pst = tango.DeviceProxy(self.PSTAddress)
        if self.VLBIAddress:
            self._proxy_vlbi = tango.DeviceProxy(self.VLBIAddress)
        if self.FspSubarray:
            self._proxy_fsp_subarray = [*map(
                lambda i: tango.DeviceProxy(i),
                list(self.FspSubarray)
            )]

    # PROTECTED REGION END #    //  Fsp.class_variable

    # -----------------
    # Device Properties
    # -----------------

    FspID = device_property(
        dtype='uint16'
    )

    CorrelationAddress = device_property(
        dtype='str'
    )

    PSSAddress = device_property(
        dtype='str'
    )

    PSTAddress = device_property(
        dtype='str'
    )

    VLBIAddress = device_property(
        dtype='str'
    )

    FspSubarray = device_property(
        dtype=('str',)
    )

    # ----------
    # Attributes
    # ----------

    functionMode = attribute(
        dtype='DevEnum',
        access=AttrWriteType.READ,
        label="Function mode",
        doc="Function mode; an int in the range [0, 4]",
        enum_labels=["IDLE", "CORRELATION", "PSS", "PST", "VLBI", ],
    )

    subarrayMembership = attribute(
        dtype=('uint16',),
        max_dim_x=16,
        access=AttrWriteType.READ,
        label="Subarray membership",
        doc="Subarray membership"
    )

    # ---------------
    # General methods
    # ---------------

    def init_device(self):
        SKACapability.init_device(self)
        # PROTECTED REGION ID(Fsp.init_device) ENABLED START #
        self.set_state(tango.DevState.INIT)

        # defines self._proxy_correlation, self._proxy_pss, self._proxy_pst, self._proxy_vlbi,
        # and self._proxy_fsp_subarray
        self.__get_capability_proxies()

        # the modes are already disabled on initialization,
        # self._proxy_correlation.SetState(tango.DevState.DISABLE)
        # self._proxy_pss.SetState(tango.DevState.DISABLE)
        # self._proxy_pst.SetState(tango.DevState.DISABLE)
        # self._proxy_vlbi.SetState(tango.DevState.DISABLE)

        self._fsp_id = self.FspID

        # initialize attribute values
        self._function_mode = 0  # IDLE
        self._subarray_membership = []

        # initialize FSP subarray group
        self._group_fsp_subarray = tango.Group("FSP Subarray")
        for fqdn in list(self.FspSubarray):
            self._group_fsp_subarray.add(fqdn)

        self.set_state(tango.DevState.OFF)
        # PROTECTED REGION END #    //  Fsp.init_device

    def always_executed_hook(self):
        # PROTECTED REGION ID(Fsp.always_executed_hook) ENABLED START #
        pass
        # PROTECTED REGION END #    //  Fsp.always_executed_hook

    def delete_device(self):
        # PROTECTED REGION ID(Fsp.delete_device) ENABLED START #
        self._proxy_correlation.SetState(tango.DevState.OFF)
        self._proxy_pss.SetState(tango.DevState.OFF)
        self._proxy_pst.SetState(tango.DevState.OFF)
        self._proxy_vlbi.SetState(tango.DevState.OFF)
        self._group_fsp_subarray.command_inout("Off")

        # remove all subarray membership
        for subarray_ID in self._subarray_membership[:]:
            self.RemoveSubarrayMembership(subarray_ID)

        self.set_state(tango.DevState.OFF)
        # PROTECTED REGION END #    //  Fsp.delete_device

    # ------------------
    # Attributes methods
    # ------------------

    def read_functionMode(self):
        # PROTECTED REGION ID(Fsp.functionMode_read) ENABLED START #
        return self._function_mode
        # PROTECTED REGION END #    //  Fsp.functionMode_read

    def read_subarrayMembership(self):
        # PROTECTED REGION ID(Fsp.subarrayMembership_read) ENABLED START #
        return self._subarray_membership
        # PROTECTED REGION END #    //  Fsp.subarrayMembership_read

    # --------
    # Commands
    # --------

    def is_On_allowed(self):
        if self.dev_state() == tango.DevState.OFF:
            return True
        return False

    @command()
    def On(self):
        # PROTECTED REGION ID(Fsp.On) ENABLED START #
        self._proxy_correlation.SetState(tango.DevState.DISABLE)
        self._proxy_pss.SetState(tango.DevState.DISABLE)
        self._proxy_pst.SetState(tango.DevState.DISABLE)
        self._proxy_vlbi.SetState(tango.DevState.DISABLE)
        self._group_fsp_subarray.command_inout("On")

        self.set_state(tango.DevState.ON)
        # PROTECTED REGION END #    //  Fsp.On

    def is_Off_allowed(self):
        if self.dev_state() == tango.DevState.ON:
            return True
        return False

    @command()
    def Off(self):
        # PROTECTED REGION ID(Fsp.Off) ENABLED START #
        self._proxy_correlation.SetState(tango.DevState.OFF)
        self._proxy_pss.SetState(tango.DevState.OFF)
        self._proxy_pst.SetState(tango.DevState.OFF)
        self._proxy_vlbi.SetState(tango.DevState.OFF)
        self._group_fsp_subarray.command_inout("Off")

        # remove all subarray membership
        for subarray_ID in self._subarray_membership[:]:
            self.RemoveSubarrayMembership(subarray_ID)

        self.set_state(tango.DevState.OFF)
        # PROTECTED REGION END #    //  Fsp.Off

    def is_SetFunctionMode_allowed(self):
        if self.dev_state() == tango.DevState.ON:
            return True
        return False

    @command(
        dtype_in='str',
        doc_in='Function mode'
    )
    def SetFunctionMode(self, argin):
        # PROTECTED REGION ID(Fsp.SetFunctionMode) ENABLED START #
        if argin == "IDLE":
            self._function_mode = 0
            self._proxy_correlation.SetState(tango.DevState.DISABLE)
            self._proxy_pss.SetState(tango.DevState.DISABLE)
            self._proxy_pst.SetState(tango.DevState.DISABLE)
            self._proxy_vlbi.SetState(tango.DevState.DISABLE)
        if argin == "CORR":
            self._function_mode = 1
            self._proxy_correlation.SetState(tango.DevState.ON)
            self._proxy_pss.SetState(tango.DevState.DISABLE)
            self._proxy_pst.SetState(tango.DevState.DISABLE)
            self._proxy_vlbi.SetState(tango.DevState.DISABLE)
        if argin == "PSS-BF":
            self._function_mode = 2
            self._proxy_correlation.SetState(tango.DevState.DISABLE)
            self._proxy_pss.SetState(tango.DevState.ON)
            self._proxy_pst.SetState(tango.DevState.DISABLE)
            self._proxy_vlbi.SetState(tango.DevState.DISABLE)
        if argin == "PST-BF":
            self._function_mode = 3
            self._proxy_correlation.SetState(tango.DevState.DISABLE)
            self._proxy_pss.SetState(tango.DevState.DISABLE)
            self._proxy_pst.SetState(tango.DevState.ON)
            self._proxy_vlbi.SetState(tango.DevState.DISABLE)
        if argin == "VLBI":
            self._function_mode = 4
            self._proxy_correlation.SetState(tango.DevState.DISABLE)
            self._proxy_pss.SetState(tango.DevState.DISABLE)
            self._proxy_pst.SetState(tango.DevState.DISABLE)
            self._proxy_vlbi.SetState(tango.DevState.ON)

        # shouldn't happen
<<<<<<< HEAD
        self.logger.error("functionMode not valid. Ignoring.")
=======
>>>>>>> 038ec333
        self.logger.warn("functionMode not valid. Ignoring.")
        # PROTECTED REGION END #    //  Fsp.SetFunctionMode

    def is_AddSubarrayMembership_allowed(self):
        if self.dev_state() == tango.DevState.ON:
            return True
        return False

    @command(
        dtype_in='uint16',
        doc_in='Subarray ID'
    )
    def AddSubarrayMembership(self, argin):
        # PROTECTED REGION ID(Fsp.AddSubarrayMembership) ENABLED START #
        if argin not in self._subarray_membership:
            self._subarray_membership.append(argin)
        else:
            log_msg = "FSP already belongs to subarray {}.".format(argin)
            self.logger.warn(log_msg)
        # PROTECTED REGION END #    //  Fsp.AddSubarrayMembership

    def is_RemoveSubarrayMembership_allowed(self):
        if self.dev_state() == tango.DevState.ON:
            return True
        return False

    @command(
        dtype_in='uint16',
        doc_in='Subarray ID'
    )
    def RemoveSubarrayMembership(self, argin):
        # PROTECTED REGION ID(Fsp.RemoveSubarrayMembership) ENABLED START #
        if argin in self._subarray_membership:
            self._subarray_membership.remove(argin)
            # change function mode to IDLE if no subarrays are using it.
            if not self._subarray_membership:
                self._function_mode = 0
        else:
            log_msg = "FSP does not belong to subarray {}.".format(argin)
            self.logger.warn(log_msg)
        # PROTECTED REGION END #    //  Fsp.RemoveSubarrayMembership

# ----------
# Run server
# ----------


def main(args=None, **kwargs):
    # PROTECTED REGION ID(Fsp.main) ENABLED START #
    return run((Fsp,), args=args, **kwargs)
    # PROTECTED REGION END #    //  Fsp.main

if __name__ == '__main__':
    main()<|MERGE_RESOLUTION|>--- conflicted
+++ resolved
@@ -267,10 +267,6 @@
             self._proxy_vlbi.SetState(tango.DevState.ON)
 
         # shouldn't happen
-<<<<<<< HEAD
-        self.logger.error("functionMode not valid. Ignoring.")
-=======
->>>>>>> 038ec333
         self.logger.warn("functionMode not valid. Ignoring.")
         # PROTECTED REGION END #    //  Fsp.SetFunctionMode
 
