# Use bash shell with pipefail option enabled so that the return status of a
# piped command is the value of the last (rightmost) commnand to exit with a
# non-zero status. This lets us pipe output into tee but still exit on test
# failures.
SHELL = /bin/bash
.SHELLFLAGS = -o pipefail -c

all: test

# wait for the device to be available before beginning the test
# A temporary volume is mounted at /build when 'make test' is executing.
# The following steps copy across useful output to this volume which can
# then be extracted to form the CI summary for the test procedure.
test:
	sleep 30
<<<<<<< HEAD
	retry --max=10 -- tango_admin --ping-device mid_csp_cbf/master/main
=======
 	retry --max=10 -- tango_admin --ping-device mid_csp_cbf/master/main
>>>>>>> 45d2754b
	for i in $$(seq -w 1 197); \
	do \
		retry --max=10 -- tango_admin --ping-device mid_csp_cbf/vcc/$$i && \
		echo Pinging mid_csp_cbf/vcc/$$i...; \
	done
	for i in $$(seq -w 1 27); \
	do \
		retry --max=10 -- tango_admin --ping-device mid_csp_cbf/fsp/$$i && \
		echo Pinging mid_csp_cbf/fsp/$$i...; \
	done
	for i in $$(seq -w 1 16); \
	do \
		retry --max=10 -- tango_admin --ping-device mid_csp_cbf/cbfSubarray/$$i && \
		echo Pinging mid_csp_cbf/cbfSubarray/$$i...; \
	done
	cd /app/csplmc/CbfMaster && python setup.py test | tee setup_py_test.stdout
	cd /app && ./code-analysis.sh | tee code_analysis.stdout
	if [ -d /build ]; then \
		mv /app/csplmc/CbfMaster/setup_py_test.stdout /build/cbf_master_setup_test.stdout; \
		mv /app/csplmc/CbfMaster/htmlcov /build/cbf_master_htmlcov; \
		mv /app/csplmc/CbfMaster/coverage.xml /build/cbf_master_coverage.xml; \
		mv /app/code_analysis.stdout /build/cbf_code_analysis.stdout; \
	fi;

.PHONY: all test<|MERGE_RESOLUTION|>--- conflicted
+++ resolved
@@ -12,12 +12,9 @@
 # The following steps copy across useful output to this volume which can
 # then be extracted to form the CI summary for the test procedure.
 test:
-	sleep 30
-<<<<<<< HEAD
+	sleep 10
+	docker ps -a
 	retry --max=10 -- tango_admin --ping-device mid_csp_cbf/master/main
-=======
- 	retry --max=10 -- tango_admin --ping-device mid_csp_cbf/master/main
->>>>>>> 45d2754b
 	for i in $$(seq -w 1 197); \
 	do \
 		retry --max=10 -- tango_admin --ping-device mid_csp_cbf/vcc/$$i && \
