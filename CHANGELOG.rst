############
Change Log
############

All notable changes to this project will be documented in this file.
This project adheres to `Semantic Versioning http://semver.org/>`_.

Development
***********
* Added Abort and ObsReset command implementation for Vcc and 
  FspCorr/Pss/PstSubarray devices

<<<<<<< HEAD
0.11.6
********
* Increase Artifacts PVC size to 1Gi (from 250Mi)

0.11.1
******
* Fixed subarray GoToIdle to issue GoToIdle to VCC and FSP devices

0.10.17
********
* Increased hps master timeout to support DDR calibration health check
* Increased APC PDU outlet status polling interval to 20 seconds
* Add additional error catching to APC PDU driver

0.10.18
********
* Changed PDU config for LRU1 and LRU2
=======
0.11.8
*****
* Created defaults for VCC internal gains values

0.11.7
*****
* Removes Delta F and K from VCC and replaces them with dish_sample_rate and num_samples_per_frame.

0.11.6
*****
* Increase Artifacts PVC size to 1Gi (from 250Mi)

0.11.5
*****

0.11.4-0.11.2
*****
* Changed scan_id from string to integer

0.11.1
*****

0.11.0
*****
* Added binderhub support
* Added tango operator support
* Changed files for ST-1771
  * Updated .make directory
  * Switched from requirements to poetry
  * Updated CI file to add new jobs for dev environment deployment
  * Charts were updated including templates
* Removed gemnasium scan job
* Removed legacy jobs

0.10.19
*****
* Fixed CAR release issues with 0.10.18 release
* No changes to codebase

0.10.18
*****
* Changed PDU config for LRU1 and LRU2

0.10.17
*****
* Increased hps master timeout to support DDR calibration health check
* Increased APC PDU outlet status polling interval to 20 seconds
* Add additional error catching to APC PDU driver
>>>>>>> e97791a6
<|MERGE_RESOLUTION|>--- conflicted
+++ resolved
@@ -10,25 +10,6 @@
 * Added Abort and ObsReset command implementation for Vcc and 
   FspCorr/Pss/PstSubarray devices
 
-<<<<<<< HEAD
-0.11.6
-********
-* Increase Artifacts PVC size to 1Gi (from 250Mi)
-
-0.11.1
-******
-* Fixed subarray GoToIdle to issue GoToIdle to VCC and FSP devices
-
-0.10.17
-********
-* Increased hps master timeout to support DDR calibration health check
-* Increased APC PDU outlet status polling interval to 20 seconds
-* Add additional error catching to APC PDU driver
-
-0.10.18
-********
-* Changed PDU config for LRU1 and LRU2
-=======
 0.11.8
 *****
 * Created defaults for VCC internal gains values
@@ -50,6 +31,7 @@
 
 0.11.1
 *****
+* Fixed subarray GoToIdle to issue GoToIdle to VCC and FSP devices
 
 0.11.0
 *****
@@ -76,5 +58,4 @@
 *****
 * Increased hps master timeout to support DDR calibration health check
 * Increased APC PDU outlet status polling interval to 20 seconds
-* Add additional error catching to APC PDU driver
->>>>>>> e97791a6
+* Add additional error catching to APC PDU driver