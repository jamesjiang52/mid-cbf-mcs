--- conflicted
+++ resolved
@@ -17,11 +17,8 @@
   * updated FPGA die voltage labels to be more descriptive
   * updated FPGA die voltage warning and alarm range according to stratix10 documentation
 * CIP-2956 CbfSubarray now sends all previously assigned FSPs to IDLE at the top of ConfigureScan
-<<<<<<< HEAD
+* CIP-2917 Add optional configurable timeout for LRC wait thread; applied to HPS Master timeout
 * CIP-2780 added 100g ethernet monitoring on talon board devices
-=======
-* CIP-2917 Add optional configurable timeout for LRC wait thread; applied to HPS Master timeout
->>>>>>> e6afb57e
 
 1.0.0
 ******
