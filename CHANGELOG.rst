############
Change Log
############

All notable changes to this project will be documented in this file.
This project adheres to `Semantic Versioning http://semver.org/>`_.

UNRELEASED CHANGES
******************
* CIP-2799 Refactored wait_for_blocking_results to verify all incoming events
* CIP-2966 fixed SPEAD descriptor not ready before Scan under certain conditions
* CIP-2911 fixed bad error message appending in controller Off command
* CIP-2840 talon fans monitoring
  * added hasFanControl attribute to talon board devices to indicate if the board has control over fans
  * added fansRpm attribute to talon board devices
  * fixed bugs affecting talon board device initialization and influxdb queries
  * updated FPGA die voltage labels to be more descriptive
  * updated FPGA die voltage warning and alarm range according to stratix10 documentation
* CIP-2956 CbfSubarray now sends all previously assigned FSPs to IDLE at the top of ConfigureScan
* CIP-2917 Add optional configurable timeout for LRC wait thread; applied to HPS Master timeout
* CIP-2780 added 100g ethernet monitoring on talon board devices
* CIP-3028 Updated hw config after systems room re-organization.
* CIP-3034 Removed parallelization for LRU On and Off command queuing to work better with the ST PDU that is now in use.
* CIP-2549 Controller sets unused subdevices to AdminMode.NOT_FITTED
* CIP-2965 talondx-config generates in the beginning of integration test
* SKB-499 added attribute pingResult to talon board devices. Added missing warning/alarm values.
<<<<<<< HEAD
* CIP-2828 Added attribute lastHpsScanConfiguration for output configuration string and validation tests.
=======
* CIP-2664 Added PST-BF back to FSP as a valid function mode; FspPstSubarray still remains to be added back in a separate story.
>>>>>>> d6d44846

1.0.0
******
* CIP-1924 Upgrade to ska-tango-base v1.0.0
  * Created base classes for observing and non-observing devices (CbfObsDevice, CbfDevice) and component managers (CbfObsComponentManager, CbfComponentManager)
    * CbfObsDevice implements reduced subarray ObsState model, removing EMPTY and RESOURCING states for non-subarray devices.
  * Converted base component managers to inherit from TaskExecutorComponentManager
  * Converted the following commands/methods to queued LRCs/submitted tasks:
    * start_communicating
    * CbfController: On, Off, InitSysParam
    * CbfSubarray: update_sys_param, AddReceptors, RemoveReceptors, RemoveAllReceptors, ConfigureScan, Scan, EndScan, GoToIdle, Abort, ObsReset, Restart
    * Vcc: ConfigureBand, ConfigureScan, Scan, EndScan, GoToIdle, Abort, ObsReset
    * Fsp: SetFunctionMode, AddSubarrayMembership, RemoveSubarrayMembership
    * FspCorrSubarray: ConfigureScan, Scan, EndScan, GoToIdle, Abort, ObsReset
    * Slim: On, Off, Configure
    * SlimLink: ConnectTxRx, DisconnectTxRx
    * TalonLRU: On, Off
    * PowerSwitch: TurnOnOutlet, TurnOffOutlet
  * Removed the following commands:
    * Standby command removed across the board
    * CbfSubarray: On, Off
    * Vcc: On, Off
    * Fsp: On, Off
    * FspCorrSubarray: On, Off
    * TalonBoard: On, Off
  * Improvements in control flow:
    * Only Tango Devices that are directly controlling hardware can receive ON/OFF commands e.g. TalonLRU, and not Vcc
    * In  Tango Devices that do not receive ON/OFF commands, once communication with the component is established the OpState becomes ON. This is all achieved when start_communicating method is called as part of setting the Tango Device's AdminMode to ONLINE. In these cases, essentially ON means the device is communicating with it's subordinate device.
    * Moved AdminMode control of obs devices (Vcc, Fsp, FspCorrSubarray) from CbfController to CbfSubarray, during the following subarray commands:
      * Vcc AdminMode ONLINE/OFFLINE during AddReceptors/RemoveReceptors
      * Fsp AdminMode ONLINE/OFFLINE during ConfigureScan/GoToIdle
      * FspCorrSubarray ONLINE/OFFLINE set by Fsp during ConfigureScan/GoToIdle
    * State changing callbacks consistently use locks to avoid race conditions.
      * Component managers do not update state machines directly; only callbacks (implemented at the device level) are passed to the component managers.
  * Improvements in tests:
    * More thorough unit tests provide better low-level coverage for individual devices, including failure mechanisms.
    * Redundant subordinate device integration tests deprecated in favour of more comprehensive and holistic tests only at the highest levels of MCS (Controller and Subarray).
    * ska-tango-testing better leveraged to align our testing framework with the rest of the SKAO:
      * ska_tango_testing.context basis for unit testing harness
      * TangoEventTracer used along with custom defined change event assertions to validate event-driven device behaviour.

* CIP-2732 Added supported interface validation and documentation updates
  * Added validation for supported schema versions specified in the interface parameter for commands in MCS.
  * Added sphinx directive to generate tables for documentation
* CIP-2616 MCS ADR-99 Scan Configuration Validation Updates
  * Abstracted out the Scan Configuration Validation in Subarray into a separate class  
  * Updated the Validations and added new validations to support ADR-99/v4.1 Interface Changes
  * Refer to new MCS restrictions here: https://confluence.skatelescope.org/display/SE/Validation+of+Scan+Configuration+against+Supported+Configurations

* CIP-2504 Updated for mid.cbf CSP ConfigureScan 3.0 telescope model changes
  * Removed validation for tdc fields (removed from telescope model)
  * Removed validation for doppler_phase_corr_subscription_point (removed from
    telescope model)
  * Removed check for existence of delay_model_subscription (mandatory in telmodel)
  * Removed validation and setting zoom_factor and zoom_window_tuning

    * Removed from telescope model
    * Class properties remain, to be removed in base class update
    * zoom_factor set to 0 for downstream HPS config, this will be set later
      when zoom is implemented from the channel_width parameter introduced in 
      ADR-99

  * Added cross validation for cbf.fsp.output_port for the incoming ConfigureScan
  * Removed setting fsp subarray values from parameters removed from schema
  * Updated ConfigureScan unit test data to interface 3.0 
  * Updated output_port default value to expanded 2-tuple format

0.15.2
******
* CIP-2560 Moved visibility transport logic from FSP App to VisibilityTransport class. Multi-FSP support.
* CIP-2553 Reduced number of pods in MCS deployment
* CIP-2447 Added FpgaDieVoltage[0-6] Attributes in TalonBoard Device to read from the FPGA Die Voltage Sensors
* MAP-115 Updated MCS overview Taranta dashboard to include more info LRUs, sim mode and updates to the DISH ID
* MAP-116 Change initial board IP loading so it is set to an explicitly placeholder value until a HW config file is applied
* CIP-2604 Fixes issue where unused Talon times-out while trying to set SimulationMode in MCS's TalonBoard during Controller's On Command
* CIP-2365 Fixing shutdown order to fix off command failure, logging warning instead of error when talon board fails to turn off

0.15.1
******
* MAP-69 Removing old ec-bite and ec-deployer pods from MCS deployment
         and bumping EC to a version that integrates the new pods.

0.15.0
******
* CIP-2335 Migrated SlimTest From Engineering Console to MCS's Slim Device
* CIP-2396 Fixed Read the Docs Build Issues on MCS

0.14.2
******
* CIP-2418 Fix On command timeout by clearing talons with a script
* CIP-2416 Decoupled LRU ON and clearing talon 

0.14.1 (0.14.0: DO NOT USE)
******
* CIP-2257 Update to validate TMC-published delay model JSON data against
  schema version 3.0 (https://schema.skao.int/ska-mid-csp-delaymodel/3.0)

0.13.3
******
* CIP-1983 Added talon reboot to ON sequence to stop power cycling

0.13.2
******
* REL-1345: STFC cluster domain name change
* Updated ska-telmodel version to allow for duplicate k values

0.13.1
******
* CIP-2238/REL-1337: bumped engineering console version

0.13.0
******
* CIP-2238: Internally, MCS no longer refers to dishes/DISH IDs as receptors/receptor IDs, 
  and the distinction has been made when those integer indices actually refer to VCC IDs

0.12.28
*******
* CIP-2306: Implemented is_ConfigureScan_allowed() to enforce state model for ConfigureScan.
* STS-548: Updated k8s.mk to collect k8s-test logs in logs/ artifact folder after pipeline runs.

0.12.27
*******
* CIP-2279: Overrode is_allowed for CbfController On/Off so these commands can't be called when already in execution.
* CIP-2227: Refactored flow of CbfController start_communicating in setting sub-element adminMode to ONLINE

0.12.26
*******
* CIP-2105: Fixed FSP error from trying to remove group proxy from IDLE state.

0.12.25
*******
* CIP-1979: Updated SubarrayComponentManager to assign channel_offset=1 in FSP configuration when LMC does not define one.

0.12.24
*******
* CIP-1849: Implemented obsfault for Vcc and Fsp<func> Subarray

0.12.23
*******
* CIP-1940: Updated ConfigureScan sequence diagram
* CIP-2048: Added ping check and ICW regeneration condition to SlimLink

0.12.22
*******
* CIP-2050 Added temporary timeout in power_switch_device on/off to possible fix async issue

0.12.21
*******
* CIP-1356 Fixed CbfSubarray configure from READY failure

Development
***********
* Added Abort and ObsReset command implementation for Vcc and 
  FspCorr/Pss/PstSubarray devices

0.12.20
*******
* CIP-2050 Added additional logging for apc_snmp_driver

0.12.19
*******
* CIP-2048 Added logging for idle_ctrl_word for visibility on intermittent type mismatch error

0.12.18
*******
* CIP-2067 Change epoch from int to float

0.12.17
*******
* CIP-2052 Fixed SlimLink disconnect_slim_tx_rx() by re-syncing idle_ctrl_words before initializing in loopback mode.

0.12.16
*******
* CIP-1898 Fix FSP subarrayMembership resetting after subarray GoToIdle

0.12.15
*******
* CIP-1915 Retrieve initial system parameters file from CAR through Telescope Model

0.12.14
*******
* CIP-1987 Updated default SlimLink config with new DsSlimTxRx FQDNs.
* CIP-2006 Updated Slim and SlimLink tests and documentation.

0.12.13
*******
* MAP-36 Add support for APC PDU Driver using SNMP Interface

0.12.12
*******
* CIP-1830 add back strict validation against the delay model epoch

0.12.11
*******
* CIP-1883 bumped engineering console version to 0.9.7, signal verification to 0.2.7
* CIP-2001 reverted fo_validity_interval internal parameter to 0.01

0.12.10
*******
* CIP-2006 Renamed all SlimMesh refs to just Slim

0.12.9
******
* CIP-1674 LogConsumer logs every message twice
* CIP-1853 Enhance system-tests to check ResultCode
* CIP-2012 MCS k8s test pipeline job output no longer includes code coverage table

0.12.8
******
* CIP-1769 Implement SLIM Tango device (mesh)
* CIP-1768 Implement SLIM Link Tango device

0.12.7
******
* CIP-1967 revert fo_validity_interval to 0.001 while CIP-2001 is being addressed

0.12.6
******
* CIP-1886 update vcc_component_manager._ready = False at the end of abort() 

0.12.5
******
* CIP-1870 decreased timeout for talon_board_proxy and influxdb client
* CIP-1967 Changed fo_validity_interval to 0.01 - it was incorrectly set to 0.001

0.12.4
******
* CIP-1957 Removed problematic vcc gain file (mnt/vcc_param/internal_params_receptor1_band1_.json)

0.12.3
******
* CIP-1933 Fixed the group_proxy implementation

0.12.2
******
* CIP-1764 Added telmodel schema validation against the InitSysParam command 

0.12.1
*****
* Removed hardcoded input sample rate
* Changed fs_sample_rate to integer and in Hz
* Added check for missing Dish ID - VCC mapping during On command

0.12.0
*****
* Refactored controller OffCommand to issue graceful shutdown to HPS and reset subarray observing state

0.11.8
*****
* Created defaults for VCC internal gains values

0.11.7
*****
* Removes Delta F and K from VCC and replaces them with dish_sample_rate and num_samples_per_frame

0.11.6
*****
* Increase Artifacts PVC size to 1Gi (from 250Mi)

0.11.5
********
* Added InitSysParam command to controller
* Refactored reception utils to handle Dish VCC mapping
* Increased HPS master configure timeout

0.11.4-0.11.2
*****
* Changed scan_id from string to integer

0.11.1
*****
* Fixed subarray GoToIdle to issue GoToIdle to VCC and FSP devices

0.11.0
*****
* Added binderhub support
* Added tango operator support
* Changed files for ST-1771
  * Updated .make directory
  * Switched from requirements to poetry
  * Updated CI file to add new jobs for dev environment deployment
  * Charts were updated including templates
* Removed gemnasium scan job
* Removed legacy jobs

0.10.19
*****
* Fixed CAR release issues with 0.10.18 release
* No changes to codebase

0.10.18
*****
* Changed PDU config for LRU1 and LRU2

0.10.17
*****
* Increased hps master timeout to support DDR calibration health check
* Increased APC PDU outlet status polling interval to 20 seconds
* Add additional error catching to APC PDU driver<|MERGE_RESOLUTION|>--- conflicted
+++ resolved
@@ -24,11 +24,8 @@
 * CIP-2549 Controller sets unused subdevices to AdminMode.NOT_FITTED
 * CIP-2965 talondx-config generates in the beginning of integration test
 * SKB-499 added attribute pingResult to talon board devices. Added missing warning/alarm values.
-<<<<<<< HEAD
+* CIP-2664 Added PST-BF back to FSP as a valid function mode; FspPstSubarray still remains to be added back in a separate story.
 * CIP-2828 Added attribute lastHpsScanConfiguration for output configuration string and validation tests.
-=======
-* CIP-2664 Added PST-BF back to FSP as a valid function mode; FspPstSubarray still remains to be added back in a separate story.
->>>>>>> d6d44846
 
 1.0.0
 ******
