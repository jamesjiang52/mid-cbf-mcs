############
Change Log
############

All notable changes to this project will be documented in this file.
This project adheres to `Semantic Versioning http://semver.org/>`_.

UNRELEASED CHANGES
******************
* CIP-3035: fix errors when sending channel_offset to Host-LUT and SPEAD
  * fix sending proper channel offset values to SPEAD and Host-LUT
  * fix splitting up output_port, output_host, and output_link_map in fsp configs
<<<<<<< HEAD
* CIP-3068: fix validation output_host
  * difference between channel_ids is a multiple of 20, not the value itself
=======
* CIP-3065: fix setting receptors in fsp config
* CIP-2240: ExpectedDishID field is added to the ConfigureScan
>>>>>>> 0d7618bf

1.1.0-rc.1
**********
* CIP-2799 Refactored wait_for_blocking_results to verify all incoming events
* CIP-2966 fixed SPEAD descriptor not ready before Scan under certain conditions
* CIP-2911 fixed bad error message appending in controller Off command
* CIP-2840 talon fans monitoring
  * added hasFanControl attribute to talon board devices to indicate if the board has control over fans
  * added fansRpm attribute to talon board devices
  * fixed bugs affecting talon board device initialization and influxdb queries
  * updated FPGA die voltage labels to be more descriptive
  * updated FPGA die voltage warning and alarm range according to stratix10 documentation
* CIP-2956 CbfSubarray now sends all previously assigned FSPs to IDLE at the top of ConfigureScan
* CIP-2917 Add optional configurable timeout for LRC wait thread; applied to HPS Master timeout
* CIP-2780 added 100g ethernet monitoring on talon board devices
* CIP-2254 support for configurescan 4.1 which introduces correlation processing regions
  * Removes support for configurescan 3.0
  * Added ReadTheDocs table to list differences between Telmodel validation and MCS validation
  * Add 'vcc_id_to_rdt_freq_shifts' to hps_fsp_corr config to support work on CIP-2662

1.0.0
******
* CIP-1924 Upgrade to ska-tango-base v1.0.0
  * Created base classes for observing and non-observing devices (CbfObsDevice, CbfDevice) and component managers (CbfObsComponentManager, CbfComponentManager)
    * CbfObsDevice implements reduced subarray ObsState model, removing EMPTY and RESOURCING states for non-subarray devices.
  * Converted base component managers to inherit from TaskExecutorComponentManager
  * Converted the following commands/methods to queued LRCs/submitted tasks:
    * start_communicating
    * CbfController: On, Off, InitSysParam
    * CbfSubarray: update_sys_param, AddReceptors, RemoveReceptors, RemoveAllReceptors, ConfigureScan, Scan, EndScan, GoToIdle, Abort, ObsReset, Restart
    * Vcc: ConfigureBand, ConfigureScan, Scan, EndScan, GoToIdle, Abort, ObsReset
    * Fsp: SetFunctionMode, AddSubarrayMembership, RemoveSubarrayMembership
    * FspCorrSubarray: ConfigureScan, Scan, EndScan, GoToIdle, Abort, ObsReset
    * Slim: On, Off, Configure
    * SlimLink: ConnectTxRx, DisconnectTxRx
    * TalonLRU: On, Off
    * PowerSwitch: TurnOnOutlet, TurnOffOutlet
  * Removed the following commands:
    * Standby command removed across the board
    * CbfSubarray: On, Off
    * Vcc: On, Off
    * Fsp: On, Off
    * FspCorrSubarray: On, Off
    * TalonBoard: On, Off
  * Improvements in control flow:
    * Only Tango Devices that are directly controlling hardware can receive ON/OFF commands e.g. TalonLRU, and not Vcc
    * In  Tango Devices that do not receive ON/OFF commands, once communication with the component is established the OpState becomes ON. This is all achieved when start_communicating method is called as part of setting the Tango Device's AdminMode to ONLINE. In these cases, essentially ON means the device is communicating with it's subordinate device.
    * Moved AdminMode control of obs devices (Vcc, Fsp, FspCorrSubarray) from CbfController to CbfSubarray, during the following subarray commands:
      * Vcc AdminMode ONLINE/OFFLINE during AddReceptors/RemoveReceptors
      * Fsp AdminMode ONLINE/OFFLINE during ConfigureScan/GoToIdle
      * FspCorrSubarray ONLINE/OFFLINE set by Fsp during ConfigureScan/GoToIdle
    * State changing callbacks consistently use locks to avoid race conditions.
      * Component managers do not update state machines directly; only callbacks (implemented at the device level) are passed to the component managers.
  * Improvements in tests:
    * More thorough unit tests provide better low-level coverage for individual devices, including failure mechanisms.
    * Redundant subordinate device integration tests deprecated in favour of more comprehensive and holistic tests only at the highest levels of MCS (Controller and Subarray).
    * ska-tango-testing better leveraged to align our testing framework with the rest of the SKAO:
      * ska_tango_testing.context basis for unit testing harness
      * TangoEventTracer used along with custom defined change event assertions to validate event-driven device behaviour.

* CIP-2732 Added supported interface validation and documentation updates
  * Added validation for supported schema versions specified in the interface parameter for commands in MCS.
  * Added sphinx directive to generate tables for documentation
* CIP-2616 MCS ADR-99 Scan Configuration Validation Updates
  * Abstracted out the Scan Configuration Validation in Subarray into a separate class  
  * Updated the Validations and added new validations to support ADR-99/v4.1 Interface Changes
  * Refer to new MCS restrictions here: https://confluence.skatelescope.org/display/SE/Validation+of+Scan+Configuration+against+Supported+Configurations

* CIP-2504 Updated for mid.cbf CSP ConfigureScan 3.0 telescope model changes
  * Removed validation for tdc fields (removed from telescope model)
  * Removed validation for doppler_phase_corr_subscription_point (removed from
    telescope model)
  * Removed check for existence of delay_model_subscription (mandatory in telmodel)
  * Removed validation and setting zoom_factor and zoom_window_tuning

    * Removed from telescope model
    * Class properties remain, to be removed in base class update
    * zoom_factor set to 0 for downstream HPS config, this will be set later
      when zoom is implemented from the channel_width parameter introduced in 
      ADR-99

  * Added cross validation for cbf.fsp.output_port for the incoming ConfigureScan
  * Removed setting fsp subarray values from parameters removed from schema
  * Updated ConfigureScan unit test data to interface 3.0 
  * Updated output_port default value to expanded 2-tuple format

0.15.2
******
* CIP-2560 Moved visibility transport logic from FSP App to VisibilityTransport class. Multi-FSP support.
* CIP-2553 Reduced number of pods in MCS deployment
* CIP-2447 Added FpgaDieVoltage[0-6] Attributes in TalonBoard Device to read from the FPGA Die Voltage Sensors
* MAP-115 Updated MCS overview Taranta dashboard to include more info LRUs, sim mode and updates to the DISH ID
* MAP-116 Change initial board IP loading so it is set to an explicitly placeholder value until a HW config file is applied
* CIP-2604 Fixes issue where unused Talon times-out while trying to set SimulationMode in MCS's TalonBoard during Controller's On Command
* CIP-2365 Fixing shutdown order to fix off command failure, logging warning instead of error when talon board fails to turn off

0.15.1
******
* MAP-69 Removing old ec-bite and ec-deployer pods from MCS deployment
         and bumping EC to a version that integrates the new pods.

0.15.0
******
* CIP-2335 Migrated SlimTest From Engineering Console to MCS's Slim Device
* CIP-2396 Fixed Read the Docs Build Issues on MCS

0.14.2
******
* CIP-2418 Fix On command timeout by clearing talons with a script
* CIP-2416 Decoupled LRU ON and clearing talon 

0.14.1 (0.14.0: DO NOT USE)
******
* CIP-2257 Update to validate TMC-published delay model JSON data against
  schema version 3.0 (https://schema.skao.int/ska-mid-csp-delaymodel/3.0)

0.13.3
******
* CIP-1983 Added talon reboot to ON sequence to stop power cycling

0.13.2
******
* REL-1345: STFC cluster domain name change
* Updated ska-telmodel version to allow for duplicate k values

0.13.1
******
* CIP-2238/REL-1337: bumped engineering console version

0.13.0
******
* CIP-2238: Internally, MCS no longer refers to dishes/DISH IDs as receptors/receptor IDs, 
  and the distinction has been made when those integer indices actually refer to VCC IDs

0.12.28
*******
* CIP-2306: Implemented is_ConfigureScan_allowed() to enforce state model for ConfigureScan.
* STS-548: Updated k8s.mk to collect k8s-test logs in logs/ artifact folder after pipeline runs.

0.12.27
*******
* CIP-2279: Overrode is_allowed for CbfController On/Off so these commands can't be called when already in execution.
* CIP-2227: Refactored flow of CbfController start_communicating in setting sub-element adminMode to ONLINE

0.12.26
*******
* CIP-2105: Fixed FSP error from trying to remove group proxy from IDLE state.

0.12.25
*******
* CIP-1979: Updated SubarrayComponentManager to assign channel_offset=1 in FSP configuration when LMC does not define one.

0.12.24
*******
* CIP-1849: Implemented obsfault for Vcc and Fsp<func> Subarray

0.12.23
*******
* CIP-1940: Updated ConfigureScan sequence diagram
* CIP-2048: Added ping check and ICW regeneration condition to SlimLink

0.12.22
*******
* CIP-2050 Added temporary timeout in power_switch_device on/off to possible fix async issue

0.12.21
*******
* CIP-1356 Fixed CbfSubarray configure from READY failure

Development
***********
* Added Abort and ObsReset command implementation for Vcc and 
  FspCorr/Pss/PstSubarray devices

0.12.20
*******
* CIP-2050 Added additional logging for apc_snmp_driver

0.12.19
*******
* CIP-2048 Added logging for idle_ctrl_word for visibility on intermittent type mismatch error

0.12.18
*******
* CIP-2067 Change epoch from int to float

0.12.17
*******
* CIP-2052 Fixed SlimLink disconnect_slim_tx_rx() by re-syncing idle_ctrl_words before initializing in loopback mode.

0.12.16
*******
* CIP-1898 Fix FSP subarrayMembership resetting after subarray GoToIdle

0.12.15
*******
* CIP-1915 Retrieve initial system parameters file from CAR through Telescope Model

0.12.14
*******
* CIP-1987 Updated default SlimLink config with new DsSlimTxRx FQDNs.
* CIP-2006 Updated Slim and SlimLink tests and documentation.

0.12.13
*******
* MAP-36 Add support for APC PDU Driver using SNMP Interface

0.12.12
*******
* CIP-1830 add back strict validation against the delay model epoch

0.12.11
*******
* CIP-1883 bumped engineering console version to 0.9.7, signal verification to 0.2.7
* CIP-2001 reverted fo_validity_interval internal parameter to 0.01

0.12.10
*******
* CIP-2006 Renamed all SlimMesh refs to just Slim

0.12.9
******
* CIP-1674 LogConsumer logs every message twice
* CIP-1853 Enhance system-tests to check ResultCode
* CIP-2012 MCS k8s test pipeline job output no longer includes code coverage table

0.12.8
******
* CIP-1769 Implement SLIM Tango device (mesh)
* CIP-1768 Implement SLIM Link Tango device

0.12.7
******
* CIP-1967 revert fo_validity_interval to 0.001 while CIP-2001 is being addressed

0.12.6
******
* CIP-1886 update vcc_component_manager._ready = False at the end of abort() 

0.12.5
******
* CIP-1870 decreased timeout for talon_board_proxy and influxdb client
* CIP-1967 Changed fo_validity_interval to 0.01 - it was incorrectly set to 0.001

0.12.4
******
* CIP-1957 Removed problematic vcc gain file (mnt/vcc_param/internal_params_receptor1_band1_.json)

0.12.3
******
* CIP-1933 Fixed the group_proxy implementation

0.12.2
******
* CIP-1764 Added telmodel schema validation against the InitSysParam command 

0.12.1
*****
* Removed hardcoded input sample rate
* Changed fs_sample_rate to integer and in Hz
* Added check for missing Dish ID - VCC mapping during On command

0.12.0
*****
* Refactored controller OffCommand to issue graceful shutdown to HPS and reset subarray observing state

0.11.8
*****
* Created defaults for VCC internal gains values

0.11.7
*****
* Removes Delta F and K from VCC and replaces them with dish_sample_rate and num_samples_per_frame

0.11.6
*****
* Increase Artifacts PVC size to 1Gi (from 250Mi)

0.11.5
********
* Added InitSysParam command to controller
* Refactored reception utils to handle Dish VCC mapping
* Increased HPS master configure timeout

0.11.4-0.11.2
*****
* Changed scan_id from string to integer

0.11.1
*****
* Fixed subarray GoToIdle to issue GoToIdle to VCC and FSP devices

0.11.0
*****
* Added binderhub support
* Added tango operator support
* Changed files for ST-1771
  * Updated .make directory
  * Switched from requirements to poetry
  * Updated CI file to add new jobs for dev environment deployment
  * Charts were updated including templates
* Removed gemnasium scan job
* Removed legacy jobs

0.10.19
*****
* Fixed CAR release issues with 0.10.18 release
* No changes to codebase

0.10.18
*****
* Changed PDU config for LRU1 and LRU2

0.10.17
*****
* Increased hps master timeout to support DDR calibration health check
* Increased APC PDU outlet status polling interval to 20 seconds
* Add additional error catching to APC PDU driver<|MERGE_RESOLUTION|>--- conflicted
+++ resolved
@@ -10,13 +10,10 @@
 * CIP-3035: fix errors when sending channel_offset to Host-LUT and SPEAD
   * fix sending proper channel offset values to SPEAD and Host-LUT
   * fix splitting up output_port, output_host, and output_link_map in fsp configs
-<<<<<<< HEAD
+* CIP-3065: fix setting receptors in fsp config
+* CIP-2240: ExpectedDishID field is added to the ConfigureScan
 * CIP-3068: fix validation output_host
   * difference between channel_ids is a multiple of 20, not the value itself
-=======
-* CIP-3065: fix setting receptors in fsp config
-* CIP-2240: ExpectedDishID field is added to the ConfigureScan
->>>>>>> 0d7618bf
 
 1.1.0-rc.1
 **********
