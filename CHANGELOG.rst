--- conflicted
+++ resolved
@@ -10,21 +10,15 @@
 * CIP-3035: fix errors when sending channel_offset to Host-LUT and SPEAD
   * fix sending proper channel offset values to SPEAD and Host-LUT
   * fix splitting up output_port, output_host, and output_link_map in fsp configs
-<<<<<<< HEAD
-=======
 * CIP-3028 Updated hw config after systems room re-organization.
 * CIP-3034 Removed parallelization for LRU On and Off command queuing to work better with the ST PDU that is now in use.
 * CIP-2549 Controller sets unused subdevices to AdminMode.NOT_FITTED
 * CIP-2965 talondx-config generates in the beginning of integration test
 * SKB-499 added attribute pingResult to talon board devices. Added missing warning/alarm values.
 * CIP-2664 Added PST-BF back to FSP as a valid function mode; FspPstSubarray still remains to be added back in a separate story.
->>>>>>> 43abcfc9
-* CIP-3065: fix setting receptors in fsp config
 * CIP-2240: ExpectedDishID field is added to the ConfigureScan
 * CIP-3068: fix validation output_host
   * difference between channel_ids is a multiple of 20, not the value itself
-<<<<<<< HEAD
-=======
 * CIP-2659: CbfController On/Off command partial success
   * On command succeeds if one or more LRUs are powered on; Off command succeeds if one or more LRUs are powered off
   * Controller OpState is ON if one or more LRUs are powered on, and only OFF once all LRUs are powered off and Off command is fully successful
@@ -32,7 +26,11 @@
   * Configurable HPS device timeouts in charts: CbfController, FspCorrSubarray, SlimLink, Vcc
 * CIP-2828 Added attribute lastHpsScanConfiguration for output configuration string and validation tests.
 * CIP-2899: Refactored adminMode push event to be changed after communication has been established
->>>>>>> 43abcfc9
+
+1.1.0-rc.2
+**********
+* CIP-3100: fix sending all subarray vcc shift values in hps fsp config value vcc_id_to_rdt_freq_shifts
+* CIP-3065: fix setting receptors in fsp config
 
 1.1.0-rc.1
 **********
@@ -52,10 +50,6 @@
   * Removes support for configurescan 3.0
   * Added ReadTheDocs table to list differences between Telmodel validation and MCS validation
   * Add 'vcc_id_to_rdt_freq_shifts' to hps_fsp_corr config to support work on CIP-2662
-<<<<<<< HEAD
-* CIP-3100 fix sending all subarray vcc shift values in hps fsp config value vcc_id_to_rdt_freq_shifts
-=======
->>>>>>> 43abcfc9
 
 1.0.0
 ******
