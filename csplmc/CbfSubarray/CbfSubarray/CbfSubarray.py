--- conflicted
+++ resolved
@@ -256,11 +256,7 @@
         json_output_links = json.dumps(output_links_all)
         data = PyTango.DeviceData()
         data.insert(PyTango.DevString, json_output_links)
-<<<<<<< HEAD
-        self._group_fsp_subarray.command_inout("AddChannelFrequencyInfo", data)
-=======
         self._group_fsp_subarray.command_inout("AddChannels", data)
->>>>>>> a65b09a4
 
         log_msg = "Done assigning output links."
         self.dev_logging(log_msg, PyTango.LogLevel.LOG_WARN)
@@ -1346,21 +1342,12 @@
         data.insert(PyTango.DevUShort, self._subarray_id)
         self._group_fsp.command_inout("RemoveSubarrayMembership", data)
         self._group_fsp.remove_all()
-<<<<<<< HEAD
-        self._proxies_assigned_fsp = []
-
-        # remove channel info from FSP subarrays
-        self._group_fsp_subarray.command_inout("RemoveChannelInfo")
-        self._group_fsp_subarray.remove_all()
-        self._proxies_assigned_fsp_subarray = []
-=======
         self._proxies_assigned_fsp.clear()
 
         # remove channel info from FSP subarrays
         # already done in GoToIdle
         self._group_fsp_subarray.remove_all()
         self._proxies_assigned_fsp_subarray.clear()
->>>>>>> a65b09a4
 
         self._scan_ID = 0
 
