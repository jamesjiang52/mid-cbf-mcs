--- conflicted
+++ resolved
@@ -14,18 +14,11 @@
 import concurrent.futures
 import copy
 import json
-<<<<<<< HEAD
 from functools import partial
 from threading import Event, Lock, Thread
 from typing import Callable, Optional
-=======
-import logging
-from threading import Lock, Thread
-from typing import Any, Callable, Dict, List, Optional, Tuple
->>>>>>> fd9eceff
 
 import tango
-<<<<<<< HEAD
 from ska_control_model import (
     AdminMode,
     CommunicationStatus,
@@ -36,18 +29,6 @@
 )
 from ska_tango_testing import context
 
-# TODO
-# from ska_telmodel.csp.common_schema import (
-#     MAX_CHANNELS_PER_STREAM,
-#     MAX_STREAMS_PER_FSP,
-# )
-=======
-from ska_tango_base.commands import ResultCode
-from ska_tango_base.control_model import AdminMode, PowerMode, SimulationMode
-from ska_tango_base.csp.subarray.component_manager import (
-    CspSubarrayComponentManager,
-)
->>>>>>> fd9eceff
 from ska_telmodel.schema import validate as telmodel_validate
 
 from ska_mid_cbf_mcs.commons.dish_utils import DISHUtils
@@ -60,17 +41,9 @@
 from ska_mid_cbf_mcs.component.obs_component_manager import (
     CbfObsComponentManager,
 )
-<<<<<<< HEAD
-=======
-from ska_mid_cbf_mcs.component.util import check_communicating
-
-# SKA imports
-from ska_mid_cbf_mcs.device_proxy import CbfDeviceProxy
-from ska_mid_cbf_mcs.group_proxy import CbfGroupProxy
 from ska_mid_cbf_mcs.subarray.scan_configuration_validator import (
     SubarrayScanConfigurationValidator,
 )
->>>>>>> fd9eceff
 from ska_mid_cbf_mcs.visibility_transport.visibility_transport import (
     VisibilityTransport,
 )
@@ -112,6 +85,7 @@
 
         self.subarray_id = subarray_id
         self._fqdn_controller = controller
+        self._proxy_controller = None
 
         self._fqdn_vcc_all = vcc
         self._fqdn_fsp_all = fsp
@@ -205,9 +179,8 @@
         :return: True if max capabilities initialization succeeded, otherwise False
         """
         try:
-            controller = context.DeviceProxy(device_name=self._fqdn_controller)
             self._controller_max_capabilities = dict(
-                pair.split(":") for pair in controller.maxCapabilities
+                pair.split(":") for pair in self._proxy_controller.maxCapabilities
             )
         except tango.DevFailed as df:
             self.logger.error(f"{df}")
@@ -230,13 +203,17 @@
 
         return True
 
-    def _init_subelement_proxies(self: CbfSubarrayComponentManager) -> bool:
+    def _init_proxies(self: CbfSubarrayComponentManager) -> bool:
         """
         Initialize proxies to FSP and VCC subelements
 
         :return: True if proxy initialization succeed, otherwise False
         """
         try:
+            self._proxy_controller = context.DeviceProxy(
+                device_name=self._fqdn_controller
+            )
+
             for vcc_id, fqdn in enumerate(self._fqdn_vcc, 1):
                 self._all_vcc_proxies[vcc_id] = context.DeviceProxy(
                     device_name=fqdn
@@ -272,19 +249,19 @@
         """
         Thread for start_communicating operation.
         """
+        subelement_success = self._init_proxies()
+        if not subelement_success:
+            self.logger.error("Failed to initialize subelement proxies.")
+            self._update_communication_state(
+                communication_state=CommunicationStatus.NOT_ESTABLISHED
+            )
+            return
+
         controller_success = self._get_max_capabilities()
         if not controller_success:
             self.logger.error(
                 "Failed to initialize max capabilities from controller."
             )
-            self._update_communication_state(
-                communication_state=CommunicationStatus.NOT_ESTABLISHED
-            )
-            return
-
-        subelement_success = self._init_subelement_proxies()
-        if not subelement_success:
-            self.logger.error("Failed to initialize subelement proxies.")
             self._update_communication_state(
                 communication_state=CommunicationStatus.NOT_ESTABLISHED
             )
@@ -696,7 +673,6 @@
         self: CbfSubarrayComponentManager, dish_ids: list[str]
     ) -> bool:
         """
-<<<<<<< HEAD
         Main loop for use in releasing VCC resources, shared between resource-releasing
         commands and Restart command
 
@@ -751,86 +727,10 @@
         # unsubscribe from VCC LRC results
         for vcc_proxy in vcc_proxies:
             self.unsubscribe_command_results(vcc_proxy)
-=======
-
-        try:
-            full_configuration = json.loads(argin)
-            common_configuration = copy.deepcopy(full_configuration["common"])
-            # Pre 4.0
-            if "cbf" in full_configuration:
-                configuration = copy.deepcopy(full_configuration["cbf"])
-            # Post 4.0
-            elif "midcbf" in full_configuration:
-                configuration = copy.deepcopy(full_configuration["midcbf"])
-            else:
-                msg = "cbf/midcbf configuration not found in the given Scan Configuration"
-                return (False, msg)
-        except json.JSONDecodeError:  # argument not a valid JSON object
-            msg = "Scan configuration object is not a valid JSON object. Aborting configuration."
-            return (False, msg)
-
-        # Validate full_configuration against the telescope model
-        try:
-            telmodel_validate(
-                version=full_configuration["interface"],
-                config=full_configuration,
-                strictness=2,
-            )
-            self._logger.info("Scan configuration is valid!")
-        except ValueError as e:
-            msg = f"Scan configuration validation against the telescope model failed with the following exception:\n {str(e)}."
-            self._logger.error(msg)
-
-        # At this point, validate FSP, VCC, subscription parameters
-        full_configuration["common"] = copy.deepcopy(common_configuration)
-        if "cbf" in full_configuration:
-            full_configuration["cbf"] = copy.deepcopy(configuration)
-        else:
-            full_configuration["midcbf"] = copy.deepcopy(configuration)
-
-        controller_validateSupportedConfiguration = (
-            self._proxy_cbf_controller.read_attribute(
-                "validateSupportedConfiguration"
-            )
-        )
-        # MCS Scan Configuration Validation
-        if controller_validateSupportedConfiguration is True:
-            json_str = json.dumps(full_configuration)
-            validator = SubarrayScanConfigurationValidator(
-                json_str,
-                self._count_fsp,
-                self._proxies_fsp,
-                self._proxies_assigned_vcc,
-                self._proxies_fsp_pss_subarray_device,
-                self._proxies_fsp_pst_subarray_device,
-                self._dish_ids,
-                self._subarray_id,
-                self._logger,
-            )
-            return validator.validate_input()
-
-        else:
-            msg = (
-                "Skipping MCS Validation of Scan Configuration. "
-                f"validateSupportedConfiguration was set to {controller_validateSupportedConfiguration}"
-                "in MCS Controller"
-            )
-            self._logger.info(msg)
-            return (True, msg)
->>>>>>> fd9eceff
 
         self.logger.info(f"Receptors after removal: {self.dish_ids}")
 
-<<<<<<< HEAD
         return True
-=======
-        full_configuration = json.loads(argin)
-        common_configuration = copy.deepcopy(full_configuration["common"])
-        if "cbf" in full_configuration:
-            configuration = copy.deepcopy(full_configuration["cbf"])
-        else:
-            configuration = copy.deepcopy(full_configuration["midcbf"])
->>>>>>> fd9eceff
 
     def _release_vcc(
         self: CbfSubarrayComponentManager,
@@ -1053,9 +953,9 @@
 
         return TaskStatus.COMPLETED
 
-    def _validate_input(self: CbfSubarrayComponentManager, argin: str) -> bool:
-        """
-        Validate scan configuration.
+    def _validate_configure_scan_input(self: CbfSubarrayComponentManager, argin: str) -> bool:
+        """
+        Validate scan configuration JSON.
 
         :param argin: The configuration as JSON formatted string.
 
@@ -1083,8 +983,22 @@
             )
             return False
 
-        # TODO: return additional validation as needed
-        # include new output_port validation
+        # At this point, validate FSP, VCC, subscription parameters
+        controller_validateSupportedConfiguration = self._proxy_cbf_controller.validateSupportedConfiguration
+        # MCS Scan Configuration Validation
+        if controller_validateSupportedConfiguration is True:
+            validator = SubarrayScanConfigurationValidator(
+                argin,
+                self._count_fsp,
+                self._proxies_fsp,
+                self._proxies_assigned_vcc,
+                self._proxies_fsp_pss_subarray_device,
+                self._proxies_fsp_pst_subarray_device,
+                self._dish_ids,
+                self._subarray_id,
+                self._logger,
+            )
+            return validator.validate_input()
 
         return True
 
@@ -1694,7 +1608,7 @@
         ):
             return
 
-        validation_success = self._validate_input(argin)
+        validation_success = self._validate_configure_scan_input(argin)
         if not validation_success:
             task_callback(
                 status=TaskStatus.FAILED,
@@ -1719,7 +1633,12 @@
 
         full_configuration = json.loads(argin)
         common_configuration = copy.deepcopy(full_configuration["common"])
-        configuration = copy.deepcopy(full_configuration["cbf"])
+        # Pre 4.0
+        if "cbf" in full_configuration:
+            configuration = copy.deepcopy(full_configuration["cbf"])
+        # Post 4.0
+        elif "midcbf" in full_configuration:
+            configuration = copy.deepcopy(full_configuration["midcbf"])
 
         # store configID
         self.config_id = str(common_configuration["config_id"])
