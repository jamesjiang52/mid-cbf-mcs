# -*- coding: utf-8 -*-
#
# This file is part of the SKA Mid.CBF MCS project
#
#
#
# Distributed under the terms of the GPL license.
# See LICENSE.txt for more info.

# Copyright (c) 2019 National Research Council of Canada

from __future__ import annotations

import concurrent.futures
import copy
import json
<<<<<<< HEAD
from functools import partial
from threading import Event, Lock, Thread
from typing import Callable, Optional
=======
import logging
from threading import Lock, Thread
from typing import Any, Callable, Dict, List, Optional, Tuple
>>>>>>> fd9eceff

import tango
<<<<<<< HEAD
from ska_control_model import (
    AdminMode,
    CommunicationStatus,
    ObsState,
    PowerState,
    ResultCode,
    TaskStatus,
)
from ska_tango_testing import context

# TODO
# from ska_telmodel.csp.common_schema import (
#     MAX_CHANNELS_PER_STREAM,
#     MAX_STREAMS_PER_FSP,
# )
=======
from ska_tango_base.commands import ResultCode
from ska_tango_base.control_model import AdminMode, PowerMode, SimulationMode
from ska_tango_base.csp.subarray.component_manager import (
    CspSubarrayComponentManager,
)
>>>>>>> fd9eceff
from ska_telmodel.schema import validate as telmodel_validate

from ska_mid_cbf_mcs.commons.dish_utils import DISHUtils
from ska_mid_cbf_mcs.commons.global_enum import (
    FspModes,
    const,
    freq_band_dict,
    mhz_to_hz,
)
from ska_mid_cbf_mcs.component.obs_component_manager import (
    CbfObsComponentManager,
)
<<<<<<< HEAD
=======
from ska_mid_cbf_mcs.component.util import check_communicating

# SKA imports
from ska_mid_cbf_mcs.device_proxy import CbfDeviceProxy
from ska_mid_cbf_mcs.group_proxy import CbfGroupProxy
from ska_mid_cbf_mcs.subarray.scan_configuration_validator import (
    SubarrayScanConfigurationValidator,
)
>>>>>>> fd9eceff
from ska_mid_cbf_mcs.visibility_transport.visibility_transport import (
    VisibilityTransport,
)


class CbfSubarrayComponentManager(CbfObsComponentManager):
    """
    A component manager for the CbfSubarray device.
    """

    def __init__(
        self: CbfSubarrayComponentManager,
        *args: any,
        subarray_id: int,
        controller: str,
        vcc: list[str],
        fsp: list[str],
        fsp_corr_sub: list[str],
        talon_board: list[str],
        vis_slim: str,
        **kwargs: any,
    ) -> None:
        """
        Initialise a new instance.

        :param subarray_id: ID of subarray
        :param controller: FQDN of controller device
        :param vcc: FQDNs of subordinate VCC devices
        :param fsp: FQDNs of subordinate FSP devices
        :param fsp_corr_sub: FQDNs of subordinate FSP CORR subarray devices
        :param talon_board: FQDNs of talon board devices
        :param vis_slim: FQDN of the visibility SLIM device
        """
        super().__init__(*args, **kwargs)

        self.obs_state = ObsState.EMPTY

        self._dish_utils = None

        self.subarray_id = subarray_id
        self._fqdn_controller = controller

        self._fqdn_vcc_all = vcc
        self._fqdn_fsp_all = fsp
        self._fqdn_fsp_corr_all = fsp_corr_sub
        self._fqdn_vcc = []
        self._fqdn_fsp = []
        self._fqdn_fsp_corr = []

        self._fqdn_talon_board_device = talon_board
        self._fqdn_vis_slim_device = vis_slim

        # initialize attribute values
        self._sys_param_str = ""
        self.dish_ids = set()
        self.frequency_band = 0

        self.last_received_delay_model = ""

        self._delay_model_lock = Lock()

        # store the subscribed TM event IDs and device proxies
        self._tm_events = {}

        # for easy device-reference
        self._rfi_flagging_mask = {}
        self._frequency_band_offset_stream1 = 0
        self._frequency_band_offset_stream2 = 0
        self._stream_tuning = [0, 0]

        # Controls the visibility transport from FSP outputs to SDP
        self._vis_transport = VisibilityTransport(
            logger=self.logger,
        )

        # Store maxCapabilities from controller for easy reference
        self._controller_max_capabilities = {}
        self._count_vcc = 0
        self._count_fsp = 0

        # proxies to subelement devices
        self._all_vcc_proxies = {}
        self._assigned_vcc_proxies = set()

        self._fsp_ids = set()
        self._all_fsp_proxies = {}
        self._all_fsp_corr_proxies = {}
        self._assigned_fsp_proxies = set()
        self._assigned_fsp_corr_proxies = set()

        self._all_talon_board_proxies = []

        # subarray does not control the visibility SLIM. It only
        # queries the config to figure out how to route the visibilities,
        # and updates the scan configuration accordingly.
        self._proxy_vis_slim = None

    @property
    def vcc_ids(self: CbfSubarrayComponentManager) -> list[int]:
        """
        Return the list of assigned VCC IDs

        :return: list of assigned VCC IDs
        """
        if self._dish_utils is not None:
            return [
                self._dish_utils.dish_id_to_vcc_id[dish]
                for dish in self.dish_ids
            ]
        self.logger.error(
            "Unable to return VCC IDs as system parameters have not yet been provided."
        )
        return []

    @property
    def fsp_ids(self: CbfSubarrayComponentManager) -> list[int]:
        """
        Return the list of assigned FSP IDs

        :return: list of assigned VCC IDs
        """
        return list(self._fsp_ids)

    # -------------
    # Communication
    # -------------

    def _get_max_capabilities(self: CbfSubarrayComponentManager) -> bool:
        """
        Initialize proxy to controller device, read MaxCapabilities property

        :return: True if max capabilities initialization succeeded, otherwise False
        """
        try:
            controller = context.DeviceProxy(device_name=self._fqdn_controller)
            self._controller_max_capabilities = dict(
                pair.split(":") for pair in controller.maxCapabilities
            )
        except tango.DevFailed as df:
            self.logger.error(f"{df}")
            return False

        self.logger.info(
            f"Max capabilities: {self._controller_max_capabilities}"
        )

        self._count_vcc = int(self._controller_max_capabilities["VCC"])
        self._count_fsp = int(self._controller_max_capabilities["FSP"])

        self._fqdn_vcc = self._fqdn_vcc_all[: self._count_vcc]
        self._fqdn_fsp = self._fqdn_fsp_all[: self._count_fsp]
        self._fqdn_fsp_corr = self._fqdn_fsp_corr_all[: self._count_fsp]

        self.logger.debug(f"Active VCC FQDNs: {self._fqdn_vcc}")
        self.logger.debug(f"Active FSP FQDNs: {self._fqdn_fsp}")
        self.logger.debug(f"Active FSP CORR FQDNs: {self._fqdn_fsp_corr}")

        return True

    def _init_subelement_proxies(self: CbfSubarrayComponentManager) -> bool:
        """
        Initialize proxies to FSP and VCC subelements

        :return: True if proxy initialization succeed, otherwise False
        """
        try:
            for vcc_id, fqdn in enumerate(self._fqdn_vcc, 1):
                self._all_vcc_proxies[vcc_id] = context.DeviceProxy(
                    device_name=fqdn
                )

            for fsp_id, (fsp_fqdn, fsp_corr_fqdn) in enumerate(
                zip(self._fqdn_fsp, self._fqdn_fsp_corr), 1
            ):
                self._all_fsp_proxies[fsp_id] = context.DeviceProxy(
                    device_name=fsp_fqdn
                )
                self._all_fsp_corr_proxies[fsp_id] = context.DeviceProxy(
                    device_name=fsp_corr_fqdn
                )

            for fqdn in self._fqdn_talon_board_device:
                proxy = context.DeviceProxy(device_name=fqdn)
                self._all_talon_board_proxies.append(proxy)

            self._proxy_vis_slim = context.DeviceProxy(
                device_name=self._fqdn_vis_slim_device
            )

        except tango.DevFailed as df:
            self.logger.error(f"{df}")
            return False

        return True

    def _start_communicating(
        self: CbfSubarrayComponentManager, *args, **kwargs
    ) -> None:
        """
        Thread for start_communicating operation.
        """
        controller_success = self._get_max_capabilities()
        if not controller_success:
            self.logger.error(
                "Failed to initialize max capabilities from controller."
            )
            self._update_communication_state(
                communication_state=CommunicationStatus.NOT_ESTABLISHED
            )
            return

        subelement_success = self._init_subelement_proxies()
        if not subelement_success:
            self.logger.error("Failed to initialize subelement proxies.")
            self._update_communication_state(
                communication_state=CommunicationStatus.NOT_ESTABLISHED
            )
            return

        super()._start_communicating()
        self._update_component_state(power=PowerState.ON)

    # --------
    # sysParam
    # --------

    def _update_sys_param(
        self: CbfSubarrayComponentManager, sys_param_str: str, *args, **kwargs
    ) -> None:
        """
        Reload sys param from input JSON

        :param sys_param_str: sys params JSON string
        """
        sys_param = json.loads(sys_param_str)
        self._dish_utils = DISHUtils(sys_param)
        self.logger.info(
            "Updated DISH ID to VCC ID and frequency offset k mapping"
        )

        self._sys_param_str = sys_param_str
        self.device_attr_change_callback("sysParam", self._sys_param_str)
        self.device_attr_archive_callback("sysParam", self._sys_param_str)

    def update_sys_param(
        self: CbfSubarrayComponentManager, sys_param_str: str
    ) -> None:
        """
        Submit reload sys param operation to task executor queue

        :param sys_param_str: sys params JSON string
        """
        self.logger.debug(f"Received sys param: {sys_param_str}")

        task_status, message = self.submit_task(
            partial(self._update_sys_param, sys_param_str=sys_param_str)
        )
        if task_status == TaskStatus.REJECTED:
            self.logger.error(f"update_sys_param thread rejected; {message}")
            self._update_communication_state(
                communication_state=CommunicationStatus.NOT_ESTABLISHED
            )

    # ----------------------
    # Subscription callbacks
    # ----------------------

    def _update_delay_model(
        self: CbfSubarrayComponentManager, event_data: tango.EventData
    ) -> None:
        """
        Update FSP delay models.
        This method is always started in a separate thread.

        :param event_data: the received change event data (delay model JSON string)
        """
        model = event_data.attr_value.value

        if not self.is_communicating or model is None or model == "":
            return

        if self.obs_state not in [ObsState.READY, ObsState.SCANNING]:
            log_msg = f"Ignoring delay model received in {self.obs_state} (must be READY or SCANNING)."
            self.logger.warning(log_msg)
            return

        if model == self.last_received_delay_model:
            self.logger.warning(
                "Ignoring delay model (identical to previous)."
            )
            return

        try:
            delay_model_json = json.loads(model)

            self.logger.info(
                f"Attempting to validate the following delay model JSON against the telescope model: {delay_model_json}"
            )
            telmodel_validate(
                version=delay_model_json["interface"],
                config=delay_model_json,
                strictness=1,
            )
            self.logger.info("Delay model is valid!")
        except json.JSONDecodeError as je:
            self.logger.error(
                f"Delay model object is not a valid JSON object; {je}"
            )
            return
        except ValueError as ve:
            self.logger.error(
                f"Delay model JSON validation against the telescope model schema failed, ignoring delay model;\n {ve}."
            )
            return

        # Validate DISH IDs, then convert them to VCC ID integers for FSPs
        for delay_detail in delay_model_json["receptor_delays"]:
            dish_id = delay_detail["receptor"]
            if dish_id not in self.dish_ids:
                self.logger.error(
                    f"Delay model contains data for DISH ID {dish_id} not belonging to this subarray, ignoring delay model."
                )
                return
            delay_detail["receptor"] = self._dish_utils.dish_id_to_vcc_id[
                dish_id
            ]

        self.logger.info(f"Updating delay model; {delay_model_json}")
        # we lock the mutex while forwarding the configuration to fsp_corr devices
        with self._delay_model_lock:
            results_fsp = self.issue_group_command(
                command_name="UpdateDelayModel",
                proxies=list(self._assigned_fsp_corr_proxies),
                argin=json.dumps(delay_model_json),
            )

            for result_code, _ in results_fsp:
                if result_code == ResultCode.FAILED:
                    self.logger.error(
                        "Failed to issue UpdateDelayModel command to FSP devices"
                    )

            self.last_received_delay_model = model

    def _delay_model_event_callback(
        self: CbfSubarrayComponentManager, event_data: tango.EventData
    ) -> None:
        """ "
        Callback for delayModel change event subscription.

        :param event_data: the received change event data
        """
        self.logger.debug("Entering _delay_model_event_callback()")

        Thread(target=self._update_delay_model, args=(event_data,)).start()

    # -------------------
    # Resourcing Commands
    # -------------------

    # --- AddReceptors Command --- #

    def _get_talon_proxy_from_dish_id(
        self: CbfSubarrayComponentManager,
        dish_id: str,
    ) -> context.DeviceProxy:
        """
        Return the TalonBoard device proxy that matches the DISH ID parameter.

        :param dish_id: the DISH ID
        :return: proxy to Talon board device, or None if failed to initialize proxy
        """
        for proxy in self._all_talon_board_proxies:
            if proxy.dishID == dish_id:
                return proxy

        # Talon board proxy not essential to scan operation, so we log an error
        # but don't cause a failure
        # return None here to fail conditionals later
        self.logger.error(
            f"Couldn't find TalonBoard device with DISH ID {dish_id}; "
            + "unable to update TalonBoard device subarrayID for this DISH."
        )
        return None

    def is_assign_vcc_allowed(self: CbfSubarrayComponentManager) -> bool:
        """
        Check if AddReceptors command is allowed in current state

        :return: True if command is allowed, otherwise False
        """
        self.logger.debug("Checking if AddReceptors is allowed.")
        if not self.is_communicating:
            return False
        if self.obs_state not in [ObsState.EMPTY, ObsState.IDLE]:
            self.logger.warning(
                f"AddReceptors not allowed in ObsState {self.obs_state}"
            )
            return False
        return True

    def _assign_vcc_thread(
        self: CbfSubarrayComponentManager,
        vcc_proxy: context.DeviceProxy,
        talon_proxy: context.DeviceProxy,
    ) -> bool:
        """
        Thread to perform individual VCC assignment.

        :param vcc_proxy: proxy to VCC
        :param talon_proxy: proxy to Talon board device with matching DISH ID
        :return: True if successfully assigned VCC proxy, otherwise False
        """
        try:
            # Setting simulation mode of VCC proxies based on simulation mode of subarray
            vcc_fqdn = vcc_proxy.dev_name()
            self.logger.info(
                f"Writing {vcc_fqdn} simulation mode to: {self.simulation_mode}"
            )
            vcc_proxy.simulationMode = self.simulation_mode
            vcc_proxy.adminMode = AdminMode.ONLINE

            # change subarray membership of vcc
            vcc_proxy.subarrayMembership = self.subarray_id
            self.logger.debug(
                f"{vcc_fqdn}.subarrayMembership: "
                + f"{vcc_proxy.subarrayMembership}"
            )

            # assign the subarray ID to the talon board with the matching DISH ID
            if talon_proxy is not None:
                talon_proxy.subarrayID = str(self.subarray_id)

            return True
        except tango.DevFailed as df:
            self.logger.error(f"Failed to assign VCC; {df}")
            return False

    def _assign_vcc(
        self: CbfSubarrayComponentManager,
        argin: list[str],
        task_callback: Optional[Callable] = None,
        task_abort_event: Optional[Event] = None,
    ) -> None:
        """
        Add receptors/dishes to subarray.

        :param argin: The list of DISH (receptor) IDs to be assigned
        :param task_callback: callback for driving status of task executor's
            current LRC task
        :param task_abort_event: event indicating AbortCommands has been issued
        """
        # set task status in progress, check for abort event
        task_callback(status=TaskStatus.IN_PROGRESS)
        if self.task_abort_event_is_set(
            "AddReceptors", task_callback, task_abort_event
        ):
            return

        # build list of VCCs to assign
        vcc_proxies = []
        talon_proxies = []
        dish_ids_to_add = []
        for dish_id in argin:
            self.logger.debug(f"Attempting to add receptor {dish_id}")

            try:
                vcc_id = self._dish_utils.dish_id_to_vcc_id[dish_id]
                if 0 >= vcc_id > self._count_vcc:
                    raise KeyError(
                        f"VCC ID {vcc_id} not in current capabilities."
                    )
            except KeyError as ke:
                self.logger.error(f"Invalid DISH ID {dish_id} provided; {ke}")
                task_callback(
                    status=TaskStatus.FAILED,
                    result=(ResultCode.FAILED, f"Invalid DISH ID {dish_id}"),
                )
                return

            vcc_proxy = self._all_vcc_proxies[vcc_id]
            vcc_subarray_id = vcc_proxy.subarrayMembership

            # only add VCC if it does not already belong to a subarray
            if vcc_subarray_id != 0:
                self.logger.warning(
                    f"Skipping {dish_id}, already assigned to subarray {vcc_subarray_id}"
                )
                continue

            vcc_proxies.append(vcc_proxy)
            talon_proxies.append(self._get_talon_proxy_from_dish_id(dish_id))
            dish_ids_to_add.append(dish_id)

        if len(dish_ids_to_add) == 0:
            task_callback(
                status=TaskStatus.FAILED,
                result=(
                    ResultCode.FAILED,
                    "No valid DISH IDs were provided",
                ),
            )
            return

        successes = []
        with concurrent.futures.ThreadPoolExecutor() as executor:
            for result in executor.map(
                self._assign_vcc_thread, vcc_proxies, talon_proxies
            ):
                successes.append(result)

        if not all(successes):
            message = "Failed to assign all requested VCCs."
            self.logger.error(message)
            task_callback(
                status=TaskStatus.FAILED,
                result=(ResultCode.FAILED, message),
            )
            return

        # Update obsState callback if previously unresourced
        if len(self.dish_ids) == 0:
            self._update_component_state(resourced=True)

        self.dish_ids.update(dish_ids_to_add)
        receptors_push_val = list(self.dish_ids)
        receptors_push_val.sort()
        self.device_attr_change_callback("receptors", receptors_push_val)
        self.device_attr_archive_callback("receptors", receptors_push_val)

        self._assigned_vcc_proxies.update(vcc_proxies)

        # subscribe to LRC results during the VCC scan operation
        for vcc_proxy in vcc_proxies:
            self.subscribe_command_results(vcc_proxy)

        self.logger.info(f"Receptors after adding: {self.dish_ids}")

        task_callback(
            result=(ResultCode.OK, "AddReceptors completed OK"),
            status=TaskStatus.COMPLETED,
        )
        return

    def assign_vcc(
        self: CbfSubarrayComponentManager,
        argin: list[str],
        task_callback: Optional[Callable] = None,
    ) -> tuple[TaskStatus, str]:
        """
        Submit AddReceptors operation method to task executor queue.

        :param argin: The list of DISH (receptor) IDs to be assigned
        :param task_callback: callback for driving status of task executor's
            current LRC task
        :return: A tuple containing a return code and a string
            message indicating status. The message is for
            information purpose only.
        :rtype: (TaskStatus, str)
        """
        self.logger.debug(f"Component state: {self._component_state}")
        return self.submit_task(
            func=partial(
                self._obs_command_with_callback,
                hook="assign",
                command_thread=self._assign_vcc,
            ),
            args=[argin],
            is_cmd_allowed=self.is_assign_vcc_allowed,
            task_callback=task_callback,
        )

    # --- RemoveReceptors Command --- #

    def is_release_vcc_allowed(self: CbfSubarrayComponentManager) -> bool:
        """
        Check if RemoveReceptors command is allowed in current state

        :return: True if command is allowed, otherwise False
        """
        self.logger.debug("Checking if RemoveReceptors is allowed.")
        if not self.is_communicating:
            return False
        if self.obs_state not in [ObsState.IDLE]:
            self.logger.warning(
                f"RemoveReceptors not allowed in ObsState {self.obs_state}"
            )
            return False
        return True

    def _release_vcc_thread(
        self: CbfSubarrayComponentManager,
        vcc_proxy: context.DeviceProxy,
        talon_proxy: context.DeviceProxy,
    ) -> bool:
        """
        Thread to perform individual VCC release.

        :param vcc_proxy: proxy to VCC
        :param talon_proxy: proxy to Talon board device with matching DISH ID
        :return: True if successfully assigned VCC proxy, otherwise False
        """
        try:
            vcc_fqdn = vcc_proxy.dev_name()
            # reset subarrayMembership Vcc attribute:
            vcc_proxy.subarrayMembership = 0
            self.logger.debug(
                f"{vcc_fqdn}.subarrayMembership: "
                + f"{vcc_proxy.subarrayMembership}"
            )
            vcc_proxy.adminMode = AdminMode.OFFLINE

            # clear the subarray ID off the talon board with the matching DISH ID
            if talon_proxy is not None:
                talon_proxy.subarrayID = ""

            return True
        except tango.DevFailed as df:
            self.logger.error(f"Failed to release VCC; {df}")
            return False

    def _release_vcc_resources(
        self: CbfSubarrayComponentManager, dish_ids: list[str]
    ) -> bool:
        """
<<<<<<< HEAD
        Main loop for use in releasing VCC resources, shared between resource-releasing
        commands and Restart command

        :param dish_ids: list of DISH IDs
        :return: False if unsuccessful in releasing VCCs, otherwise True
        """
        # build list of VCCs to remove
        vcc_proxies = []
        talon_proxies = []
        dish_ids_to_remove = []
        for dish_id in dish_ids:
            self.logger.debug(f"Attempting to remove {dish_id}")

            if dish_id not in self.dish_ids:
                self.logger.warning(
                    f"Skipping receptor {dish_id} as it is not currently assigned to this subarray."
                )
                continue

            vcc_id = self._dish_utils.dish_id_to_vcc_id[dish_id]
            vcc_proxy = self._all_vcc_proxies[vcc_id]
            vcc_proxies.append(vcc_proxy)
            talon_proxies.append(self._get_talon_proxy_from_dish_id(dish_id))
            dish_ids_to_remove.append(dish_id)

        if len(dish_ids_to_remove) == 0:
            self.logger.info(
                f"Did not find any receptors to remove; argin: {dish_ids}"
            )
            return True

        successes = []
        with concurrent.futures.ThreadPoolExecutor() as executor:
            for result in executor.map(
                self._release_vcc_thread, vcc_proxies, talon_proxies
            ):
                successes.append(result)

        if not all(successes):
            message = "Failed to release all requested VCCs."
            self.logger.error(message)
            return False

        self.dish_ids.difference_update(dish_ids_to_remove)
        receptors_push_val = list(self.dish_ids)
        receptors_push_val.sort()
        self.device_attr_change_callback("receptors", receptors_push_val)
        self.device_attr_archive_callback("receptors", receptors_push_val)

        self._assigned_vcc_proxies.difference_update(vcc_proxies)

        # unsubscribe from VCC LRC results
        for vcc_proxy in vcc_proxies:
            self.unsubscribe_command_results(vcc_proxy)
=======

        try:
            full_configuration = json.loads(argin)
            common_configuration = copy.deepcopy(full_configuration["common"])
            # Pre 4.0
            if "cbf" in full_configuration:
                configuration = copy.deepcopy(full_configuration["cbf"])
            # Post 4.0
            elif "midcbf" in full_configuration:
                configuration = copy.deepcopy(full_configuration["midcbf"])
            else:
                msg = "cbf/midcbf configuration not found in the given Scan Configuration"
                return (False, msg)
        except json.JSONDecodeError:  # argument not a valid JSON object
            msg = "Scan configuration object is not a valid JSON object. Aborting configuration."
            return (False, msg)

        # Validate full_configuration against the telescope model
        try:
            telmodel_validate(
                version=full_configuration["interface"],
                config=full_configuration,
                strictness=2,
            )
            self._logger.info("Scan configuration is valid!")
        except ValueError as e:
            msg = f"Scan configuration validation against the telescope model failed with the following exception:\n {str(e)}."
            self._logger.error(msg)

        # At this point, validate FSP, VCC, subscription parameters
        full_configuration["common"] = copy.deepcopy(common_configuration)
        if "cbf" in full_configuration:
            full_configuration["cbf"] = copy.deepcopy(configuration)
        else:
            full_configuration["midcbf"] = copy.deepcopy(configuration)

        controller_validateSupportedConfiguration = (
            self._proxy_cbf_controller.read_attribute(
                "validateSupportedConfiguration"
            )
        )
        # MCS Scan Configuration Validation
        if controller_validateSupportedConfiguration is True:
            json_str = json.dumps(full_configuration)
            validator = SubarrayScanConfigurationValidator(
                json_str,
                self._count_fsp,
                self._proxies_fsp,
                self._proxies_assigned_vcc,
                self._proxies_fsp_pss_subarray_device,
                self._proxies_fsp_pst_subarray_device,
                self._dish_ids,
                self._subarray_id,
                self._logger,
            )
            return validator.validate_input()

        else:
            msg = (
                "Skipping MCS Validation of Scan Configuration. "
                f"validateSupportedConfiguration was set to {controller_validateSupportedConfiguration}"
                "in MCS Controller"
            )
            self._logger.info(msg)
            return (True, msg)
>>>>>>> fd9eceff

        self.logger.info(f"Receptors after removal: {self.dish_ids}")

<<<<<<< HEAD
        return True
=======
        full_configuration = json.loads(argin)
        common_configuration = copy.deepcopy(full_configuration["common"])
        if "cbf" in full_configuration:
            configuration = copy.deepcopy(full_configuration["cbf"])
        else:
            configuration = copy.deepcopy(full_configuration["midcbf"])
>>>>>>> fd9eceff

    def _release_vcc(
        self: CbfSubarrayComponentManager,
        argin: list[str],
        task_callback: Optional[Callable] = None,
        task_abort_event: Optional[Event] = None,
    ) -> None:
        """
        Remove receptors/dishes from subarray.

        :param argin: The list of DISH (receptor) IDs to be removed
        :param task_callback: callback for driving status of task executor's
            current LRC task
        :param task_abort_event: event indicating AbortCommands has been issued
        """
        # set task status in progress, check for abort event
        task_callback(status=TaskStatus.IN_PROGRESS)
        if self.task_abort_event_is_set(
            "RemoveReceptors", task_callback, task_abort_event
        ):
            return

        input_dish_valid, msg = self._dish_utils.are_Valid_DISH_Ids(argin)
        if not input_dish_valid:
            task_callback(
                status=TaskStatus.FAILED,
                result=(ResultCode.FAILED, msg),
            )
            return

        release_success = self._release_vcc_resources(dish_ids=argin)
        if not release_success:
            task_callback(
                status=TaskStatus.FAILED,
                result=(
                    ResultCode.FAILED,
                    "Failed to remove receptors.",
                ),
            )
            return

        # Update obsState callback if now unresourced
        if len(self.dish_ids) == 0:
            self._update_component_state(resourced=False)

        task_callback(
            result=(ResultCode.OK, "RemoveReceptors completed OK"),
            status=TaskStatus.COMPLETED,
        )
        return

    def release_vcc(
        self: CbfSubarrayComponentManager,
        argin: list[str],
        task_callback: Optional[Callable] = None,
    ) -> tuple[TaskStatus, str]:
        """
        Submit RemoveReceptors operation method to task executor queue.

        :param argin: The list of DISH (receptor) IDs to be removed
        :param task_callback: callback for driving status of task executor's
            current LRC task
        :return: A tuple containing a return code and a string
            message indicating status. The message is for
            information purpose only.
        :rtype: (TaskStatus, str)
        """
        self.logger.debug(f"Component state: {self._component_state}")
        return self.submit_task(
            func=partial(
                self._obs_command_with_callback,
                hook="release",
                command_thread=self._release_vcc,
            ),
            args=[argin],
            is_cmd_allowed=self.is_release_vcc_allowed,
            task_callback=task_callback,
        )

    def is_release_all_vcc_allowed(self: CbfSubarrayComponentManager) -> bool:
        """
        Check if RemoveAllReceptors command is allowed in current state

        :return: True if command is allowed, otherwise False
        """
        self.logger.debug("Checking if RemoveAllReceptors is allowed.")
        if not self.is_communicating:
            return False
        if self.obs_state not in [ObsState.IDLE]:
            self.logger.warning(
                f"RemoveAllReceptors not allowed in ObsState {self.obs_state}"
            )
            return False
        return True

    def _release_all_vcc(
        self: CbfSubarrayComponentManager,
        task_callback: Optional[Callable] = None,
        task_abort_event: Optional[Event] = None,
    ) -> None:
        """
        Remove all receptors/dishes from subarray.

        :param task_callback: callback for driving status of task executor's
            current LRC task
        :param task_abort_event: event indicating AbortCommands has been issued
        """
        # set task status in progress, check for abort event
        task_callback(status=TaskStatus.IN_PROGRESS)
        if self.task_abort_event_is_set(
            "RemoveReceptors", task_callback, task_abort_event
        ):
            return

        release_success = self._release_vcc_resources(
            dish_ids=list(self.dish_ids)
        )
        if not release_success:
            task_callback(
                status=TaskStatus.FAILED,
                result=(
                    ResultCode.FAILED,
                    "Failed to remove receptors.",
                ),
            )
            return

        # Update obsState callback if now unresourced
        if len(self.dish_ids) == 0:
            self._update_component_state(resourced=False)

        task_callback(
            result=(ResultCode.OK, "RemoveAllReceptors completed OK"),
            status=TaskStatus.COMPLETED,
        )
        return

    def release_all_vcc(
        self: CbfSubarrayComponentManager,
        task_callback: Optional[Callable] = None,
    ) -> tuple[TaskStatus, str]:
        """
        Submit RemoveAllReceptors operation method to task executor queue.

        :param task_callback: callback for driving status of task executor's
            current LRC task
        :return: A tuple containing a return code and a string
            message indicating status. The message is for
            information purpose only.
        :rtype: (TaskStatus, str)
        """
        self.logger.debug(f"Component state: {self._component_state}")
        return self.submit_task(
            func=partial(
                self._obs_command_with_callback,
                hook="release",
                command_thread=self._release_all_vcc,
            ),
            is_cmd_allowed=self.is_release_all_vcc_allowed,
            task_callback=task_callback,
        )

    # -------------
    # Scan Commands
    # -------------

    # --- ConfigureScan Command --- #

    def _issue_lrc_all_assigned_resources(
        self: CbfSubarrayComponentManager,
        command_name: str,
        argin: Optional[any] = None,
        task_abort_event: Optional[Event] = None,
    ) -> TaskStatus:
        """
        Issue command to all subarray-assigned resources

        :param command_name: name of command to issue to proxy group
        :param argin: optional command input argument
        :param task_abort_event: event indicating AbortCommands has been issued

        :return: TaskStatus
        """
        self.logger.info(
            f"Issuing {command_name} command to all assigned resources..."
        )
        # TODO: support more function modes
        assigned_resources = (
            self._assigned_vcc_proxies | self._assigned_fsp_corr_proxies
        )
        if len(assigned_resources) == 0:
            self.logger.info("No resources currently assigned.")
            return TaskStatus.COMPLETED

        for [[result_code], [command_id]] in self.issue_group_command(
            command_name=command_name,
            proxies=list(assigned_resources),
            argin=argin,
        ):
            if result_code in [ResultCode.REJECTED, ResultCode.FAILED]:
                self.logger.error(
                    f"Failed to issue {command_name} command to assigned resources; {result_code}"
                )
                self.blocking_commands = set()
                return TaskStatus.FAILED
            with self.results_lock:
                self.blocking_commands.add(command_id)

        lrc_status = self.wait_for_blocking_results(
            task_abort_event=task_abort_event
        )
        if lrc_status == TaskStatus.FAILED:
            self.logger.error("One or more command calls failed/timed out.")
            return lrc_status
        if lrc_status == TaskStatus.ABORTED:
            self.logger.warning(
                f"{command_name} command aborted by task executor abort event."
            )
            return lrc_status

        return TaskStatus.COMPLETED

    def _validate_input(self: CbfSubarrayComponentManager, argin: str) -> bool:
        """
        Validate scan configuration.

        :param argin: The configuration as JSON formatted string.

        :return: False if validation failed, otherwise True
        """
        self.logger.info("Validating ConfigureScan input JSON...")

        # Validate full_configuration against the telescope model
        try:
            full_configuration = json.loads(argin)
            telmodel_validate(
                version=full_configuration["interface"],
                config=full_configuration,
                strictness=2,
            )
            self.logger.info("Scan configuration is valid!")
        except json.JSONDecodeError as je:  # argument not a valid JSON object
            self.logger.error(
                f"Scan configuration object is not a valid JSON object; {je}"
            )
            return False
        except ValueError as ve:
            self.logger.error(
                f"ConfigureScan JSON validation against the telescope model schema failed;\n {ve}."
            )
            return False

        # TODO: return additional validation as needed
        # include new output_port validation

        return True

    def _calculate_dish_sample_rate(
        self: CbfSubarrayComponentManager,
        freq_band_info: dict,
        freq_offset_k: int,
    ) -> int:
        """
        Calculate frequency slice sample rate

        :param freq_band_info: constants pertaining to a given frequency band
        :param freq_offset_k: DISH frequency offset k value
        :return: DISH sample rate
        """
        base_dish_sample_rate_MH = freq_band_info["base_dish_sample_rate_MHz"]
        sample_rate_const = freq_band_info["sample_rate_const"]

        return (base_dish_sample_rate_MH * mhz_to_hz) + (
            sample_rate_const * freq_offset_k * const.DELTA_F
        )

    def _calculate_fs_sample_rate(
        self: CbfSubarrayComponentManager, freq_band: str, dish: str
    ) -> dict:
        """
        Calculate frequency slice sample rate for a given DISH

        :param freq_band: target frequency band
        :param dish: target DISH ID
        :return: VCC output sample rate
        """
        log_msg = (
            f"Calculate fs_sample_rate for freq_band:{freq_band} and {dish}"
        )
        self.logger.info(log_msg)

        # convert the DISH ID to a VCC ID integer using DISHUtils
        vcc_id = self._dish_utils.dish_id_to_vcc_id[dish]

        # find the k value for this DISH
        freq_offset_k = self._dish_utils.dish_id_to_k[dish]
        freq_band_info = freq_band_dict()[freq_band]

        total_num_fs = freq_band_info["total_num_FSs"]

        dish_sample_rate = self._calculate_dish_sample_rate(
            freq_band_info, freq_offset_k
        )

        log_msg = f"dish_sample_rate: {dish_sample_rate}"
        self.logger.debug(log_msg)
        fs_sample_rate = int(
            dish_sample_rate * const.VCC_OVERSAMPLING_FACTOR / total_num_fs
        )
        fs_sample_rate_for_band = {
            "vcc_id": vcc_id,
            "fs_sample_rate": fs_sample_rate,
        }
        log_msg = f"fs_sample_rate_for_band: {fs_sample_rate_for_band}"
        self.logger.info(log_msg)

        return fs_sample_rate_for_band

    def _calculate_fs_sample_rates(
        self: CbfSubarrayComponentManager, freq_band: str
    ) -> list[dict]:
        """
        Calculate frequency slice sample rate for all assigned DISH

        :param freq_band: target frequency band
        :return: list of assigned VCC output sample rates
        """
        output_sample_rates = []
        for dish in self.dish_ids:
            output_sample_rates.append(
                self._calculate_fs_sample_rate(freq_band, dish)
            )

        return output_sample_rates

    def _vcc_configure_band(
        self: CbfSubarrayComponentManager,
        configuration: dict[any],
    ) -> bool:
        """
        Issue Vcc ConfigureBand command

        :param configuration: scan configuration dict

        :return: True if VCC ConfigureBand was successful, otherwise False
        """
        self.logger.info("Configuring VCC band...")

        # Prepare args for ConfigureBand
        for dish_id in self.dish_ids:
            vcc_id = self._dish_utils.dish_id_to_vcc_id[dish_id]
            vcc_proxy = self._all_vcc_proxies[vcc_id]

            # Fetch K-value based on dish_id, calculate dish sample rate
            dish_sample_rate = self._calculate_dish_sample_rate(
                freq_band_info=freq_band_dict()[
                    configuration["frequency_band"]
                ],
                freq_offset_k=self._dish_utils.dish_id_to_k[dish_id],
            )
            # Fetch samples per frame for this freq band
            samples_per_frame = freq_band_dict()[
                configuration["frequency_band"]
            ]["num_samples_per_frame"]

            try:
                [[result_code], [command_id]] = vcc_proxy.ConfigureBand(
                    json.dumps(
                        {
                            "frequency_band": configuration["frequency_band"],
                            "dish_sample_rate": int(dish_sample_rate),
                            "samples_per_frame": int(samples_per_frame),
                        }
                    )
                )
                if result_code == ResultCode.REJECTED:
                    self.logger.error(
                        f"{vcc_proxy.dev_name()} ConfigureBand command rejected"
                    )
                    self.blocking_commands = set()
                    return False
                with self.results_lock:
                    self.blocking_commands.add(command_id)

            except tango.DevFailed as df:
                self.logger.error(
                    f"Failed to issue ConfigureBand to {vcc_proxy.dev_name()}; {df}"
                )
                return False

        lrc_status = self.wait_for_blocking_results()
        if lrc_status == TaskStatus.FAILED:
            self.logger.error(
                "One or more calls to VCC ConfigureBand command failed/timed out."
            )
            return False

        return True

    def _vcc_configure_scan(
        self: CbfSubarrayComponentManager,
        common_configuration: dict[any],
        configuration: dict[any],
    ) -> bool:
        """
        Issue Vcc ConfigureScan command

        :param common_configuration: common Mid.CSP scan configuration dict
        :param configuration: Mid.CBF scan configuration dict
        :param task_abort_event: event indicating AbortCommands has been issued

        :return: True if VCC ConfigureScan was successful, otherwise False
        """
        self.logger.info("Configuring VCC for scan...")
        # Configure band5Tuning, if frequencyBand is 5a or 5b.
        self.frequency_band = freq_band_dict()[
            common_configuration["frequency_band"]
        ]["band_index"]
        if self.frequency_band in [4, 5]:
            self._stream_tuning = [
                *map(float, common_configuration["band_5_tuning"])
            ]
        else:
            self._stream_tuning = [0, 0]
            self.logger.warning(
                "'band_5_tuning' not specified. Defaulting to [0, 0]."
            )

        # Configure frequency_band_offset_stream1 and 2
        # If not given, use a default value.
        if "frequency_band_offset_stream1" in configuration:
            self._frequency_band_offset_stream1 = int(
                configuration["frequency_band_offset_stream1"]
            )
        else:
            self._frequency_band_offset_stream1 = 0
            self.logger.warning(
                "'frequencyBandOffsetStream1' not specified. Defaulting to 0."
            )
        if "frequency_band_offset_stream2" in configuration:
            self._frequency_band_offset_stream2 = int(
                configuration["frequency_band_offset_stream2"]
            )
        else:
            self._frequency_band_offset_stream2 = 0
            self.logger.warning(
                "'frequencyBandOffsetStream2' not specified. Defaulting to 0."
            )

        # Configure rfi_flagging_mask
        # If not given, use a default value.
        if "rfi_flagging_mask" in configuration:
            self._rfi_flagging_mask = configuration["rfi_flagging_mask"]
        else:
            self._rfi_flagging_mask = {}
            self.logger.warning(
                "'rfi_flagging_mask' not specified. Defaulting to none."
            )

        config_dict = {
            "config_id": self.config_id,
            "frequency_band": common_configuration["frequency_band"],
            "band_5_tuning": self._stream_tuning,
            "frequency_band_offset_stream1": self._frequency_band_offset_stream1,
            "frequency_band_offset_stream2": self._frequency_band_offset_stream2,
            "rfi_flagging_mask": self._rfi_flagging_mask,
        }

        # Add subset of FSP configuration to the VCC configure scan argument
        reduced_fsp = []
        for fsp in configuration["fsp"]:
            function_mode = fsp["function_mode"]
            fsp_cfg = {"fsp_id": fsp["fsp_id"], "function_mode": function_mode}
            if function_mode == "CORR":
                fsp_cfg["frequency_slice_id"] = fsp["frequency_slice_id"]
            reduced_fsp.append(fsp_cfg)
        config_dict["fsp"] = reduced_fsp

        # issue ConfigureScan to assigned VCCs
        for vcc_proxy in self._assigned_vcc_proxies:
            try:
                [[result_code], [command_id]] = vcc_proxy.ConfigureScan(
                    json.dumps(config_dict)
                )
                if result_code == ResultCode.REJECTED:
                    self.logger.error(
                        f"{vcc_proxy.dev_name()} ConfigureScan command rejected"
                    )
                    self.blocking_commands = set()
                    return False
                with self.results_lock:
                    self.blocking_commands.add(command_id)
            except tango.DevFailed as df:
                self.logger.error(
                    f"Failed to issue ConfigureScan to {vcc_proxy.dev_name()}; {df}"
                )
                return False

        lrc_status = self.wait_for_blocking_results()
        if lrc_status == TaskStatus.FAILED:
            self.logger.error(
                "One or more calls to VCC ConfigureScan command failed/timed out."
            )
            return False

        return True

    def _build_fsp_config(
        self: CbfSubarrayComponentManager,
        fsp_config: dict[any],
        common_configuration: dict[any],
    ) -> dict[any]:
        """
        Build FSP function mode ConfigureScan input JSON dict.
        Adds the following parameters missing from the "fsp" portion of the JSON:
        config_id, sub_id, frequency_band, band_5_tuning, frequency_band_offset_stream1,
        frequency_band_offset_stream2, channel_offset, fs_sample_rates, subarray_vcc_ids

        :param fsp_config: Mid.CBF FSP scan configuration dict
        :param common_configuration: common Mid.CSP scan configuration dict
        :return: FSP function mode ConfigureScan input dict
        """
        fsp_config["config_id"] = common_configuration["config_id"]
        fsp_config["sub_id"] = common_configuration["subarray_id"]
        fsp_config["frequency_band"] = common_configuration["frequency_band"]
        fsp_config["band_5_tuning"] = self._stream_tuning
        fsp_config[
            "frequency_band_offset_stream1"
        ] = self._frequency_band_offset_stream1
        fsp_config[
            "frequency_band_offset_stream2"
        ] = self._frequency_band_offset_stream2

        # channel_offset is optional
        if "channel_offset" not in fsp_config:
            self.logger.warning(
                "channel_offset not defined in configuration. Assigning default of 1."
            )
            fsp_config["channel_offset"] = 1

        fsp_config["fs_sample_rates"] = self._calculate_fs_sample_rates(
            common_configuration["frequency_band"]
        )

        # Parameter named "subarray_vcc_ids" used by HPS contains all the VCCs
        # assigned to the subarray
        fsp_config["subarray_vcc_ids"] = []
        for dish in self.dish_ids:
            fsp_config["subarray_vcc_ids"].append(
                self._dish_utils.dish_id_to_vcc_id[dish]
            )

        return fsp_config

    def _assign_fsp(
        self: CbfSubarrayComponentManager,
        fsp_proxy: context.DeviceProxy,
        function_mode: str,
    ) -> bool:
        """
        Set FSP function mode and add subarray membership

        :param fsp_id: ID of FSP to assign
        :param function_mode: target FSP function mode
        :return: True if successfully assigned FSP device, otherwise False
        """
        self.logger.info(
            f"Assigning FSP {fsp_proxy.dev_name()} to subarray..."
        )

        try:
            # Only set function mode if FSP is both IDLE and not configured for
            # another mode
            current_function_mode = fsp_proxy.functionMode
            if current_function_mode != FspModes[function_mode].value:
                if current_function_mode != FspModes.IDLE.value:
                    self.logger.error(
                        f"Unable to configure FSP {fsp_proxy.dev_name()} for function mode {function_mode}, as it is currently configured for function mode {current_function_mode}"
                    )
                    return False

                # If FSP function mode is IDLE, turn on FSP and set function mode
                fsp_proxy.simulationMode = self.simulation_mode
                fsp_proxy.adminMode = AdminMode.ONLINE

                [[result_code], [command_id]] = fsp_proxy.SetFunctionMode(
                    function_mode
                )
                if result_code == ResultCode.REJECTED:
                    self.logger.error(
                        f"{fsp_proxy.dev_name()} SetFunctionMode command rejected"
                    )
                    return False
                with self.results_lock:
                    self.blocking_commands.add(command_id)

            # Add subarray membership, which powers on this FSP's function mode devices
            [[result_code], [command_id]] = fsp_proxy.AddSubarrayMembership(
                self.subarray_id
            )
            if result_code == ResultCode.REJECTED:
                self.logger.error(
                    f"{fsp_proxy.dev_name()} AddSubarrayMembership command rejected"
                )
                return False
            with self.results_lock:
                self.blocking_commands.add(command_id)
        except tango.DevFailed as df:
            self.logger.error(f"{df}")
            return False

        return True

    def _fsp_configure_scan(
        self: CbfSubarrayComponentManager,
        common_configuration: dict[any],
        configuration: dict[any],
    ) -> bool:
        """
        Issue FSP function mode subarray ConfigureScan command

        :param common_configuration: common Mid.CSP scan configuration dict
        :param configuration: Mid.CBF scan configuration dict

        :return: True if successfully configured all FSP devices, otherwise False
        """
        self.logger.info("Configuring FSPs for scan...")

        # build FSP configuration JSONs, add FSP
        all_fsp_config = []
        for config in configuration["fsp"]:
            fsp_config = self._build_fsp_config(
                fsp_config=copy.deepcopy(config),
                common_configuration=copy.deepcopy(common_configuration),
            )

            fsp_id = fsp_config["fsp_id"]
            match fsp_config["function_mode"]:
                case "CORR":
                    # set function mode and add subarray membership
                    fsp_proxy = self._all_fsp_proxies[fsp_id]
                    self.subscribe_command_results(fsp_proxy)
                    self._assigned_fsp_proxies.add(fsp_proxy)
                    self._fsp_ids.add(fsp_id)

                    fsp_success = self._assign_fsp(fsp_proxy, "CORR")
                    if not fsp_success:
                        return False

                    # Parameter named "corr_vcc_ids" used by HPS contains the
                    # subset of the subarray VCCs for which the correlation results
                    # are requested to be used in Mid.CBF output products (visibilities);
                    # dishes may not be specified in the configuration at all,
                    # or the list may be empty
                    fsp_config["corr_vcc_ids"] = []
                    if (
                        "receptors" not in fsp_config
                        or len(fsp_config["receptors"]) == 0
                    ):
                        # In this case by the ICD, all subarray allocated resources should be used.
                        fsp_config["corr_vcc_ids"] = fsp_config[
                            "subarray_vcc_ids"
                        ].copy()
                    else:
                        for dish in fsp_config["receptors"]:
                            fsp_config["corr_vcc_ids"].append(
                                self._dish_utils.dish_id_to_vcc_id[dish]
                            )

                    # Prepare CORR proxy and its configuration
                    fsp_corr_proxy = self._all_fsp_corr_proxies[fsp_id]
                    all_fsp_config.append(
                        (fsp_corr_proxy, json.dumps(fsp_config))
                    )
                case _:
                    self.logger.error(
                        f"Function mode {fsp_config['function_mode']} currently unsupported."
                    )

        lrc_status = self.wait_for_blocking_results()
        if lrc_status == TaskStatus.FAILED:
            self.logger.error(
                "One or more calls to FSP SetFunctionMode/AddSubarrayMembership commands failed/timed out."
            )
            return False

        # Call ConfigureScan for all FSP function mode subarray devices
        # TODO: refactor for other function modes
        for fsp_mode_proxy, fsp_config_str in all_fsp_config:
            try:
                self.subscribe_command_results(fsp_mode_proxy)

                self.logger.debug(f"fsp_config: {fsp_config_str}")
                [[result_code], [command_id]] = fsp_mode_proxy.ConfigureScan(
                    fsp_config_str
                )
                if result_code == ResultCode.REJECTED:
                    self.logger.error(
                        f"{fsp_mode_proxy.dev_name()} ConfigureScan command rejected"
                    )
                    return False
                with self.results_lock:
                    self.blocking_commands.add(command_id)
                self._assigned_fsp_corr_proxies.add(fsp_mode_proxy)
            except tango.DevFailed as df:
                self.logger.error(
                    f"Failed to issue ConfigureScan to {fsp_mode_proxy.dev_name()}; {df}"
                )
                return False

        lrc_status = self.wait_for_blocking_results()
        if lrc_status == TaskStatus.FAILED:
            self.logger.error(
                "One or more calls to FSP ConfigureScan command failed/timed out."
            )
            return False

        return True

    def _subscribe_tm_event(
        self: CbfSubarrayComponentManager,
        subscription_point: str,
        callback: Callable,
    ) -> bool:
        """
        Subscribe to change events on TM-published data subscription point

        :param subscription_point: FQDN of TM data subscription point
        :param callback: callback for event subscription
        :return: False if VCC ConfigureScan command failed, otherwise True
        """
        self.logger.info(f"Attempting subscription to {subscription_point}")

        # split delay_model_subscription_point between device FQDN and attribute name
        subscription_point_split = subscription_point.split("/")
        fqdn = "/".join(subscription_point_split[:-1])
        attr_name = subscription_point_split[-1]

        try:
            proxy = context.DeviceProxy(device_name=fqdn)
            event_id = proxy.subscribe_event(
                attr_name,
                tango.EventType.CHANGE_EVENT,
                callback,
            )
        except tango.DevFailed as df:
            self.logger.error(
                f"Failed to subscribe to change events for {subscription_point}; {df}"
            )
            return False

        self.logger.info(
            f"Subscribed to {subscription_point}; event ID: {event_id}"
        )
        self._tm_events[event_id] = proxy
        return True

    def _release_all_fsp(self: CbfSubarrayComponentManager) -> bool:
        """
        Remove subarray membership and return FSP to IDLE state if possible

        :return: False if failed to release FSP device, True otherwise
        """
        self.logger.info("Releasing all FSP from subarray...")
        # remove subarray membership from assigned FSP
        for [[result_code], [command_id]] in self.issue_group_command(
            command_name="RemoveSubarrayMembership",
            proxies=list(self._assigned_fsp_proxies),
            argin=self.subarray_id,
        ):
            if result_code in [ResultCode.REJECTED, ResultCode.FAILED]:
                self.logger.error(
                    "FSP RemoveSubarrayMembership command failed"
                )
                self.blocking_commands = set()
                return False
            with self.results_lock:
                self.blocking_commands.add(command_id)

        lrc_status = self.wait_for_blocking_results()
        if lrc_status == TaskStatus.FAILED:
            self.logger.error(
                "One or more calls to FSP RemoveSubarrayMembership command failed/timed out."
            )
            return False

        for proxy in self._assigned_fsp_corr_proxies:
            try:
                self.unsubscribe_command_results(proxy)
            except tango.DevFailed as df:
                self.logger.error(f"{df}")
                return False

        for proxy in self._assigned_fsp_proxies:
            try:
                self.unsubscribe_command_results(proxy)
                # If FSP subarrayMembership is empty, set it OFFLINE
                if len(proxy.subarrayMembership) == 0:
                    proxy.adminMode = AdminMode.OFFLINE
            except tango.DevFailed as df:
                self.logger.error(f"{df}")
                return False

        self._fsp_ids = set()
        self._assigned_fsp_proxies = set()
        self._assigned_fsp_corr_proxies = set()
        return True

    def _deconfigure(
        self: CbfSubarrayComponentManager,
    ) -> bool:
        """
        Completely deconfigure the subarray; all initialization performed by the
        ConfigureScan command must be 'undone' here.
        This method is invoked by GoToIdle, ConfigureScan, ObsReset and Restart
        in CbfSubarray

        :return: False if failed to deconfigure, otherwise True
        """
        self.logger.info("Deconfiguring subarray...")

        if len(self._assigned_fsp_proxies) > 0:
            fsp_success = self._release_all_fsp()
            if not fsp_success:
                return False

        try:
            # unsubscribe from TMC events
            for event_id, proxy in self._tm_events.items():
                proxy.unsubscribe_event(event_id)
        except tango.DevFailed as df:
            self.logger.error(f"Error in unsubscribing from TM events; {df}")
            return False

        self._tm_events = {}
        self.scan_id = 0
        self.config_id = ""
        self.frequency_band = 0
        self._last_received_delay_model = ""

        return True

    def _configure_scan(
        self: CbfSubarrayComponentManager,
        argin: str,
        task_callback: Optional[Callable] = None,
        task_abort_event: Optional[Event] = None,
    ) -> None:
        """
        Execute configure scan operation.

        :param argin: JSON string with the configure scan parameters
        :param task_callback: callback for driving status of task executor's
            current LRC task
        :param task_abort_event: event indicating AbortCommands has been issued
        """
        # set task status in progress, check for abort event
        task_callback(status=TaskStatus.IN_PROGRESS)
        if self.task_abort_event_is_set(
            "ConfigureScan", task_callback, task_abort_event
        ):
            return

        validation_success = self._validate_input(argin)
        if not validation_success:
            task_callback(
                status=TaskStatus.FAILED,
                result=(
                    ResultCode.FAILED,
                    "Failed to validate ConfigureScan input JSON",
                ),
            )
            return

        # deconfigure to reset assigned FSPs and unsubscribe from events.
        deconfigure_success = self._deconfigure()
        if not deconfigure_success:
            task_callback(
                status=TaskStatus.FAILED,
                result=(
                    ResultCode.FAILED,
                    "Failed to deconfigure subarray",
                ),
            )
            return

        full_configuration = json.loads(argin)
        common_configuration = copy.deepcopy(full_configuration["common"])
        configuration = copy.deepcopy(full_configuration["cbf"])

        # store configID
        self.config_id = str(common_configuration["config_id"])

        # Configure delayModel subscription point
        delay_model_success = self._subscribe_tm_event(
            subscription_point=configuration["delay_model_subscription_point"],
            callback=self._delay_model_event_callback,
        )
        if not delay_model_success:
            self.logger.error("Failed to subscribe to TM events.")
            task_callback(
                status=TaskStatus.FAILED,
                result=(
                    ResultCode.FAILED,
                    "Failed to subscribe to delayModel attribute",
                ),
            )
            return

        # --- Configure VCC --- #

        # TODO: think about what to do about abort events here
        vcc_configure_band_success = self._vcc_configure_band(
            configuration=common_configuration,
        )
        if not vcc_configure_band_success:
            task_callback(
                status=TaskStatus.FAILED,
                result=(
                    ResultCode.FAILED,
                    "Failed to issue ConfigureBand command to VCC",
                ),
            )
            return

        vcc_configure_scan_success = self._vcc_configure_scan(
            common_configuration=common_configuration,
            configuration=configuration,
        )
        if not vcc_configure_scan_success:
            task_callback(
                status=TaskStatus.FAILED,
                result=(
                    ResultCode.FAILED,
                    "Failed to issue ConfigureScan command to VCC",
                ),
            )
            return

        # --- Configure FSP --- #

        fsp_configure_scan_success = self._fsp_configure_scan(
            common_configuration=common_configuration,
            configuration=configuration,
        )
        if not fsp_configure_scan_success:
            # If unsuccessful, reset all assigned FSP devices
            for proxy in (
                self._assigned_fsp_corr_proxies | self._assigned_fsp_proxies
            ):
                self.unsubscribe_command_results(proxy)
            self._fsp_ids = set()
            self._assigned_fsp_corr_proxies = set()
            self._assigned_fsp_proxies = set()
            self.blocking_commands = set()
            task_callback(
                status=TaskStatus.FAILED,
                result=(
                    ResultCode.FAILED,
                    "Failed to issue ConfigureScan command to FSP",
                ),
            )
            return

        # --- Configure Visibility Transport --- #

        # TODO
        # Route visibilities from each FSP to the outputting board
        if not self.simulation_mode:
            self.logger.info("Configuring visibility transport")
            vis_slim_yaml = self._proxy_vis_slim.meshConfiguration
            self._vis_transport.configure(configuration["fsp"], vis_slim_yaml)

        # Update obsState callback
        self._update_component_state(configured=True)

        task_callback(
            result=(ResultCode.OK, "ConfigureScan completed OK"),
            status=TaskStatus.COMPLETED,
        )
        return

    # --- Scan Command --- #

    def _scan(
        self: CbfSubarrayComponentManager,
        argin: str,
        task_callback: Optional[Callable] = None,
        task_abort_event: Optional[Event] = None,
    ) -> None:
        """
        Start subarray Scan operation.

        :param argin: The scan ID as JSON formatted string.
        :param task_callback: callback for driving status of task executor's
            current LRC task
        :param task_abort_event: event indicating AbortCommands has been issued
        """
        # set task status in progress, check for abort event
        task_callback(status=TaskStatus.IN_PROGRESS)
        if self.task_abort_event_is_set(
            "Scan", task_callback, task_abort_event
        ):
            return

        scan = json.loads(argin)

        # Validate scan_json against the telescope model
        try:
            telmodel_validate(
                version=scan["interface"], config=scan, strictness=1
            )
            self.logger.info("Scan is valid!")
        except ValueError as ve:
            self.logger.error(
                f"Scan validation against ska-telmodel schema failed with exception:\n {ve}"
            )
            task_callback(
                status=TaskStatus.FAILED,
                result=(
                    ResultCode.FAILED,
                    "Failed to validate Scan input JSON",
                ),
            )
            return

        # issue Scan to assigned resources
        scan_id = scan["scan_id"]
        scan_status = self._issue_lrc_all_assigned_resources(
            command_name="Scan",
            argin=scan_id,
            task_abort_event=task_abort_event,
        )
        if scan_status == TaskStatus.FAILED:
            task_callback(
                status=TaskStatus.FAILED,
                result=(
                    ResultCode.FAILED,
                    "Failed to issue Scan command to VCC/FSP",
                ),
            )
            return
        elif scan_status == TaskStatus.ABORTED:
            task_callback(
                status=TaskStatus.ABORTED,
                result=(
                    ResultCode.ABORTED,
                    "Scan command aborted by task executor abort event.",
                ),
            )
            return

        if not self.simulation_mode:
            self.logger.info("Visibility transport enable output")
            self._vis_transport.enable_output(self.subarray_id)

        self.scan_id = scan_id

        # Update obsState callback
        self._update_component_state(scanning=True)

        task_callback(
            result=(ResultCode.OK, "Scan completed OK"),
            status=TaskStatus.COMPLETED,
        )
        return

    # --- EndScan Command --- #

    def _end_scan(
        self: CbfSubarrayComponentManager,
        task_callback: Optional[Callable] = None,
        task_abort_event: Optional[Event] = None,
    ) -> None:
        """
        End scan operation.

        :param task_callback: callback for driving status of task executor's
            current LRC task
        :param task_abort_event: event indicating AbortCommands has been issued
        """
        # set task status in progress, check for abort event
        task_callback(status=TaskStatus.IN_PROGRESS)
        if self.task_abort_event_is_set(
            "EndScan", task_callback, task_abort_event
        ):
            return

        # issue EndScan to assigned resources
        end_scan_status = self._issue_lrc_all_assigned_resources(
            command_name="EndScan", task_abort_event=task_abort_event
        )
        if end_scan_status == TaskStatus.FAILED:
            task_callback(
                status=TaskStatus.FAILED,
                result=(
                    ResultCode.FAILED,
                    "Failed to issue EndScan command to VCC/FSP",
                ),
            )
            return
        elif end_scan_status == TaskStatus.ABORTED:
            task_callback(
                status=TaskStatus.ABORTED,
                result=(
                    ResultCode.ABORTED,
                    "EndScan command aborted by task executor abort event.",
                ),
            )
            return

        if not self.simulation_mode:
            self.logger.info("Visibility transport disable output")
            self._vis_transport.disable_output()

        # Update obsState callback
        self._update_component_state(scanning=False)

        task_callback(
            result=(ResultCode.OK, "EndScan completed OK"),
            status=TaskStatus.COMPLETED,
        )
        return

    # --- GoToIdle Command --- #

    def _go_to_idle(
        self: CbfSubarrayComponentManager,
        task_callback: Optional[Callable] = None,
        task_abort_event: Optional[Event] = None,
    ) -> None:
        """
        Execute observing state transition from READY to IDLE.

        :param task_callback: callback for driving status of task executor's
            current LRC task
        :param task_abort_event: event indicating AbortCommands has been issued
        """
        # set task status in progress, check for abort event
        task_callback(status=TaskStatus.IN_PROGRESS)
        if self.task_abort_event_is_set(
            "GoToIdle", task_callback, task_abort_event
        ):
            return

        # issue GoToIdle to assigned resources
        go_to_idle_status = self._issue_lrc_all_assigned_resources(
            command_name="GoToIdle",
            task_abort_event=task_abort_event,
        )
        if go_to_idle_status == TaskStatus.FAILED:
            task_callback(
                status=TaskStatus.FAILED,
                result=(
                    ResultCode.FAILED,
                    "Failed to issue GoToIdle command to VCC/FSP",
                ),
            )
            return
        elif go_to_idle_status == TaskStatus.ABORTED:
            task_callback(
                status=TaskStatus.ABORTED,
                result=(
                    ResultCode.ABORTED,
                    "GoToIdle command aborted by task executor abort event.",
                ),
            )
            return

        # deconfigure to reset assigned FSPs and unsubscribe from events.
        deconfigure_success = self._deconfigure()
        if not deconfigure_success:
            task_callback(
                status=TaskStatus.FAILED,
                result=(
                    ResultCode.FAILED,
                    "Failed to deconfigure subarray",
                ),
            )
            return

        # Update obsState callback
        self._update_component_state(configured=False)

        task_callback(
            result=(ResultCode.OK, "GoToIdle completed OK"),
            status=TaskStatus.COMPLETED,
        )
        return

    # --------------
    # Abort Commands
    # --------------

    # --- Abort Command --- #

    def _abort(
        self: CbfSubarrayComponentManager,
        task_callback: Optional[Callable] = None,
        task_abort_event: Optional[Event] = None,
    ) -> None:
        """
        Abort the current scan operation.

        :param task_callback: callback for driving status of task executor's
            current LRC task
        :param task_abort_event: event indicating AbortCommands has been issued
        """
        # set task status in progress, check for abort event
        task_callback(status=TaskStatus.IN_PROGRESS)
        if self.task_abort_event_is_set(
            "Abort", task_callback, task_abort_event
        ):
            return

        # issue Abort to assigned resources
        abort_status = self._issue_lrc_all_assigned_resources(
            command_name="Abort", task_abort_event=task_abort_event
        )
        if abort_status == TaskStatus.FAILED:
            task_callback(
                status=TaskStatus.FAILED,
                result=(
                    ResultCode.FAILED,
                    "Failed to issue Abort command to VCC/FSP",
                ),
            )
            return
        elif abort_status == TaskStatus.ABORTED:
            task_callback(
                status=TaskStatus.ABORTED,
                result=(
                    ResultCode.ABORTED,
                    "Abort command aborted by task executor abort event.",
                ),
            )
            return

        # Update obsState callback
        self._update_component_state(scanning=False)

        task_callback(
            result=(ResultCode.OK, "Abort completed OK"),
            status=TaskStatus.COMPLETED,
        )
        return

    # --- ObsReset Command --- #

    def _obs_reset(
        self: CbfSubarrayComponentManager,
        task_callback: Optional[Callable] = None,
        task_abort_event: Optional[Event] = None,
    ) -> None:
        """
        Reset the scan operation to IDLE from ABORTED or FAULT.

        :param task_callback: callback for driving status of task executor's
            current LRC task
        :param task_abort_event: event indicating AbortCommands has been issued
        """
        # set task status in progress, check for abort event
        task_callback(status=TaskStatus.IN_PROGRESS)
        if self.task_abort_event_is_set(
            "ObsReset", task_callback, task_abort_event
        ):
            return

        # if subarray is in FAULT, we must first abort VCC and FSP operation
        # this will allow us to call ObsReset on them even if they are not in FAULT
        if self._component_state["obsfault"]:
            abort_status = self._issue_lrc_all_assigned_resources(
                command_name="Abort",
                task_abort_event=task_abort_event,
            )
            if abort_status == TaskStatus.FAILED:
                task_callback(
                    status=TaskStatus.FAILED,
                    result=(
                        ResultCode.FAILED,
                        "Failed to issue Abort command to VCC/FSP",
                    ),
                )
                return
            elif abort_status == TaskStatus.ABORTED:
                task_callback(
                    status=TaskStatus.ABORTED,
                    result=(
                        ResultCode.ABORTED,
                        "Abort command aborted by task executor abort event.",
                    ),
                )
                return

        obs_reset_status = self._issue_lrc_all_assigned_resources(
            command_name="ObsReset",
            task_abort_event=task_abort_event,
        )
        if obs_reset_status == TaskStatus.FAILED:
            task_callback(
                status=TaskStatus.FAILED,
                result=(
                    ResultCode.FAILED,
                    "Failed to issue ObsReset command to VCC/FSP",
                ),
            )
            return
        elif obs_reset_status == TaskStatus.ABORTED:
            task_callback(
                status=TaskStatus.ABORTED,
                result=(
                    ResultCode.ABORTED,
                    "ObsReset command aborted by task executor abort event.",
                ),
            )
            return

        # We might have interrupted a long-running command such as a Configure
        # or a Scan, so we need to clean up from that.
        # deconfigure to reset assigned FSPs and unsubscribe from events.
        deconfigure_success = self._deconfigure()
        if not deconfigure_success:
            task_callback(
                status=TaskStatus.FAILED,
                result=(
                    ResultCode.FAILED,
                    "Failed to deconfigure subarray",
                ),
            )
            return

        # Update obsState callback
        self._update_component_state(configured=False)

        task_callback(
            result=(ResultCode.OK, "ObsReset completed OK"),
            status=TaskStatus.COMPLETED,
        )
        return

    # --- Restart Command --- #

    def is_restart_allowed(self: CbfSubarrayComponentManager) -> bool:
        """
        Check if Restart command is allowed in current state

        :return: True if command is allowed, otherwise False
        """
        self.logger.debug("Checking if Restart is allowed.")
        if not self.is_communicating:
            return False
        if self.obs_state not in [ObsState.ABORTED, ObsState.FAULT]:
            self.logger.warning(
                f"Restart not allowed in ObsState {self.obs_state}"
            )
            return False
        return True

    def _restart(
        self: CbfSubarrayComponentManager,
        task_callback: Optional[Callable] = None,
        task_abort_event: Optional[Event] = None,
    ) -> None:
        """
        Reset the scan operation to EMPTY from ABORTED or FAULT.

        :param task_callback: callback for driving status of task executor's
            current LRC task
        :param task_abort_event: event indicating AbortCommands has been issued
        """
        # set task status in progress, check for abort event
        task_callback(status=TaskStatus.IN_PROGRESS)
        if self.task_abort_event_is_set(
            "Restart", task_callback, task_abort_event
        ):
            return

        # if subarray is in FAULT, we must first abort VCC and FSP operation
        # this will allow us to call ObsReset on them even if they are not in FAULT
        if self._component_state["obsfault"]:
            abort_status = self._issue_lrc_all_assigned_resources(
                command_name="Abort",
                task_abort_event=task_abort_event,
            )
            if abort_status == TaskStatus.FAILED:
                task_callback(
                    status=TaskStatus.FAILED,
                    result=(
                        ResultCode.FAILED,
                        "Failed to issue Abort command to VCC/FSP",
                    ),
                )
                return
            elif abort_status == TaskStatus.ABORTED:
                task_callback(
                    status=TaskStatus.ABORTED,
                    result=(
                        ResultCode.ABORTED,
                        "Abort command aborted by task executor abort event.",
                    ),
                )
                return
            self._update_component_state(obsfault=False)

        obs_reset_status = self._issue_lrc_all_assigned_resources(
            command_name="ObsReset",
            task_abort_event=task_abort_event,
        )
        if obs_reset_status == TaskStatus.FAILED:
            task_callback(
                status=TaskStatus.FAILED,
                result=(
                    ResultCode.FAILED,
                    "Failed to issue ObsReset command to VCC/FSP",
                ),
            )
            return
        elif obs_reset_status == TaskStatus.ABORTED:
            task_callback(
                status=TaskStatus.ABORTED,
                result=(
                    ResultCode.ABORTED,
                    "ObsReset command aborted by task executor abort event.",
                ),
            )
            return

        # We might have interrupted a long-running command such as a Configure
        # or a Scan, so we need to clean up from that.
        # deconfigure to reset assigned FSPs and unsubscribe from events.
        deconfigure_success = self._deconfigure()
        if not deconfigure_success:
            task_callback(
                status=TaskStatus.FAILED,
                result=(
                    ResultCode.FAILED,
                    "Failed to deconfigure subarray",
                ),
            )
            return

        # Update obsState callback
        self._update_component_state(configured=False)

        # remove all assigned VCCs to return to EMPTY
        release_success = self._release_vcc_resources(
            dish_ids=list(self.dish_ids)
        )
        if not release_success:
            task_callback(
                status=TaskStatus.FAILED,
                result=(
                    ResultCode.FAILED,
                    "Failed to remove receptors.",
                ),
            )
            return

        # Update obsState callback
        self._update_component_state(resourced=False)

        task_callback(
            result=(ResultCode.OK, "Restart completed OK"),
            status=TaskStatus.COMPLETED,
        )
        return

    def restart(
        self: CbfSubarrayComponentManager,
        task_callback: Optional[Callable] = None,
    ) -> tuple[TaskStatus, str]:
        """
        Submit Restart operation method to task executor queue.

        :param task_callback: callback for driving status of task executor's
            current LRC task
        :return: A tuple containing a return code and a string
            message indicating status. The message is for
            information purpose only.
        :rtype: (TaskStatus, str)
        """
        self.logger.debug(f"Component state: {self._component_state}")
        return self.submit_task(
            func=partial(
                self._obs_command_with_callback,
                hook="restart",
                command_thread=self._restart,
            ),
            is_cmd_allowed=self.is_restart_allowed,
            task_callback=task_callback,
        )<|MERGE_RESOLUTION|>--- conflicted
+++ resolved
@@ -14,18 +14,11 @@
 import concurrent.futures
 import copy
 import json
-<<<<<<< HEAD
 from functools import partial
 from threading import Event, Lock, Thread
 from typing import Callable, Optional
-=======
-import logging
-from threading import Lock, Thread
-from typing import Any, Callable, Dict, List, Optional, Tuple
->>>>>>> fd9eceff
 
 import tango
-<<<<<<< HEAD
 from ska_control_model import (
     AdminMode,
     CommunicationStatus,
@@ -41,13 +34,6 @@
 #     MAX_CHANNELS_PER_STREAM,
 #     MAX_STREAMS_PER_FSP,
 # )
-=======
-from ska_tango_base.commands import ResultCode
-from ska_tango_base.control_model import AdminMode, PowerMode, SimulationMode
-from ska_tango_base.csp.subarray.component_manager import (
-    CspSubarrayComponentManager,
-)
->>>>>>> fd9eceff
 from ska_telmodel.schema import validate as telmodel_validate
 
 from ska_mid_cbf_mcs.commons.dish_utils import DISHUtils
@@ -60,17 +46,6 @@
 from ska_mid_cbf_mcs.component.obs_component_manager import (
     CbfObsComponentManager,
 )
-<<<<<<< HEAD
-=======
-from ska_mid_cbf_mcs.component.util import check_communicating
-
-# SKA imports
-from ska_mid_cbf_mcs.device_proxy import CbfDeviceProxy
-from ska_mid_cbf_mcs.group_proxy import CbfGroupProxy
-from ska_mid_cbf_mcs.subarray.scan_configuration_validator import (
-    SubarrayScanConfigurationValidator,
-)
->>>>>>> fd9eceff
 from ska_mid_cbf_mcs.visibility_transport.visibility_transport import (
     VisibilityTransport,
 )
@@ -696,7 +671,6 @@
         self: CbfSubarrayComponentManager, dish_ids: list[str]
     ) -> bool:
         """
-<<<<<<< HEAD
         Main loop for use in releasing VCC resources, shared between resource-releasing
         commands and Restart command
 
@@ -751,86 +725,10 @@
         # unsubscribe from VCC LRC results
         for vcc_proxy in vcc_proxies:
             self.unsubscribe_command_results(vcc_proxy)
-=======
-
-        try:
-            full_configuration = json.loads(argin)
-            common_configuration = copy.deepcopy(full_configuration["common"])
-            # Pre 4.0
-            if "cbf" in full_configuration:
-                configuration = copy.deepcopy(full_configuration["cbf"])
-            # Post 4.0
-            elif "midcbf" in full_configuration:
-                configuration = copy.deepcopy(full_configuration["midcbf"])
-            else:
-                msg = "cbf/midcbf configuration not found in the given Scan Configuration"
-                return (False, msg)
-        except json.JSONDecodeError:  # argument not a valid JSON object
-            msg = "Scan configuration object is not a valid JSON object. Aborting configuration."
-            return (False, msg)
-
-        # Validate full_configuration against the telescope model
-        try:
-            telmodel_validate(
-                version=full_configuration["interface"],
-                config=full_configuration,
-                strictness=2,
-            )
-            self._logger.info("Scan configuration is valid!")
-        except ValueError as e:
-            msg = f"Scan configuration validation against the telescope model failed with the following exception:\n {str(e)}."
-            self._logger.error(msg)
-
-        # At this point, validate FSP, VCC, subscription parameters
-        full_configuration["common"] = copy.deepcopy(common_configuration)
-        if "cbf" in full_configuration:
-            full_configuration["cbf"] = copy.deepcopy(configuration)
-        else:
-            full_configuration["midcbf"] = copy.deepcopy(configuration)
-
-        controller_validateSupportedConfiguration = (
-            self._proxy_cbf_controller.read_attribute(
-                "validateSupportedConfiguration"
-            )
-        )
-        # MCS Scan Configuration Validation
-        if controller_validateSupportedConfiguration is True:
-            json_str = json.dumps(full_configuration)
-            validator = SubarrayScanConfigurationValidator(
-                json_str,
-                self._count_fsp,
-                self._proxies_fsp,
-                self._proxies_assigned_vcc,
-                self._proxies_fsp_pss_subarray_device,
-                self._proxies_fsp_pst_subarray_device,
-                self._dish_ids,
-                self._subarray_id,
-                self._logger,
-            )
-            return validator.validate_input()
-
-        else:
-            msg = (
-                "Skipping MCS Validation of Scan Configuration. "
-                f"validateSupportedConfiguration was set to {controller_validateSupportedConfiguration}"
-                "in MCS Controller"
-            )
-            self._logger.info(msg)
-            return (True, msg)
->>>>>>> fd9eceff
 
         self.logger.info(f"Receptors after removal: {self.dish_ids}")
 
-<<<<<<< HEAD
         return True
-=======
-        full_configuration = json.loads(argin)
-        common_configuration = copy.deepcopy(full_configuration["common"])
-        if "cbf" in full_configuration:
-            configuration = copy.deepcopy(full_configuration["cbf"])
-        else:
-            configuration = copy.deepcopy(full_configuration["midcbf"])
->>>>>>> fd9eceff
 
     def _release_vcc(
         self: CbfSubarrayComponentManager,
