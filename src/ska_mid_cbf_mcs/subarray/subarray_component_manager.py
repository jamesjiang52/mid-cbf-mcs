--- conflicted
+++ resolved
@@ -1915,7 +1915,7 @@
                 # clear the subarray ID off the talon board with the matching
                 # receptor ID
                 self._assign_talon_board_subarray_id(
-                    receptor_id=receptor_id, assign=False
+                    dish_id=dish_id, assign=False
                 )
 
             else:
@@ -1943,7 +1943,6 @@
             information purpose only.
         :rtype: (ResultCode, str)
         """
-<<<<<<< HEAD
         if len(self._vcc_dish_ids) > 0:
             (rc, msg) = self.remove_receptors(self._vcc_dish_ids.copy())
             return (rc, msg.replace("RemoveReceptors", "RemoveAllReceptors"))
@@ -1951,62 +1950,6 @@
             ResultCode.FAILED,
             "RemoveAllReceptors failed; no receptors currently assigned",
         )
-=======
-        self._logger.debug(f"current receptors: {*self._receptors,}")
-        if len(self._receptors) > 0:
-            for receptor_id in self._receptors[:]:
-                self._logger.debug(
-                    f"Attempting to remove receptor {receptor_id}"
-                )
-
-                if (
-                    receptor_id
-                    in self._receptor_utils.receptor_id_to_vcc_id.keys()
-                ):
-                    vccID = self._receptor_utils.receptor_id_to_vcc_id[
-                        receptor_id
-                    ]
-                else:
-                    self._logger.warning(
-                        f"Invalid receptor {receptor_id}. Skipping."
-                    )
-                    continue
-                vccFQDN = self._fqdn_vcc[vccID - 1]
-                vccProxy = self._proxies_vcc[vccID - 1]
-
-                self._receptors.remove(receptor_id)
-                self._group_vcc.remove(vccFQDN)
-                del self._proxies_assigned_vcc[receptor_id]
-
-                try:
-                    # reset subarrayMembership Vcc attribute:
-                    vccProxy.subarrayMembership = 0
-                    self._logger.debug(
-                        f"VCC {vccID} subarray_id: "
-                        + f"{vccProxy.subarrayMembership}"
-                    )
-                except tango.DevFailed as df:
-                    msg = str(df.args[0].desc)
-                    self._component_obs_fault_callback(True)
-                    return (ResultCode.FAILED, msg)
-
-                # clear the subarray ID off the talon board with the matching
-                # receptor ID
-                self._assign_talon_board_subarray_id(
-                    receptor_id=receptor_id, assign=False
-                )
-
-            self._logger.debug("No receptors remaining.")
-            self.update_component_resources(False)
-
-            return (ResultCode.OK, "RemoveAllReceptors completed OK")
-
-        else:
-            return (
-                ResultCode.FAILED,
-                "RemoveAllReceptors failed; no receptors currently assigned",
-            )
->>>>>>> 505deb2b
 
     @check_communicating
     def add_receptors(
@@ -2088,6 +2031,12 @@
                         f"VCC {vccID} subarray_id: "
                         + f"{vccProxy.subarrayMembership}"
                     )
+
+                    # assign the subarray ID to the talon board with the matching
+                    # receptor ID
+                    self._assign_talon_board_subarray_id(
+                        dish_id=dish_id, assign=True
+                    )
                 except tango.DevFailed as df:
                     msg = str(df.args[0].desc)
                     self._component_obs_fault_callback(True)
@@ -2096,17 +2045,7 @@
                 msg = f"{dish_id} already assigned to " + "subarray. Skipping."
                 self._logger.warning(msg)
 
-<<<<<<< HEAD
-        self._logger.debug(f"Receptors after adding: {*self._vcc_dish_ids,}")
-=======
-            # assign the subarray ID to the talon board with the matching
-            # receptor ID
-            self._assign_talon_board_subarray_id(
-                receptor_id=receptor_id, assign=True
-            )
-
-        self._logger.debug(f"receptors after adding: {*self._receptors,}")
->>>>>>> 505deb2b
+        self._logger.debug(f"receptors after adding: {*self._vcc_dish_ids,}")
 
         return (ResultCode.OK, "AddReceptors completed OK")
 
@@ -2378,17 +2317,17 @@
         )
 
     def _assign_talon_board_subarray_id(
-        self: CbfSubarrayComponentManager, receptor_id: str, assign: bool
+        self: CbfSubarrayComponentManager, dish_id: str, assign: bool
     ) -> None:
         """
-        Assign subarray ID to the talon board with the receptor_id
-
-        :param receptor_id: the receptor ID
+        Assign subarray ID to the talon board with the dish_id
+
+        :param dish_id: the DISH ID
         :param assign: true to assign the subarray id, false to remove
         """
         for proxy in self._proxies_talon_board_device:
-            board_receptor_id = proxy.read_attribute("receptorID").value
-            if board_receptor_id == receptor_id:
+            board_dish_id = proxy.read_attribute("dishID").value
+            if board_dish_id == dish_id:
                 if assign:
                     proxy.write_attribute("subarrayID", str(self._subarray_id))
                 else:
