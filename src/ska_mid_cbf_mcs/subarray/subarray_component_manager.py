# -*- coding: utf-8 -*-
#
# This file is part of the SKA Mid.CBF MCS project
#
#
#
# Distributed under the terms of the GPL license.
# See LICENSE.txt for more info.

# Copyright (c) 2019 National Research Council of Canada

"""
CbfSubarray
Sub-element subarray device for Mid.CBF
"""
from __future__ import annotations  # allow forward references in type hints

import copy
import json
import logging
import sys
from threading import Lock, Thread
from typing import Any, Callable, Dict, List, Optional, Tuple

# Tango imports
import tango
from ska_tango_base.commands import ResultCode
from ska_tango_base.control_model import (
    AdminMode,
    ObsState,
    PowerMode,
    SimulationMode,
)
from ska_tango_base.csp.subarray.component_manager import (
    CspSubarrayComponentManager,
)
from ska_telmodel.csp.schema import (
    get_csp_delaymodel_schema,
    get_csp_scan_schema,
)
from tango import AttrQuality

from ska_mid_cbf_mcs.attribute_proxy import CbfAttributeProxy
from ska_mid_cbf_mcs.commons.global_enum import (
    const,
    freq_band_dict,
    mhz_to_hz,
    vcc_oversampling_factor,
)
from ska_mid_cbf_mcs.commons.receptor_utils import ReceptorUtils
from ska_mid_cbf_mcs.component.component_manager import (
    CbfComponentManager,
    CommunicationStatus,
)
from ska_mid_cbf_mcs.component.util import check_communicating

# SKA imports
from ska_mid_cbf_mcs.device_proxy import CbfDeviceProxy
from ska_mid_cbf_mcs.group_proxy import CbfGroupProxy


class CbfSubarrayComponentManager(
    CbfComponentManager, CspSubarrayComponentManager
):
    """A component manager for the CbfSubarray class."""

    @property
    def config_id(self: CbfSubarrayComponentManager) -> str:
        """Return the configuration ID."""
        return self._config_id

    @property
    def scan_id(self: CbfSubarrayComponentManager) -> int:
        """Return the scan ID."""
        return self._scan_id

    @property
    def subarray_id(self: CbfSubarrayComponentManager) -> int:
        """Return the subarray ID."""
        return self._subarray_id

    @property
    def frequency_band(self: CbfSubarrayComponentManager) -> int:
        """Return the frequency band."""
        return self._frequency_band

    @property
    def receptors(self: CbfSubarrayComponentManager) -> List[str]:
        """Return the receptor list."""
        return self._receptors

    def __init__(
        self: CbfSubarrayComponentManager,
        subarray_id: int,
        controller: str,
        vcc: List[str],
        fsp: List[str],
        fsp_corr_sub: List[str],
        fsp_pss_sub: List[str],
        fsp_pst_sub: List[str],
        logger: logging.Logger,
        simulation_mode: SimulationMode,
        push_change_event_callback: Optional[Callable],
        component_resourced_callback: Callable[[bool], None],
        component_configured_callback: Callable[[bool], None],
        component_scanning_callback: Callable[[bool], None],
        communication_status_changed_callback: Callable[
            [CommunicationStatus], None
        ],
        component_power_mode_changed_callback: Callable[[PowerMode], None],
        component_fault_callback: Callable,
        component_obs_fault_callback: Callable,
    ) -> None:
        """
        Initialise a new instance.

        :param subarray_id: ID of subarray
        :param controller: FQDN of controller device
        :param vcc: FQDNs of subordinate VCC devices
        :param fsp: FQDNs of subordinate FSP devices
        :param fsp_corr_sub: FQDNs of subordinate FSP CORR subarray devices
        :param fsp_pss_sub: FQDNs of subordinate FSP PSS-BF subarray devices
        :param fsp_pst_sub: FQDNs of subordinate FSP PST-BF devices
        :param logger: a logger for this object to use
        :param push_change_event_callback: method to call when the base classes
            want to send an event
        :param component_resourced_callback: callback to be called when
            the component resource status changes
        :param component_configured_callback: callback to be called when
            the component configuration status changes
        :param component_scanning_callback: callback to be called when
            the component scanning status changes
        :param communication_status_changed_callback: callback to be
            called when the status of the communications channel between the
            component manager and its component changes
        :param component_power_mode_changed_callback: callback to be called when
            the component power mode changes
        :param component_fault_callback: callback to be called in event of
            component fault (for op state model)
        :param component_obs_fault_callback: callback to be called in event of
            component fault (for obs state model)
        """

        self._logger = logger

        self._simulation_mode = simulation_mode

        self._logger.info("Entering CbfSubarrayComponentManager.__init__)")

        self._receptor_utils = None

        self._component_op_fault_callback = component_fault_callback
        self._component_obs_fault_callback = component_obs_fault_callback

        self._subarray_id = subarray_id
        self._fqdn_controller = controller
        self._fqdn_vcc = vcc
        self._fqdn_fsp = fsp
        self._fqdn_fsp_corr_subarray_device = fsp_corr_sub
        self._fqdn_fsp_pss_subarray_device = fsp_pss_sub
        self._fqdn_fsp_pst_subarray_device = fsp_pst_sub

        # set to determine if resources are assigned
        self._resourced = False
        # set to determine if ready to receive subscribed parameters;
        # also indicates whether component is currently configured
        self._ready = False

        self.connected = False

        self.obs_faulty = False

        # initialize attribute values
        self._sys_param_str = ""
        self._receptors = []
        self._frequency_band = 0
        self._config_id = ""
        self._scan_id = 0

        # store list of fsp configurations being used for each function mode
        self._corr_config = []
        self._pss_config = []
        self._pst_config = []
        # store list of fsp being used for each function mode
        self._corr_fsp_list = []
        self._pss_fsp_list = []
        self._pst_fsp_list = []
        self._latest_scan_config = ""

        # TODO
        # self._output_links_distribution = {"configID": ""}
        # self._published_output_links = False
        # self._last_received_vis_destination_address = "{}"

        self._last_received_delay_model = "{}"
        self._last_received_jones_matrix = "{}"
        self._last_received_timing_beam_weights = "{}"

        self._mutex_delay_model_config = Lock()
        self._mutex_jones_matrix_config = Lock()
        self._mutex_beam_weights_config = Lock()

        # store the subscribed telstate events as event_ID:attribute_proxy key:value pairs
        self._events_telstate = {}

        # for easy device-reference
        self._frequency_band_offset_stream1 = 0
        self._frequency_band_offset_stream2 = 0
        self._stream_tuning = [0, 0]

        # device proxy for easy reference to CBF controller
        self._proxy_cbf_controller = None
        self._controller_max_capabilities = {}
        self._count_vcc = 0
        self._count_fsp = 0

        # proxies to subordinate devices
        self._proxies_vcc = []
        self._proxies_assigned_vcc = {}
        self._proxies_fsp = []
        self._proxies_fsp_corr_subarray_device = []
        self._proxies_fsp_pss_subarray_device = []
        self._proxies_fsp_pst_subarray_device = []
        # group proxies to subordinate devices
        # Note: VCC connected both individual and in group
        self._group_vcc = None
        self._group_fsp = None
        self._group_fsp_corr_subarray = None
        self._group_fsp_pss_subarray = None
        self._group_fsp_pst_subarray = None

        self._component_resourced_callback = component_resourced_callback
        self._component_configured_callback = component_configured_callback
        self._component_scanning_callback = component_scanning_callback

        super().__init__(
            logger=logger,
            push_change_event_callback=push_change_event_callback,
            communication_status_changed_callback=communication_status_changed_callback,
            component_power_mode_changed_callback=component_power_mode_changed_callback,
            component_fault_callback=component_fault_callback,
            obs_state_model=None,
        )

    def start_communicating(self: CbfSubarrayComponentManager) -> None:
        """Establish communication with the component, then start monitoring."""
        self._logger.info(
            "Entering CbfSubarrayComponentManager.start_communicating"
        )

        if self.connected:
            self._logger.info("Already connected.")
            return

        super().start_communicating()

        try:
            if self._proxy_cbf_controller is None:
                self._proxy_cbf_controller = CbfDeviceProxy(
                    fqdn=self._fqdn_controller, logger=self._logger
                )
                self._controller_max_capabilities = dict(
                    pair.split(":")
                    for pair in self._proxy_cbf_controller.get_property(
                        "MaxCapabilities"
                    )["MaxCapabilities"]
                )
                self._count_vcc = int(self._controller_max_capabilities["VCC"])
                self._count_fsp = int(self._controller_max_capabilities["FSP"])

                self._fqdn_vcc = self._fqdn_vcc[: self._count_vcc]
                self._fqdn_fsp = self._fqdn_fsp[: self._count_fsp]
                self._fqdn_fsp_corr_subarray_device = (
                    self._fqdn_fsp_corr_subarray_device[: self._count_fsp]
                )
                self._fqdn_fsp_pss_subarray_device = (
                    self._fqdn_fsp_pss_subarray_device[: self._count_fsp]
                )
                self._fqdn_fsp_pst_subarray_device = (
                    self._fqdn_fsp_pst_subarray_device[: self._count_fsp]
                )

            if len(self._proxies_vcc) == 0:
                self._proxies_vcc = [
                    CbfDeviceProxy(fqdn=fqdn, logger=self._logger)
                    for fqdn in self._fqdn_vcc
                ]

            if len(self._proxies_fsp) == 0:
                self._proxies_fsp = [
                    CbfDeviceProxy(fqdn=fqdn, logger=self._logger)
                    for fqdn in self._fqdn_fsp
                ]

            if len(self._proxies_fsp_corr_subarray_device) == 0:
                for fqdn in self._fqdn_fsp_corr_subarray_device:
                    proxy = CbfDeviceProxy(fqdn=fqdn, logger=self._logger)
                    self._proxies_fsp_corr_subarray_device.append(proxy)

            if len(self._proxies_fsp_pss_subarray_device) == 0:
                for fqdn in self._fqdn_fsp_pss_subarray_device:
                    proxy = CbfDeviceProxy(fqdn=fqdn, logger=self._logger)
                    self._proxies_fsp_pss_subarray_device.append(proxy)

            if len(self._proxies_fsp_pst_subarray_device) == 0:
                for fqdn in self._fqdn_fsp_pst_subarray_device:
                    proxy = CbfDeviceProxy(fqdn=fqdn, logger=self._logger)
                    self._proxies_fsp_pst_subarray_device.append(proxy)

            if self._group_vcc is None:
                self._group_vcc = CbfGroupProxy(
                    name="VCC", logger=self._logger
                )
            if self._group_fsp is None:
                self._group_fsp = CbfGroupProxy(
                    name="FSP", logger=self._logger
                )
            if self._group_fsp_corr_subarray is None:
                self._group_fsp_corr_subarray = CbfGroupProxy(
                    name="FSP Subarray Corr", logger=self._logger
                )
            if self._group_fsp_pss_subarray is None:
                self._group_fsp_pss_subarray = CbfGroupProxy(
                    name="FSP Subarray Pss", logger=self._logger
                )
            if self._group_fsp_pst_subarray is None:
                self._group_fsp_pst_subarray = CbfGroupProxy(
                    name="FSP Subarray Pst", logger=self._logger
                )

            for proxy in self._proxies_fsp_corr_subarray_device:
                proxy.adminMode = AdminMode.ONLINE
            for proxy in self._proxies_fsp_pss_subarray_device:
                proxy.adminMode = AdminMode.ONLINE
            for proxy in self._proxies_fsp_pst_subarray_device:
                proxy.adminMode = AdminMode.ONLINE

        except tango.DevFailed as dev_failed:
            self.update_component_power_mode(PowerMode.UNKNOWN)
            self.update_communication_status(
                CommunicationStatus.NOT_ESTABLISHED
            )
            self._component_op_fault_callback(True)
            raise ConnectionError("Error in proxy connection.") from dev_failed

        self.connected = True
        self.update_communication_status(CommunicationStatus.ESTABLISHED)
        self.update_component_power_mode(PowerMode.OFF)
        self._component_op_fault_callback(False)

    def stop_communicating(self: CbfSubarrayComponentManager) -> None:
        """Stop communication with the component."""
        self._logger.info(
            "Entering CbfSubarrayComponentManager.stop_communicating"
        )
        super().stop_communicating()
        for proxy in self._proxies_fsp_corr_subarray_device:
            proxy.adminMode = AdminMode.OFFLINE
        for proxy in self._proxies_fsp_pss_subarray_device:
            proxy.adminMode = AdminMode.OFFLINE
        for proxy in self._proxies_fsp_pst_subarray_device:
            proxy.adminMode = AdminMode.OFFLINE
        self.connected = False
        self.update_component_power_mode(PowerMode.UNKNOWN)

    @check_communicating
    def on(self: CbfSubarrayComponentManager) -> None:
        for proxy in self._proxies_fsp_corr_subarray_device:
            proxy.On()
        for proxy in self._proxies_fsp_pss_subarray_device:
            proxy.On()
        for proxy in self._proxies_fsp_pst_subarray_device:
            proxy.On()

        self.update_component_power_mode(PowerMode.ON)

    @check_communicating
    def off(self: CbfSubarrayComponentManager) -> None:
        for proxy in self._proxies_fsp_corr_subarray_device:
            proxy.Off()
        for proxy in self._proxies_fsp_pss_subarray_device:
            proxy.Off()
        for proxy in self._proxies_fsp_pst_subarray_device:
            proxy.Off()

        self.update_component_power_mode(PowerMode.OFF)

    @check_communicating
    def standby(self: CbfSubarrayComponentManager) -> None:
        self._logger.warning(
            "Operating state Standby invalid for CbfSubarray."
        )

    def update_sys_param(
        self: CbfSubarrayComponentManager, sys_param_str: str
    ) -> None:
        self._logger.debug(f"Received sys param: {sys_param_str}")
        self._sys_param_str = sys_param_str
        sys_param = json.loads(sys_param_str)
        self._receptor_utils = ReceptorUtils(sys_param)
        self._logger.info(
            "Updated dish ID to VCC ID and frequency offset k mapping"
        )

    @check_communicating
    def _doppler_phase_correction_event_callback(
        self: CbfSubarrayComponentManager,
        fqdn: str,
        name: str,
        value: Any,
        quality: AttrQuality,
    ) -> None:
        """
        Callback for dopplerPhaseCorrection change event subscription.

        :param fqdn: attribute FQDN
        :param name: attribute name
        :param value: attribute value
        :param quality: attribute quality
        """
        # TODO: investigate error in this callback (subarray logs)
        if value is not None:
            try:
                self._group_vcc.write_attribute(
                    "dopplerPhaseCorrection", value
                )
                log_msg = f"Value of {name} is {value}"
                self._logger.debug(log_msg)
            except Exception as e:
                self._logger.error(str(e))
        else:
            self._logger.warning(f"None value for {fqdn}")

    @check_communicating
    def _delay_model_event_callback(
        self: CbfSubarrayComponentManager,
        fqdn: str,
        name: str,
        value: Any,
        quality: AttrQuality,
    ) -> None:
        """ "
        Callback for delayModel change event subscription.

        :param fqdn: attribute FQDN
        :param name: attribute name
        :param value: attribute value
        :param quality: attribute quality
        """
        self._logger.debug("Entering _delay_model_event_callback()")

        if value is not None:
            if not self._ready:
                log_msg = "Ignoring delay model (obsState not correct)."
                self._logger.warning(log_msg)
                return
            try:
                self._logger.info("Received delay model update.")

                if value == self._last_received_delay_model:
                    log_msg = "Ignoring delay model (identical to previous)."
                    self._logger.warning(log_msg)
                    return

                self._last_received_delay_model = value
                delay_model_json = json.loads(value)

                # Validate delay_model against the telescope model
                delay_model_schema = get_csp_delaymodel_schema(
                    version=delay_model_json["interface"], strict=True
                )
                try:
                    delay_model_schema.validate(delay_model_json)
                    self._logger.info("Delay model is valid!")
                except Exception as e:
                    # TODO: Once the delay model epoch int type issue from CIP-1749 is resolved, raise the exception instead of just logging the error
                    msg = f"Delay model validation against the telescope model failed with the following exception:\n {str(e)}."
                    self._logger.error(msg)
                    # self.raise_update_delay_model_fatal_error(str(e))

                # pass receptor IDs as pair of str and int to FSPs and VCCs
                for delay_detail in delay_model_json["delay_details"]:
                    receptor_id = delay_detail["receptor"]
                    delay_detail["receptor"] = [
                        receptor_id,
                        self._receptor_utils.receptor_id_to_int[receptor_id],
                    ]
                t = Thread(
                    target=self._update_delay_model,
                    args=(json.dumps(delay_model_json),),
                )
                t.start()
            except Exception as e:
                self._logger.error(str(e))
        else:
            self._logger.warning(f"None value for {fqdn}")

    def _update_delay_model(
        self: CbfSubarrayComponentManager, model: str
    ) -> None:
        """
        Update FSP and VCC delay models.

        :param destination_type: type of device to send the delay model to
        :param epoch: system time of delay model reception
        :param model: delay model
        """
        # This method is always called on a separate thread
        self._logger.debug("CbfSubarray._update_delay_model")

        log_msg = f"Updating delay model ...{model}"
        self._logger.info(log_msg)

        data = tango.DeviceData()
        data.insert(tango.DevString, model)

        # we lock the mutex, forward the configuration, then immediately unlock it
        self._mutex_delay_model_config.acquire()
        self._group_vcc.command_inout("UpdateDelayModel", data)
        self._group_fsp.command_inout("UpdateDelayModel", data)
        self._mutex_delay_model_config.release()

    @check_communicating
    def _jones_matrix_event_callback(
        self: CbfSubarrayComponentManager,
        fqdn: str,
        name: str,
        value: Any,
        quality: AttrQuality,
    ) -> None:
        """ "
        Callback for jonesMatrix change event subscription.

        :param fqdn: attribute FQDN
        :param name: attribute name
        :param value: attribute value
        :param quality: attribute quality
        """
        self._logger.debug("CbfSubarray._jones_matrix_event_callback")

        if value is not None:
            if not self._ready:
                log_msg = "Ignoring Jones matrix (obsState not correct)."
                self._logger.warning(log_msg)
                return
            try:
                self._logger.info("Received Jones Matrix update.")

                if value == self._last_received_jones_matrix:
                    log_msg = "Ignoring Jones matrix (identical to previous)."
                    self._logger.warning(log_msg)
                    return

                self._last_received_jones_matrix = value
                jones_matrix_all = json.loads(value)

                for jones_matrix in jones_matrix_all["jones_matrix"]:
                    # pass receptor IDs as pair of str and int to FSPs and VCCs
                    for matrix in jones_matrix["matrix_details"]:
                        receptor_id = matrix["receptor"]
                        matrix["receptor"] = [
                            receptor_id,
                            self._receptor_utils.receptor_id_to_int[
                                receptor_id
                            ],
                        ]
                    t = Thread(
                        target=self._update_jones_matrix,
                        args=(json.dumps(jones_matrix),),
                    )
                    t.start()
            except Exception as e:
                self._logger.error(str(e))
        else:
            self._logger.warning(f"None value for {fqdn}")

    def _update_jones_matrix(
        self: CbfSubarrayComponentManager, matrix: str
    ) -> None:
        """
        Update FSP and VCC Jones matrices.

        :param destination_type: type of device to send the delay model to
        :param epoch: system time of delay model reception
        :param matrix: Jones matrix value
        """
        # This method is always called on a separate thread
        self._logger.debug("CbfSubarray._update_jones_matrix")

        log_msg = f"Updating Jones Matrix {matrix}"
        self._logger.info(log_msg)

        data = tango.DeviceData()
        data.insert(tango.DevString, matrix)

        # we lock the mutex, forward the configuration, then immediately unlock it
        self._mutex_jones_matrix_config.acquire()
        self._group_vcc.command_inout("UpdateJonesMatrix", data)
        self._group_fsp.command_inout("UpdateJonesMatrix", data)
        self._mutex_jones_matrix_config.release()

    @check_communicating
    def _timing_beam_weights_event_callback(
        self: CbfSubarrayComponentManager,
        fqdn: str,
        name: str,
        value: Any,
        quality: AttrQuality,
    ) -> None:
        """ "
        Callback for beamWeights change event subscription.

        :param fqdn: attribute FQDN
        :param name: attribute name
        :param value: attribute value
        :param quality: attribute quality
        """
        self._logger.debug("CbfSubarray._timing_beam_weights_event_callback")

        if value is not None:
            if not self._ready:
                log_msg = (
                    "Ignoring timing beam weights (obsState not correct)."
                )
                self._logger.warning(log_msg)
                return
            try:
                self._logger.info("Received timing beam weights update.")

                if value == self._last_received_timing_beam_weights:
                    log_msg = (
                        "Ignoring timing beam weights (identical to previous)."
                    )
                    self._logger.warning(log_msg)
                    return

                self._last_received_timing_beam_weights = value
                timing_beam_weights = json.loads(value)

                # pass receptor IDs as pair of str and int to FSPs and VCCs
                for weights in timing_beam_weights[
                    "timing_beam_weights_details"
                ]:
                    receptor_id = weights["receptor"]
                    weights["receptor"] = [
                        receptor_id,
                        self._receptor_utils.receptor_id_to_int[receptor_id],
                    ]
                    t = Thread(
                        target=self._update_timing_beam_weights,
                        args=(
                            int(timing_beam_weights["epoch"]),
                            json.dumps(
                                timing_beam_weights[
                                    "timing_beam_weights_details"
                                ]
                            ),
                        ),
                    )
                    t.start()
            except Exception as e:
                self._logger.error(str(e))
        else:
            self._logger.warning(f"None value for {fqdn}")

    def _update_timing_beam_weights(
        self: CbfSubarrayComponentManager, weights: str
    ) -> None:
        """
        Update FSP beam weights.

        :param destination_type: type of device to send the delay model to
        :param epoch: system time of delay model reception
        :param weights: beam weights value
        """
        # This method is always called on a separate thread
        self._logger.debug("CbfSubarray._update_timing_beam_weights")

        log_msg = f"Updating timing beam weights {weights}"
        self._logger.info(log_msg)

        data = tango.DeviceData()
        data.insert(tango.DevString, weights)

        # we lock the mutex, forward the configuration, then immediately unlock it
        self._mutex_beam_weights_config.acquire()
        self._group_fsp.command_inout("UpdateTimingBeamWeights", data)
        self._mutex_beam_weights_config.release()

    def validate_ip(self: CbfSubarrayComponentManager, ip: str) -> bool:
        """
        Validate IP address format.

        :param ip: IP address to be evaluated

        :return: whether or not the IP address format is valid
        :rtype: bool
        """
        splitip = ip.split(".")
        if len(splitip) != 4:
            return False
        for ipparts in splitip:
            if not ipparts.isdigit():
                return False
            ipval = int(ipparts)
            if ipval < 0 or ipval > 255:
                return False
        return True

    def raise_configure_scan_fatal_error(
        self: CbfSubarrayComponentManager, msg: str
    ) -> Tuple[ResultCode, str]:
        """
        Raise fatal error in ConfigureScan execution

        :param msg: error message
        :return: A tuple containing a return code and a string
            message indicating status. The message is for
            information purpose only.
        :rtype: (ResultCode, str)
        """
        self._component_obs_fault_callback(True)
        self._logger.error(msg)
        tango.Except.throw_exception(
            "Command failed",
            msg,
            "ConfigureScan execution",
            tango.ErrSeverity.ERR,
        )

    def raise_update_delay_model_fatal_error(
        self: CbfSubarrayComponentManager, msg: str
    ) -> Tuple[ResultCode, str]:
        """
        Raise fatal error in UpdateDelayModel execution

        :param msg: error message
        :return: A tuple containing a return code and a string
            message indicating status. The message is for
            information purpose only.
        :rtype: (ResultCode, str)
        """
        self._component_obs_fault_callback(True)
        self._logger.error(msg)
        tango.Except.throw_exception(
            "Command failed",
            msg,
            "UpdateDelayModel execution",
            tango.ErrSeverity.ERR,
        )

    @check_communicating
    def deconfigure(
        self: CbfSubarrayComponentManager,
    ) -> None:
        """Completely deconfigure the subarray; all initialization performed
        by by the ConfigureScan command must be 'undone' here."""
        # TODO: component_manager.deconfigure is invoked by the base class v0.11.3
        # GoToIdleCommand, while it is also being used by ConfigureScan, ObsReset
        # and Restart here (in the CbfSubarray); this should get simplified to be
        # more useful for general deconfiguration, with command/state-specific logic
        # handled elsewhere, during the ska-tango-base upgrade, where GoToIdle
        # will be replaced by the End command

        # if deconfiguring from READY, which can occur if ConfigureScan is called
        # from READY or if GoToIdle was called, issue GoToIdle to VCCs/FSP subarrays
        if self._ready:
            for group in [
                self._group_vcc,
                self._group_fsp_corr_subarray,
                self._group_fsp_pss_subarray,
                self._group_fsp_pst_subarray,
            ]:
                if group.get_size() > 0:
                    try:
                        group.command_inout("GoToIdle")
                    except tango.DevFailed as df:
                        msg = str(df.args[0].desc)
                        self._logger.error(f"Error in GoToIdle; {msg}")
                        self._component_obs_fault_callback(True)
        try:
            # unsubscribe from TMC events
            for event_id in list(self._events_telstate.keys()):
                self._events_telstate[event_id].remove_event(event_id)
                del self._events_telstate[event_id]
        except tango.DevFailed:
            self._component_obs_fault_callback(True)

        # reset all private data to their initialization values:
        self._pst_fsp_list = []
        self._pss_fsp_list = []
        self._corr_fsp_list = []
        self._pst_config = []
        self._pss_config = []
        self._corr_config = []

        self._scan_id = 0
        self._config_id = ""
        self._frequency_band = 0
        self._last_received_delay_model = "{}"
        self._last_received_jones_matrix = "{}"
        self._last_received_timing_beam_weights = "{}"

        self.update_component_configuration(False)

    @check_communicating
    def validate_input(
        self: CbfSubarrayComponentManager, argin: str
    ) -> Tuple[bool, str]:
        """
        Validate scan configuration.

        :param argin: The configuration as JSON formatted string.

        :return: A tuple containing a boolean indicating if the configuration
            is valid and a string message. The message is for information
            purpose only.
        :rtype: (bool, str)
        """
        # try to deserialize input string to a JSON object
        try:
            full_configuration = json.loads(argin)
            common_configuration = copy.deepcopy(full_configuration["common"])
            configuration = copy.deepcopy(full_configuration["cbf"])
        except json.JSONDecodeError:  # argument not a valid JSON object
            msg = "Scan configuration object is not a valid JSON object. Aborting configuration."
            return (False, msg)

        # Validate dopplerPhaseCorrSubscriptionPoint.
        if "doppler_phase_corr_subscription_point" in configuration:
            try:
                attribute_proxy = CbfAttributeProxy(
                    fqdn=configuration[
                        "doppler_phase_corr_subscription_point"
                    ],
                    logger=self._logger,
                )
                attribute_proxy.ping()
            except (
                tango.DevFailed
            ):  # attribute doesn't exist or is not set up correctly
                msg = (
                    f"Attribute {configuration['doppler_phase_corr_subscription_point']}"
                    " not found or not set up correctly for "
                    "'dopplerPhaseCorrSubscriptionPoint'. Aborting configuration."
                )
                return (False, msg)

        # Validate delayModelSubscriptionPoint.
        if "delay_model_subscription_point" in configuration:
            try:
                attribute_proxy = CbfAttributeProxy(
                    fqdn=configuration["delay_model_subscription_point"],
                    logger=self._logger,
                )
                attribute_proxy.ping()
            except (
                tango.DevFailed
            ):  # attribute doesn't exist or is not set up correctly
                msg = (
                    f"Attribute {configuration['delay_model_subscription_point']}"
                    " not found or not set up correctly for "
                    "'delayModelSubscriptionPoint'. Aborting configuration."
                )
                return (False, msg)

        # Validate jonesMatrixSubscriptionPoint.
        if "jones_matrix_subscription_point" in configuration:
            try:
                attribute_proxy = CbfAttributeProxy(
                    fqdn=configuration["jones_matrix_subscription_point"],
                    logger=self._logger,
                )
                attribute_proxy.ping()
            except (
                tango.DevFailed
            ):  # attribute doesn't exist or is not set up correctly
                msg = (
                    f"Attribute {configuration['jones_matrix_subscription_point']}"
                    " not found or not set up correctly for "
                    "'jonesMatrixSubscriptionPoint'. Aborting configuration."
                )
                return (False, msg)

        # Validate beamWeightsSubscriptionPoint.
        if "timing_beam_weights_subscription_point" in configuration:
            try:
                attribute_proxy = CbfAttributeProxy(
                    fqdn=configuration[
                        "timing_beam_weights_subscription_point"
                    ],
                    logger=self._logger,
                )
                attribute_proxy.ping()
            except (
                tango.DevFailed
            ):  # attribute doesn't exist or is not set up correctly
                msg = (
                    f"Attribute {configuration['timing_beam_weights_subscription_point']}"
                    " not found or not set up correctly for "
                    "'beamWeightsSubscriptionPoint'. Aborting configuration."
                )
                return (False, msg)

        for receptor_id, proxy in self._proxies_assigned_vcc.items():
            if proxy.State() != tango.DevState.ON:
                msg = f"VCC {self._proxies_vcc.index(proxy) + 1} is not ON. Aborting configuration."
                return (False, msg)

        # Validate searchWindow.
        if "search_window" in configuration:
            # check if searchWindow is an array of maximum length 2
            if len(configuration["search_window"]) > 2:
                msg = (
                    "'searchWindow' must be an array of maximum length 2. "
                    "Aborting configuration."
                )
                return (False, msg)
            for sw in configuration["search_window"]:
                if sw["tdc_enable"]:
                    for receptor in sw["tdc_destination_address"]:
                        receptor_id = receptor["receptor_id"]
                        if receptor_id not in self._receptors:
                            msg = (
                                f"'searchWindow' receptor ID {receptor_id} "
                                + "not assigned to subarray. Aborting configuration."
                            )
                            return (False, msg)
        else:
            pass

        # Validate fsp.
        for fsp in configuration["fsp"]:
            try:
                # Validate fspID.
                if int(fsp["fsp_id"]) in list(range(1, self._count_fsp + 1)):
                    fspID = int(fsp["fsp_id"])
                    proxy_fsp = self._proxies_fsp[fspID - 1]
                else:
                    msg = (
                        f"'fspID' must be an integer in the range [1, {self._count_fsp}]."
                        " Aborting configuration."
                    )
                    return (False, msg)

                # Validate functionMode.
                function_modes = ["CORR", "PSS-BF", "PST-BF", "VLBI"]
                if (
                    function_modes.index(fsp["function_mode"]) + 1
                    == proxy_fsp.functionMode
                    or proxy_fsp.functionMode == 0
                ):
                    pass
                else:
                    # TODO need to add this check for VLBI once implemented
                    for (
                        fsp_corr_subarray_proxy
                    ) in self._proxies_fsp_corr_subarray_device:
                        if fsp_corr_subarray_proxy.obsState != ObsState.IDLE:
                            msg = (
                                f"A different subarray is using FSP {fsp['fsp_id']} "
                                "for a different function mode. Aborting configuration."
                            )
                            return (False, msg)
                    for (
                        fsp_pss_subarray_proxy
                    ) in self._proxies_fsp_pss_subarray_device:
                        if fsp_pss_subarray_proxy.obsState != ObsState.IDLE:
                            msg = (
                                f"A different subarray is using FSP {fsp['fsp_id']} "
                                "for a different function mode. Aborting configuration."
                            )
                            return (False, msg)
                    for (
                        fsp_pst_subarray_proxy
                    ) in self._proxies_fsp_pst_subarray_device:
                        if fsp_pst_subarray_proxy.obsState != ObsState.IDLE:
                            msg = (
                                f"A different subarray is using FSP {fsp['fsp_id']} "
                                "for a different function mode. Aborting configuration."
                            )
                            return (False, msg)

                # TODO - why add these keys to the fsp dict - not good practice!
                # TODO - create a new dict from a deep copy of the fsp dict.
                fsp["frequency_band"] = common_configuration["frequency_band"]
                fsp["frequency_band_offset_stream1"] = configuration[
                    "frequency_band_offset_stream1"
                ]
                fsp["frequency_band_offset_stream2"] = configuration[
                    "frequency_band_offset_stream2"
                ]
                if fsp["frequency_band"] in ["5a", "5b"]:
                    fsp["band_5_tuning"] = common_configuration[
                        "band_5_tuning"
                    ]

                # CORR #

                if fsp["function_mode"] == "CORR":
                    # Receptors may not be specified in the
                    # configuration at all or the list
                    # of receptors may be empty
                    receptorsSpecified = False
                    if "receptors" in fsp:
                        if fsp["receptors"] != []:
                            receptorsSpecified = True
                    if receptorsSpecified:
                        for this_rec in fsp["receptors"]:
                            self._logger.info(
                                f"List of receptors: {self._receptors}"
                            )
                            if this_rec not in self._receptors:
                                msg = (
                                    f"Receptor {this_rec} does not belong to "
                                    f"subarray {self._subarray_id}."
                                )
                                self._logger.error(msg)
                                return (False, msg)
                    else:
                        msg = (
                            "'receptors' not specified for Fsp CORR config."
                            "Per ICD all receptors allocated to subarray are used"
                        )
                        self._logger.info(msg)
                        # In this case by the ICD, all subarray allocated resources should be used.
                        # fsp["receptor_ids"] = self._receptors.copy()

                    frequencyBand = freq_band_dict()[fsp["frequency_band"]][
                        "band_index"
                    ]
                    # Validate frequencySliceID.
                    # TODO: move these to consts
                    # See for ex. Fig 8-2 in the Mid.CBF DDD
                    num_frequency_slices = [4, 5, 7, 12, 26, 26]
                    if int(fsp["frequency_slice_id"]) in list(
                        range(1, num_frequency_slices[frequencyBand] + 1)
                    ):
                        pass
                    else:
                        msg = (
                            "'frequencySliceID' must be an integer in the range "
                            f"[1, {num_frequency_slices[frequencyBand]}] "
                            f"for a 'frequencyBand' of {fsp['frequency_band']}."
                        )
                        self._logger.error(msg)
                        return (False, msg)

                    # Validate zoom_factor.
                    if int(fsp["zoom_factor"]) in list(range(0, 7)):
                        pass
                    else:
                        msg = "'zoom_factor' must be an integer in the range [0, 6]."
                        # this is a fatal error
                        self._logger.error(msg)
                        return (False, msg)

                    # Validate zoomWindowTuning.
                    if (
                        int(fsp["zoom_factor"]) > 0
                    ):  # zoomWindowTuning is required
                        if "zoom_window_tuning" in fsp:
                            if fsp["frequency_band"] not in [
                                "5a",
                                "5b",
                            ]:  # frequency band is not band 5
                                frequencyBand = [
                                    "1",
                                    "2",
                                    "3",
                                    "4",
                                    "5a",
                                    "5b",
                                ].index(fsp["frequency_band"])
                                frequency_band_start = [
                                    *map(
                                        lambda j: j[0] * 10**9,
                                        [
                                            const.FREQUENCY_BAND_1_RANGE,
                                            const.FREQUENCY_BAND_2_RANGE,
                                            const.FREQUENCY_BAND_3_RANGE,
                                            const.FREQUENCY_BAND_4_RANGE,
                                        ],
                                    )
                                ][frequencyBand] + fsp[
                                    "frequency_band_offset_stream1"
                                ]

                                frequency_slice_range = (
                                    frequency_band_start
                                    + (fsp["frequency_slice_id"] - 1)
                                    * const.FREQUENCY_SLICE_BW
                                    * 10**6,
                                    frequency_band_start
                                    + fsp["frequency_slice_id"]
                                    * const.FREQUENCY_SLICE_BW
                                    * 10**6,
                                )

                                if (
                                    frequency_slice_range[0]
                                    <= int(fsp["zoom_window_tuning"]) * 10**3
                                    <= frequency_slice_range[1]
                                ):
                                    pass
                                else:
                                    msg = "'zoomWindowTuning' must be within observed frequency slice."
                                    self._logger.error(msg)
                                    return (False, msg)
                            # frequency band 5a or 5b (two streams with bandwidth 2.5 GHz)
                            else:
                                if common_configuration["band_5_tuning"] == [
                                    0,
                                    0,
                                ]:  # band5Tuning not specified
                                    pass
                                else:
                                    # TODO: these validations of BW range are done many times
                                    # in many places - use a common function; also may be possible
                                    # to do them only once (ex. for band5Tuning)

                                    frequency_slice_range_1 = (
                                        fsp["band_5_tuning"][0] * 10**9
                                        + fsp["frequency_band_offset_stream1"]
                                        - const.BAND_5_STREAM_BANDWIDTH
                                        * 10**9
                                        / 2
                                        + (fsp["frequency_slice_id"] - 1)
                                        * const.FREQUENCY_SLICE_BW
                                        * 10**6,
                                        fsp["band_5_tuning"][0] * 10**9
                                        + fsp["frequency_band_offset_stream1"]
                                        - const.BAND_5_STREAM_BANDWIDTH
                                        * 10**9
                                        / 2
                                        + fsp["frequency_slice_id"]
                                        * const.FREQUENCY_SLICE_BW
                                        * 10**6,
                                    )

                                    frequency_slice_range_2 = (
                                        fsp["band_5_tuning"][1] * 10**9
                                        + fsp["frequency_band_offset_stream2"]
                                        - const.BAND_5_STREAM_BANDWIDTH
                                        * 10**9
                                        / 2
                                        + (fsp["frequency_slice_id"] - 1)
                                        * const.FREQUENCY_SLICE_BW
                                        * 10**6,
                                        fsp["band_5_tuning"][1] * 10**9
                                        + fsp["frequency_band_offset_stream2"]
                                        - const.BAND_5_STREAM_BANDWIDTH
                                        * 10**9
                                        / 2
                                        + fsp["frequency_slice_id"]
                                        * const.FREQUENCY_SLICE_BW
                                        * 10**6,
                                    )

                                    if (
                                        frequency_slice_range_1[0]
                                        <= int(fsp["zoom_window_tuning"])
                                        * 10**3
                                        <= frequency_slice_range_1[1]
                                    ) or (
                                        frequency_slice_range_2[0]
                                        <= int(fsp["zoom_window_tuning"])
                                        * 10**3
                                        <= frequency_slice_range_2[1]
                                    ):
                                        pass
                                    else:
                                        msg = "'zoomWindowTuning' must be within observed frequency slice."
                                        self._logger.error(msg)
                                        return (False, msg)
                        else:
                            msg = "FSP specified, but 'zoomWindowTuning' not given."
                            self._logger.error(msg)
                            return (False, msg)

                    # Validate integrationTime.
                    if int(fsp["integration_factor"]) in list(
                        range(
                            const.MIN_INT_TIME,
                            10 * const.MIN_INT_TIME + 1,
                            const.MIN_INT_TIME,
                        )
                    ):
                        pass
                    else:
                        msg = (
                            "'integrationTime' must be an integer in the range"
                            f" [1, 10] multiplied by {const.MIN_INT_TIME}."
                        )
                        self._logger.error(msg)
                        return (False, msg)

                    # Validate fspChannelOffset
                    try:
                        if int(fsp["channel_offset"]) >= 0:
                            pass
                        # TODO has to be a multiple of 14880
                        else:
                            msg = "fspChannelOffset must be greater than or equal to zero"
                            self._logger.error(msg)
                            return (False, msg)
                    except (TypeError, ValueError):
                        msg = "fspChannelOffset must be an integer"
                        self._logger.error(msg)
                        return (False, msg)

                    # validate outputlink
                    # check the format
                    try:
                        for element in fsp["output_link_map"]:
                            (int(element[0]), int(element[1]))
                    except (TypeError, ValueError, IndexError):
                        msg = "'outputLinkMap' format not correct."
                        self._logger.error(msg)
                        return (False, msg)

                    # Validate channelAveragingMap.
                    if "channel_averaging_map" in fsp:
                        try:
                            # validate dimensions
                            for i in range(
                                0, len(fsp["channel_averaging_map"])
                            ):
                                assert (
                                    len(fsp["channel_averaging_map"][i]) == 2
                                )

                            # validate averaging factor
                            for i in range(
                                0, len(fsp["channel_averaging_map"])
                            ):
                                # validate channel ID of first channel in group
                                if (
                                    int(fsp["channel_averaging_map"][i][0])
                                    == i
                                    * const.NUM_FINE_CHANNELS
                                    / const.NUM_CHANNEL_GROUPS
                                ):
                                    pass  # the default value is already correct
                                else:
                                    msg = (
                                        f"'channelAveragingMap'[{i}][0] is not the channel ID of the "
                                        f"first channel in a group (received {fsp['channel_averaging_map'][i][0]})."
                                    )
                                    self._logger.error(msg)
                                    return (False, msg)

                                # validate averaging factor
                                if int(fsp["channel_averaging_map"][i][1]) in [
                                    0,
                                    1,
                                    2,
                                    3,
                                    4,
                                    6,
                                    8,
                                ]:
                                    pass
                                else:
                                    msg = (
                                        f"'channelAveragingMap'[{i}][1] must be one of "
                                        f"[0, 1, 2, 3, 4, 6, 8] (received {fsp['channel_averaging_map'][i][1]})."
                                    )
                                    self._logger.error(msg)
                                    return (False, msg)
                        except (
                            TypeError,
                            AssertionError,
                        ):  # dimensions not correct
                            msg = (
                                "channel Averaging Map dimensions not correct"
                            )
                            self._logger.error(msg)
                            return (False, msg)

                    # TODO: validate destination addresses: outputHost, outputMac, outputPort

                # PSS-BF #

                # TODO currently only CORR function mode is supported outside of Mid.CBF MCS
                if fsp["function_mode"] == "PSS-BF":
                    if int(fsp["search_window_id"]) in [1, 2]:
                        pass
                    else:  # searchWindowID not in valid range
                        msg = (
                            "'searchWindowID' must be one of [1, 2] "
                            f"(received {fsp['search_window_id']})."
                        )
                        return (False, msg)
                    if len(fsp["search_beam"]) <= 192:
                        for searchBeam in fsp["search_beam"]:
                            if 1 > int(searchBeam["search_beam_id"]) > 1500:
                                # searchbeamID not in valid range
                                msg = (
                                    "'searchBeamID' must be within range 1-1500 "
                                    f"(received {searchBeam['search_beam_id']})."
                                )
                                return (False, msg)

                            for (
                                fsp_pss_subarray_proxy
                            ) in self._proxies_fsp_pss_subarray_device:
                                searchBeamID = (
                                    fsp_pss_subarray_proxy.searchBeamID
                                )
                                if searchBeamID is None:
                                    pass
                                else:
                                    for search_beam_ID in searchBeamID:
                                        if (
                                            int(searchBeam["search_beam_id"])
                                            != search_beam_ID
                                        ):
                                            pass
                                        elif (
                                            fsp_pss_subarray_proxy.obsState
                                            == ObsState.IDLE
                                        ):
                                            pass
                                        else:
                                            msg = (
                                                f"'searchBeamID' {searchBeam['search_beam_id']} "
                                                "is already being used on another fspSubarray."
                                            )
                                            return (False, msg)

                            # Validate receptors.
                            # This is always given, due to implementation details.
                            # TODO assume always given, as there is currently only support for 1 receptor/beam
                            if "receptor_ids" not in searchBeam:
                                searchBeam[
                                    "receptor_ids"
                                ] = self._receptor_utils.receptor_id_to_int[
                                    self._receptors[0]
                                ]

                            # Sanity check:
                            for receptor in searchBeam["receptor_ids"]:
                                if receptor not in self._receptors:
                                    msg = (
                                        f"Receptor {receptor} does not belong to "
                                        f"subarray {self._subarray_id}."
                                    )
                                    self._logger.error(msg)
                                    return (False, msg)

                            if (
                                searchBeam["enable_output"] is False
                                or searchBeam["enable_output"] is True
                            ):
                                pass
                            else:
                                msg = "'outputEnabled' is not a valid boolean"
                                return (False, msg)

                            if isinstance(
                                searchBeam["averaging_interval"], int
                            ):
                                pass
                            else:
                                msg = "'averagingInterval' is not a valid integer"
                                return (False, msg)

                            if self.validate_ip(
                                searchBeam["search_beam_destination_address"]
                            ):
                                pass
                            else:
                                msg = "'searchBeamDestinationAddress' is not a valid IP address"
                                return (False, msg)

                    else:
                        msg = "More than 192 SearchBeams defined in PSS-BF config"
                        return (False, msg)

                # PST-BF #

                # TODO currently only CORR function mode is supported outside of Mid.CBF MCS
                if fsp["function_mode"] == "PST-BF":
                    if len(fsp["timing_beam"]) <= 16:
                        for timingBeam in fsp["timing_beam"]:
                            if 1 <= int(timingBeam["timing_beam_id"]) <= 16:
                                pass
                            else:  # timingBeamID not in valid range
                                msg = (
                                    "'timingBeamID' must be within range 1-16 "
                                    f"(received {timingBeam['timing_beam_id']})."
                                )
                                return (False, msg)
                            for (
                                fsp_pst_subarray_proxy
                            ) in self._proxies_fsp_pst_subarray_device:
                                timingBeamID = (
                                    fsp_pst_subarray_proxy.timingBeamID
                                )
                                if timingBeamID is None:
                                    pass
                                else:
                                    for timing_beam_ID in timingBeamID:
                                        if (
                                            int(timingBeam["timing_beam_id"])
                                            != timing_beam_ID
                                        ):
                                            pass
                                        elif (
                                            fsp_pst_subarray_proxy.obsState
                                            == ObsState.IDLE
                                        ):
                                            pass
                                        else:
                                            msg = (
                                                f"'timingBeamID' {timingBeam['timing_beam_id']} "
                                                "is already being used on another fspSubarray."
                                            )
                                            return (False, msg)

                            # Validate receptors.
                            # This is always given, due to implementation details.
                            if "receptor_ids" in timingBeam:
                                for receptor in timingBeam["receptor_ids"]:
                                    if receptor not in self._receptors:
                                        msg = (
                                            f"Receptor {receptor} does not belong to "
                                            f"subarray {self._subarray_id}."
                                        )
                                        self._logger.error(msg)
                                        return (False, msg)
                            else:
                                timingBeam["receptor_ids"] = [
                                    self._receptor_utils.receptor_id_to_int[
                                        receptor
                                    ]
                                    for receptor in self._receptors
                                ]

                            if (
                                timingBeam["enable_output"] is False
                                or timingBeam["enable_output"] is True
                            ):
                                pass
                            else:
                                msg = "'outputEnabled' is not a valid boolean"
                                return (False, msg)

                            if self.validate_ip(
                                timingBeam["timing_beam_destination_address"]
                            ):
                                pass
                            else:
                                msg = "'timingBeamDestinationAddress' is not a valid IP address"
                                return (False, msg)

                    else:
                        msg = (
                            "More than 16 TimingBeams defined in PST-BF config"
                        )
                        return (False, msg)

            except tango.DevFailed:  # exception in ConfigureScan
                msg = (
                    "An exception occurred while configuring FSPs:"
                    f"\n{sys.exc_info()[1].args[0].desc}\n"
                    "Aborting configuration"
                )
                return (False, msg)

        # At this point, everything has been validated.
        return (True, "Scan configuration is valid.")

    @check_communicating
    def configure_scan(
        self: CbfSubarrayComponentManager, argin: str
    ) -> Tuple[ResultCode, str]:
        """
        :return: A tuple containing a return code and a string
            message indicating status. The message is for
            information purpose only.
        :rtype: (ResultCode, str)
        """
        full_configuration = json.loads(argin)
        common_configuration = copy.deepcopy(full_configuration["common"])
        configuration = copy.deepcopy(full_configuration["cbf"])

        # reset any previously configured VCCs
        if self._ready:
            self._group_vcc.command_inout("GoToIdle")

        # Configure configID.
        self._config_id = str(common_configuration["config_id"])
        self._logger.debug(f"config_id: {self._config_id}")

        # Configure frequencyBand.
        frequency_bands = ["1", "2", "3", "4", "5a", "5b"]
        self._frequency_band = frequency_bands.index(
            common_configuration["frequency_band"]
        )
        self._logger.debug(f"frequency_band: {self._frequency_band}")

        data = tango.DeviceData()
        data.insert(tango.DevString, common_configuration["frequency_band"])
        self._group_vcc.command_inout("ConfigureBand", data)

        # Configure band5Tuning, if frequencyBand is 5a or 5b.
        if self._frequency_band in [4, 5]:
            stream_tuning = [
                *map(float, common_configuration["band_5_tuning"])
            ]
            self._stream_tuning = stream_tuning

        # Configure frequencyBandOffsetStream1.
        if "frequency_band_offset_stream1" in configuration:
            self._frequency_band_offset_stream1 = int(
                configuration["frequency_band_offset_stream1"]
            )
        else:
            self._frequency_band_offset_stream1 = 0
            log_msg = (
                "'frequencyBandOffsetStream1' not specified. Defaulting to 0."
            )
            self._logger.warning(log_msg)

        # If not given, use a default value.
        # If malformed, use a default value, but append an error.
        if "frequency_band_offset_stream2" in configuration:
            self._frequency_band_offset_stream2 = int(
                configuration["frequency_band_offset_stream2"]
            )
        else:
            self._frequency_band_offset_stream2 = 0
            log_msg = (
                "'frequencyBandOffsetStream2' not specified. Defaulting to 0."
            )
            self._logger.warn(log_msg)

        config_dict = {
            "config_id": self._config_id,
            "frequency_band": common_configuration["frequency_band"],
            "band_5_tuning": self._stream_tuning,
            "frequency_band_offset_stream1": self._frequency_band_offset_stream1,
            "frequency_band_offset_stream2": self._frequency_band_offset_stream2,
            "rfi_flagging_mask": configuration["rfi_flagging_mask"],
        }

        # Add subset of FSP configuration to the VCC configure scan argument
        # TODO determine necessary parameters to send to VCC for each function mode
        # TODO VLBI
        reduced_fsp = []
        for fsp in configuration["fsp"]:
            function_mode = fsp["function_mode"]
            fsp_cfg = {"fsp_id": fsp["fsp_id"], "function_mode": function_mode}
            if function_mode == "CORR":
                fsp_cfg["frequency_slice_id"] = fsp["frequency_slice_id"]
            elif function_mode == "PSS-BF":
                fsp_cfg["search_window_id"] = fsp["search_window_id"]
            reduced_fsp.append(fsp_cfg)
        config_dict["fsp"] = reduced_fsp

        json_str = json.dumps(config_dict)
        data = tango.DeviceData()
        data.insert(tango.DevString, json_str)
        self._group_vcc.command_inout("ConfigureScan", data)

        # Configure dopplerPhaseCorrSubscriptionPoint.
        if "doppler_phase_corr_subscription_point" in configuration:
            attribute_proxy = CbfAttributeProxy(
                fqdn=configuration["doppler_phase_corr_subscription_point"],
                logger=self._logger,
            )
            event_id = attribute_proxy.add_change_event_callback(
                self._doppler_phase_correction_event_callback
            )
            self._events_telstate[event_id] = attribute_proxy

        # Configure delayModelSubscriptionPoint.
        if "delay_model_subscription_point" in configuration:
            self._last_received_delay_model = "{}"
            attribute_proxy = CbfAttributeProxy(
                fqdn=configuration["delay_model_subscription_point"],
                logger=self._logger,
            )
            event_id = attribute_proxy.add_change_event_callback(
                self._delay_model_event_callback
            )
            self._events_telstate[event_id] = attribute_proxy

        # Configure jonesMatrixSubscriptionPoint
        if "jones_matrix_subscription_point" in configuration:
            self._last_received_jones_matrix = "{}"
            attribute_proxy = CbfAttributeProxy(
                fqdn=configuration["jones_matrix_subscription_point"],
                logger=self._logger,
            )
            event_id = attribute_proxy.add_change_event_callback(
                self._jones_matrix_event_callback
            )
            self._events_telstate[event_id] = attribute_proxy

        # Configure beamWeightsSubscriptionPoint
        if "timing_beam_weights_subscription_point" in configuration:
            self._last_received_timing_beam_weights = "{}"
            attribute_proxy = CbfAttributeProxy(
                fqdn=configuration["timing_beam_weights_subscription_point"],
                logger=self._logger,
            )
            event_id = attribute_proxy.add_change_event_callback(
                self._timing_beam_weights_event_callback
            )
            self._events_telstate[event_id] = attribute_proxy

        # Configure searchWindow.
        if "search_window" in configuration:
            for search_window in configuration["search_window"]:
                search_window["frequency_band"] = common_configuration[
                    "frequency_band"
                ]
                search_window[
                    "frequency_band_offset_stream1"
                ] = self._frequency_band_offset_stream1
                search_window[
                    "frequency_band_offset_stream2"
                ] = self._frequency_band_offset_stream2
                if search_window["frequency_band"] in ["5a", "5b"]:
                    search_window["band_5_tuning"] = common_configuration[
                        "band_5_tuning"
                    ]
                # pass receptor IDs as pair of str and int to VCCs
                if search_window["tdc_enable"]:
                    for tdc_dest in search_window["tdc_destination_address"]:
                        tdc_dest["receptor_id"] = [
                            tdc_dest["receptor_id"],
                            self._receptor_utils.receptor_id_to_int[
                                tdc_dest["receptor_id"]
                            ],
                        ]
                # pass on configuration to VCC
                data = tango.DeviceData()
                data.insert(tango.DevString, json.dumps(search_window))
                self._logger.debug(
                    f"configuring search window: {json.dumps(search_window)}"
                )
                self._group_vcc.command_inout("ConfigureSearchWindow", data)
        else:
            log_msg = "'searchWindow' not given."
            self._logger.warning(log_msg)

        # TODO: the entire vcc configuration should move to Vcc
        # for now, run ConfigScan only wih the following data, so that
        # the obsState are properly (implicitly) updated by the command
        # (And not manually by SetObservingState as before) - relevant???

        # FSP ##################################################################
        # Configure FSP.
        # TODO add VLBI once implemented

        # remove any previously assigned FSPs
        for group in [
            self._group_fsp_corr_subarray,
            self._group_fsp_pss_subarray,
            self._group_fsp_pst_subarray,
        ]:
            if group.get_size() > 0:
                group.remove_all()

        if self._group_fsp.get_size() > 0:
            # change FSP subarray membership
            data = tango.DeviceData()
            data.insert(tango.DevUShort, self._subarray_id)
            self._logger.debug(data)
            self._group_fsp.command_inout("RemoveSubarrayMembership", data)
            self._group_fsp.remove_all()

        for fsp in configuration["fsp"]:
            # Configure fspID.
            fspID = int(fsp["fsp_id"])
            proxy_fsp = self._proxies_fsp[fspID - 1]

            self._group_fsp.add(self._fqdn_fsp[fspID - 1])
            self._group_fsp_corr_subarray.add(
                self._fqdn_fsp_corr_subarray_device[fspID - 1]
            )
            self._group_fsp_pss_subarray.add(
                self._fqdn_fsp_pss_subarray_device[fspID - 1]
            )
            self._group_fsp_pst_subarray.add(
                self._fqdn_fsp_pst_subarray_device[fspID - 1]
            )

            self._logger.info("Connecting to FSP devices from subarray")
            self._logger.info(
                f"Setting Simulation Mode of FSP proxies to: {self._simulation_mode}"
            )

            # Set simulation mode of FSPs to subarray sim mode
            fsp_corr_proxy = self._proxies_fsp_corr_subarray_device[fspID - 1]
            fsp_pss_proxy = self._proxies_fsp_pss_subarray_device[fspID - 1]
            fsp_pst_proxy = self._proxies_fsp_pst_subarray_device[fspID - 1]

            proxy_fsp.write_attribute("adminMode", AdminMode.OFFLINE)
            proxy_fsp.write_attribute("simulationMode", self._simulation_mode)
            proxy_fsp.write_attribute("adminMode", AdminMode.ONLINE)
            proxy_fsp.command_inout("On")

            fsp_corr_proxy.write_attribute("adminMode", AdminMode.OFFLINE)
            fsp_corr_proxy.write_attribute(
                "simulationMode", self._simulation_mode
            )
            fsp_corr_proxy.write_attribute("adminMode", AdminMode.ONLINE)
            fsp_corr_proxy.command_inout("On")

            fsp_pss_proxy.write_attribute("adminMode", AdminMode.OFFLINE)
            fsp_pss_proxy.write_attribute(
                "simulationMode", self._simulation_mode
            )
            fsp_pss_proxy.write_attribute("adminMode", AdminMode.ONLINE)
            fsp_pss_proxy.command_inout("On")

            fsp_pst_proxy.write_attribute("adminMode", AdminMode.OFFLINE)
            fsp_pst_proxy.write_attribute(
                "simulationMode", self._simulation_mode
            )
            fsp_pst_proxy.write_attribute("adminMode", AdminMode.ONLINE)
            fsp_pst_proxy.command_inout("On")

            # change FSP subarray membership
            proxy_fsp.AddSubarrayMembership(self._subarray_id)

            # Configure functionMode.
            proxy_fsp.SetFunctionMode(fsp["function_mode"])

            # Add configID, frequency_band, band_5_tuning, and sub_id to fsp. They are not included in the "FSP" portion in configScan JSON
            fsp["config_id"] = common_configuration["config_id"]
            fsp["frequency_band"] = common_configuration["frequency_band"]
            fsp["band_5_tuning"] = common_configuration["band_5_tuning"]
            fsp["sub_id"] = common_configuration["subarray_id"]
            fsp[
                "frequency_band_offset_stream1"
            ] = self._frequency_band_offset_stream1
            fsp[
                "frequency_band_offset_stream2"
            ] = self._frequency_band_offset_stream2

            # Add all receptor ids for subarray and for correlation to fsp
            # Parameter named "subarray_receptor_ids" used by HPS contains all the
            # receptors for the subarray
            # Parameter named "corr_receptor_ids" used by HPS contains the
            # subset of the subarray receptors for which the correlation results
            # are requested to be used in Mid.CBF output products (visibilities)

            fsp["subarray_receptor_ids"] = self._receptors.copy()
            for i, receptor in enumerate(fsp["subarray_receptor_ids"]):
                fsp["subarray_receptor_ids"][i] = [
                    receptor,
                    self._receptor_utils.receptor_id_to_int[receptor],
                ]

            # Add the fs_sample_rate for all receptors
            fsp["fs_sample_rates"] = self._calculate_fs_sample_rates(
                common_configuration["frequency_band"]
            )

            if fsp["function_mode"] == "CORR":
                # Receptors may not be specified in the
                # configuration at all or the list
                # of receptors may be empty
                receptorsSpecified = False
                if "receptors" in fsp:
                    if fsp["receptors"] != []:
                        receptorsSpecified = True

                if not receptorsSpecified:
                    # In this case by the ICD, all subarray allocated resources should be used.
                    fsp["receptors"] = self._receptors.copy()

                # receptor IDs to pair of str and int for FSP level
                fsp["corr_receptor_ids"] = []
                for i, receptor in enumerate(fsp["receptors"]):
                    fsp["corr_receptor_ids"].append(
<<<<<<< HEAD
                        [
                            receptor,
                            self._receptor_utils.receptor_id_to_vcc_id[
                                receptor
                            ],
                        ]
=======
                        [receptor, self._receptor_utils.receptors[receptor]]
>>>>>>> 806a0662
                    )

                self._corr_config.append(fsp)
                self._corr_fsp_list.append(fsp["fsp_id"])

            # TODO: PSS, PST below may fall out of date; currently only CORR function mode is supported outside of Mid.CBF MCS
            elif fsp["function_mode"] == "PSS-BF":
                for searchBeam in fsp["search_beam"]:
                    if "receptor_ids" not in searchBeam:
                        # In this case by the ICD, all subarray allocated resources should be used.
                        searchBeam["receptor_ids"] = [
                            [
                                receptor,
                                self._receptor_utils.receptor_id_to_int[
                                    receptor
                                ],
                            ]
                            for receptor in self._receptors
                        ]
                    else:
                        for i, receptor in enumerate(
                            searchBeam["receptor_ids"]
                        ):
                            searchBeam["receptor_ids"][i] = [
                                receptor,
                                self._receptor_utils.receptor_id_to_int[
                                    receptor
                                ],
                            ]
                self._pss_config.append(fsp)
                self._pss_fsp_list.append(fsp["fsp_id"])

            elif fsp["function_mode"] == "PST-BF":
                for timingBeam in fsp["timing_beam"]:
                    if "receptor_ids" not in timingBeam:
                        # In this case by the ICD, all subarray allocated resources should be used.
                        timingBeam["receptor_ids"] = [
                            [
                                receptor,
                                self._receptor_utils.receptor_id_to_int[
                                    receptor
                                ],
                            ]
                            for receptor in self._receptors
                        ]
                    else:
                        for i, receptor in enumerate(
                            timingBeam["receptor_ids"]
                        ):
                            timingBeam["receptor_ids"][i] = [
                                receptor,
                                self._receptor_utils.receptor_id_to_int[
                                    receptor
                                ],
                            ]
                self._pst_config.append(fsp)
                self._pst_fsp_list.append(fsp["fsp_id"])

        # Call ConfigureScan for all FSP Subarray devices (CORR/PSS/PST)

        # NOTE:_corr_config is a list of fsp config JSON objects, each
        #      augmented by a number of vcc-fsp common parameters
        if len(self._corr_config) != 0:
            for this_fsp in self._corr_config:
                try:
                    this_proxy = self._proxies_fsp_corr_subarray_device[
                        int(this_fsp["fsp_id"]) - 1
                    ]
                    this_proxy.ConfigureScan(json.dumps(this_fsp))

                    self._logger.info(
                        f"cbf_subarray this_fsp: {json.dumps(this_fsp)}"
                    )

                except tango.DevFailed:
                    msg = (
                        "An exception occurred while configuring "
                        "FspCorrSubarray; Aborting configuration"
                    )
                    self.raise_configure_scan_fatal_error(msg)

        # NOTE: _pss_config is constructed similarly to _corr_config
        if len(self._pss_config) != 0:
            for this_fsp in self._pss_config:
                try:
                    this_proxy = self._proxies_fsp_pss_subarray_device[
                        int(this_fsp["fsp_id"]) - 1
                    ]
                    this_proxy.ConfigureScan(json.dumps(this_fsp))
                except tango.DevFailed:
                    msg = (
                        "An exception occurred while configuring  "
                        "FspPssSubarray; Aborting configuration"
                    )
                    self.raise_configure_scan_fatal_error(msg)

        # NOTE: _pst_config is constructed similarly to _corr_config
        if len(self._pst_config) != 0:
            for this_fsp in self._pst_config:
                try:
                    this_proxy = self._proxies_fsp_pst_subarray_device[
                        int(this_fsp["fsp_id"]) - 1
                    ]
                    this_proxy.ConfigureScan(json.dumps(this_fsp))
                except tango.DevFailed:
                    msg = (
                        "An exception occurred while configuring  "
                        "FspPstSubarray; Aborting configuration"
                    )
                    self.raise_configure_scan_fatal_error(msg)

        # save configuration into latestScanConfig
        self._latest_scan_config = str(configuration)

        self.update_component_configuration(True)

        return (ResultCode.OK, "ConfigureScan command completed OK")

    @check_communicating
    def remove_receptors(
        self: CbfSubarrayComponentManager, argin: List[str]
    ) -> Tuple[ResultCode, str]:
        """
        Remove receptor from subarray.

        :param argin: The receptors to be released
        :return: A tuple containing a return code and a string
            message indicating status. The message is for
            information purpose only.
        :rtype: (ResultCode, str)
        """
        self._logger.debug(f"current receptors: {*self._receptors,}")
        for receptor_id in argin:
            self._logger.debug(f"Attempting to remove receptor {receptor_id}")
            if receptor_id in self._receptors:
                if (
                    receptor_id
                    in self._receptor_utils.receptor_id_to_vcc_id.keys()
                ):
                    vccID = self._receptor_utils.receptor_id_to_vcc_id[
                        receptor_id
                    ]
                else:
                    return (
                        ResultCode.FAILED,
                        f"Invalid receptor {receptor_id}. RemoveReceptors command failed.",
                    )
                vccFQDN = self._fqdn_vcc[vccID - 1]
                vccProxy = self._proxies_vcc[vccID - 1]

                self._receptors.remove(receptor_id)
                self._group_vcc.remove(vccFQDN)
                del self._proxies_assigned_vcc[receptor_id]

                try:
                    # reset subarrayMembership Vcc attribute:
                    vccProxy.subarrayMembership = 0
                    self._logger.debug(
                        f"VCC {vccID} subarray_id: "
                        + f"{vccProxy.subarrayMembership}"
                    )
                except tango.DevFailed as df:
                    msg = str(df.args[0].desc)
                    self._component_obs_fault_callback(True)
                    return (ResultCode.FAILED, msg)

            else:
                msg = f"Receptor {receptor_id} not found. Skipping."
                self._logger.warning(msg)

        if len(self._receptors) == 0:
            self.update_component_resources(False)
            self._logger.debug("No receptors remaining.")
        else:
            self._logger.debug(f"receptors remaining: {*self._receptors,}")

        return (ResultCode.OK, "RemoveReceptors completed OK")

    @check_communicating
    def remove_all_receptors(
        self: CbfSubarrayComponentManager,
    ) -> Tuple[ResultCode, str]:
        """
        Remove all receptors from subarray.

        :param receptor_id: The receptor to be released
        :return: A tuple containing a return code and a string
            message indicating status. The message is for
            information purpose only.
        :rtype: (ResultCode, str)
        """
        self._logger.debug(f"current receptors: {*self._receptors,}")
        if len(self._receptors) > 0:
            for receptor_id in self._receptors[:]:
                self._logger.debug(
                    f"Attempting to remove receptor {receptor_id}"
                )

                if (
                    receptor_id
                    in self._receptor_utils.receptor_id_to_vcc_id.keys()
                ):
                    vccID = self._receptor_utils.receptor_id_to_vcc_id[
                        receptor_id
                    ]
                else:
                    self._logger.warning(
                        f"Invalid receptor {receptor_id}. Skipping."
                    )
                    continue
                vccFQDN = self._fqdn_vcc[vccID - 1]
                vccProxy = self._proxies_vcc[vccID - 1]

                self._receptors.remove(receptor_id)
                self._group_vcc.remove(vccFQDN)
                del self._proxies_assigned_vcc[receptor_id]

                try:
                    # reset subarrayMembership Vcc attribute:
                    vccProxy.subarrayMembership = 0
                    self._logger.debug(
                        f"VCC {vccID} subarray_id: "
                        + f"{vccProxy.subarrayMembership}"
                    )
                except tango.DevFailed as df:
                    msg = str(df.args[0].desc)
                    self._component_obs_fault_callback(True)
                    return (ResultCode.FAILED, msg)

            self._logger.debug("No receptors remaining.")
            self.update_component_resources(False)

            return (ResultCode.OK, "RemoveAllReceptors completed OK")

        else:
            return (
                ResultCode.FAILED,
                "RemoveAllReceptors failed; no receptors currently assigned",
            )

    @check_communicating
    def add_receptors(
        self: CbfSubarrayComponentManager, argin: List[str]
    ) -> Tuple[ResultCode, str]:
        """
        Add receptors to subarray.

        :param argin: The receptors to be assigned
        :return: A tuple containing a return code and a string
            message indicating status. The message is for
            information purpose only.
        :rtype: (ResultCode, str)
        """
        self._logger.debug(f"current receptors: {*self._receptors,}")
        for receptor_id in argin:
            self._logger.debug(f"Attempting to add receptor {receptor_id}")

            self._logger.info(
                f"receptor to vcc keys: {self._receptor_utils.receptor_id_to_vcc_id.keys()}"
            )

            if (
                receptor_id
                in self._receptor_utils.receptor_id_to_vcc_id.keys()
            ):
                vccID = self._receptor_utils.receptor_id_to_vcc_id[receptor_id]
            else:
                return (
                    ResultCode.FAILED,
                    f"Invalid receptor {receptor_id}. AddReceptors command failed.",
                )

            if vccID > const.MAX_VCC:
                return (
                    ResultCode.FAILED,
                    f"VCC ID {vccID} is not supported. AddReceptors command failed.",
                )

            vccProxy = self._proxies_vcc[vccID - 1]

            self._logger.debug(
                f"receptor_id = {receptor_id}, vccProxy.receptor_id = "
                + f"{vccProxy.receptorID}"
            )

            vccSubarrayID = vccProxy.subarrayMembership
            self._logger.debug(f"VCC {vccID} subarray_id: {vccSubarrayID}")

            # Setting simulation mode of VCC proxies based on simulation mode of subarray
            self._logger.info(
                f"Writing VCC simulation mode to: {self._simulation_mode}"
            )
            vccProxy.write_attribute("adminMode", AdminMode.OFFLINE)
            vccProxy.write_attribute("simulationMode", self._simulation_mode)
            vccProxy.write_attribute("adminMode", AdminMode.ONLINE)
            vccProxy.command_inout("On")

            # only add receptor if it does not already belong to a
            # different subarray
            if vccSubarrayID not in [0, self._subarray_id]:
                msg = (
                    f"Receptor {receptor_id} already in use by "
                    + f"subarray {vccSubarrayID}. Skipping."
                )
                self._logger.warning(msg)
            else:
                if receptor_id not in self._receptors:
                    # update resourced state once first receptor is added
                    if len(self._receptors) == 0:
                        self.update_component_resources(True)

                    self._receptors.append(receptor_id)
                    self._group_vcc.add(self._fqdn_vcc[vccID - 1])
                    self._proxies_assigned_vcc[receptor_id] = vccProxy

                    try:
                        # change subarray membership of vcc
                        vccProxy.subarrayMembership = self._subarray_id
                        self._logger.debug(
                            f"VCC {vccID} subarray_id: "
                            + f"{vccProxy.subarrayMembership}"
                        )

                    except tango.DevFailed as df:
                        msg = str(df.args[0].desc)
                        self._component_obs_fault_callback(True)
                        return (ResultCode.FAILED, msg)

                else:
                    msg = (
                        f"Receptor {receptor_id} already assigned to "
                        + "subarray. Skipping."
                    )
                    self._logger.warning(msg)

        self._logger.debug(f"receptors after adding: {*self._receptors,}")

        return (ResultCode.OK, "AddReceptors completed OK")

    @check_communicating
    def scan(
        self: CbfSubarrayComponentManager, argin: Dict[Any]
    ) -> Tuple[ResultCode, str]:
        """
        Start subarray Scan operation.

        :param argin: The scan ID as JSON formatted string.
        :type argin: str
        :return: A tuple containing a return code and a string
            message indicating status. The message is for
            information purpose only.
        :rtype: (ResultCode, str)
        """

        # Validate scan_json against the telescope model
        scan_schema = get_csp_scan_schema(
            version=argin["interface"], strict=True
        )
        try:
            scan_schema.validate(argin)
            self._logger.info("Scan is valid!")
        except Exception as e:
            msg = f"Scan validation against ska-telmodel schema failed with exception:\n {str(e)}"
            return (False, msg)

        scan_id = argin["scan_id"]
        data = tango.DeviceData()
        data.insert(tango.DevShort, scan_id)
        for group in [
            self._group_vcc,
            self._group_fsp_corr_subarray,
            self._group_fsp_pss_subarray,
            self._group_fsp_pst_subarray,
        ]:
            if group.get_size() > 0:
                try:
                    group.command_inout("Scan", data)
                except tango.DevFailed as df:
                    msg = str(df.args[0].desc)
                    self._logger.error(f"Error in Scan; {msg}")
                    self._component_obs_fault_callback(True)

        self._scan_id = scan_id
        self._component_scanning_callback(True)
        return (ResultCode.STARTED, "Scan command successful")

    @check_communicating
    def end_scan(self: CbfSubarrayComponentManager) -> Tuple[ResultCode, str]:
        """
        End subarray Scan operation.

        :return: A tuple containing a return code and a string
            message indicating status. The message is for
            information purpose only.
        :rtype: (ResultCode, str)
        """
        # EndScan for all subordinate devices:
        for group in [
            self._group_vcc,
            self._group_fsp_corr_subarray,
            self._group_fsp_pss_subarray,
            self._group_fsp_pst_subarray,
        ]:
            if group.get_size() > 0:
                try:
                    group.command_inout("EndScan")
                except tango.DevFailed as df:
                    msg = str(df.args[0].desc)
                    self._logger.error(f"Error in EndScan; {msg}")
                    self._component_obs_fault_callback(True)

        self._scan_id = 0
        self._component_scanning_callback(False)
        return (ResultCode.OK, "EndScan command completed OK")

    @check_communicating
    def abort(self: CbfSubarrayComponentManager) -> None:
        """
        Abort subarray configuration or operation.
        """
        for group in [
            self._group_vcc,
            self._group_fsp_corr_subarray,
            self._group_fsp_pss_subarray,
            self._group_fsp_pst_subarray,
        ]:
            if group.get_size() > 0:
                try:
                    group.command_inout("Abort")
                except tango.DevFailed as df:
                    msg = str(df.args[0].desc)
                    self._logger.error(f"Error in Abort; {msg}")
                    self._component_obs_fault_callback(True)

    @check_communicating
    def restart(self: CbfSubarrayComponentManager) -> None:
        """
        Restart to EMPTY from abort/fault.
        """
        # if subarray is in FAULT, we must first abort VCC and FSP operation
        # this will allow us to call ObsReset on them even if they are not in FAULT
        if self.obs_faulty:
            self.abort()
            # use callback to reset FAULT state
            self._component_obs_fault_callback(False)

        # We might have interrupted a long-running command such as a Configure
        # or a Scan, so we need to clean up from that.
        self.deconfigure()

        # send Vcc devices to IDLE, remove all assigned VCCs
        if self._group_vcc.get_size() > 0:
            self._group_vcc.command_inout("ObsReset")

        # remove all assigned VCCs to return to EMPTY
        self.remove_all_receptors()

        try:
            # remove any previously assigned FSPs
            # TODO VLBI
            for group in [
                self._group_fsp_corr_subarray,
                self._group_fsp_pss_subarray,
                self._group_fsp_pst_subarray,
            ]:
                if group.get_size() > 0:
                    group.command_inout("ObsReset")
                    group.remove_all()

            if self._group_fsp.get_size() > 0:
                # change FSP subarray membership
                data = tango.DeviceData()
                data.insert(tango.DevUShort, self._subarray_id)
                self._logger.debug(data)
                # TODO could potentially be sending FSP subarrays to IDLE twice
                self._group_fsp.command_inout("RemoveSubarrayMembership", data)
                self._group_fsp.remove_all()
        except tango.DevFailed:
            self._component_obs_fault_callback(True)

    @check_communicating
    def obsreset(self: CbfSubarrayComponentManager) -> None:
        """
        Reset to IDLE from abort/fault.
        """
        # if subarray is in FAULT, we must first abort VCC and FSP operation
        # this will allow us to call ObsReset on them even if they are not in FAULT
        if self.obs_faulty:
            self.abort()
            # use callback to reset FAULT state
            self._component_obs_fault_callback(False)

        # We might have interrupted a long-running command such as a Configure
        # or a Scan, so we need to clean up from that.
        self.deconfigure()

        try:
            if self._group_vcc.get_size() > 0:
                self._group_vcc.command_inout("ObsReset")

            # remove any previously assigned FSPs
            # TODO VLBI
            for group in [
                self._group_fsp_corr_subarray,
                self._group_fsp_pss_subarray,
                self._group_fsp_pst_subarray,
            ]:
                if group.get_size() > 0:
                    group.command_inout("ObsReset")
                    group.remove_all()

            if self._group_fsp.get_size() > 0:
                # change FSP subarray membership
                data = tango.DeviceData()
                data.insert(tango.DevUShort, self._subarray_id)
                self._logger.debug(data)
                # TODO could potentially be sending FSP subarrays to IDLE twice
                self._group_fsp.command_inout("RemoveSubarrayMembership", data)
                self._group_fsp.remove_all()
        except tango.DevFailed:
            self._component_obs_fault_callback(True)

    def update_component_resources(
        self: CbfSubarrayComponentManager, resourced: bool
    ) -> None:
        """
        Update the component resource status, calling callbacks as required.

        :param resourced: whether the component is resourced.
        """
        self._logger.debug(f"update_component_resources({resourced})")
        if resourced:
            # perform "component_resourced" if not previously resourced
            if not self._resourced:
                self._component_resourced_callback(True)
        elif self._resourced:
            self._component_resourced_callback(False)

        self._resourced = resourced

    def update_component_configuration(
        self: CbfSubarrayComponentManager, configured: bool
    ) -> None:
        """
        Update the component configuration status, calling callbacks as required.

        :param configured: whether the component is configured.
        """
        self._logger.debug(f"update_component_configuration({configured})")
        if configured:
            # perform "component_configured" if not previously configured
            if not self._ready:
                self._component_configured_callback(True)
        elif self._ready:
            self._component_configured_callback(False)

        self._ready = configured

    def _calculate_fs_sample_rate(
        self: CbfSubarrayComponentManager, freq_band: str, receptor: str
    ) -> Dict:
        log_msg = f"Calculate fs_sample_rate for freq_band:{freq_band} and receptor {receptor}"
        self._logger.info(log_msg)

        # convert the receptor to an int using ReceptorUtils

        # CIP-1724 Using receptors dictionary to access receptor int instead
        # receptor_int = self._receptor_utils.receptor_id_str_to_int(receptor)
        receptor_int = self._receptor_utils.receptor_id_to_int[receptor]

        # find the k value for this receptor
        # array of k values is 0 index, so index of array value is receptor_int - 1
        freq_offset_k = self._receptor_utils.receptor_id_to_k[receptor]
        freq_band_info = freq_band_dict()[freq_band]

        base_dish_sample_rate_MH = freq_band_info["base_dish_sample_rate_MHz"]
        sample_rate_const = freq_band_info["sample_rate_const"]
        total_num_fs = freq_band_info["total_num_FSs"]

        # dish_sample_rate = base_dish_sample_rate_MH * mhz_to_hz + sample_rate_const * k * deltaF
        # fs_sample_rate = dish_sample_rate * vcc_oversampling_factor / total_num_FSs
        dish_sample_rate = (base_dish_sample_rate_MH * mhz_to_hz) + (
            sample_rate_const * freq_offset_k * const.DELTA_F
        )
        log_msg = f"dish_sample_rate: {dish_sample_rate}"
        self._logger.debug(log_msg)
        fs_sample_rate = (
            dish_sample_rate * vcc_oversampling_factor / total_num_fs
        )
        # convert fs_sample_rate to MHz
        fs_sample_rate = fs_sample_rate / mhz_to_hz
        fs_sample_rate_for_band = {
            "receptor_id": receptor_int,
            "fs_sample_rate": fs_sample_rate,
        }
        log_msg = f"fs_sample_rate_for_band: {fs_sample_rate_for_band}"
        self._logger.info(log_msg)

        return fs_sample_rate_for_band

    def _calculate_fs_sample_rates(
        self: CbfSubarrayComponentManager, freq_band: str
    ) -> List[Dict]:
        output_sample_rates = []
        for receptorId in self._receptors:
            output_sample_rates.append(
                self._calculate_fs_sample_rate(freq_band, receptorId)
            )

        return output_sample_rates<|MERGE_RESOLUTION|>--- conflicted
+++ resolved
@@ -1780,16 +1780,12 @@
                 fsp["corr_receptor_ids"] = []
                 for i, receptor in enumerate(fsp["receptors"]):
                     fsp["corr_receptor_ids"].append(
-<<<<<<< HEAD
                         [
                             receptor,
                             self._receptor_utils.receptor_id_to_vcc_id[
                                 receptor
                             ],
                         ]
-=======
-                        [receptor, self._receptor_utils.receptors[receptor]]
->>>>>>> 806a0662
                     )
 
                 self._corr_config.append(fsp)
