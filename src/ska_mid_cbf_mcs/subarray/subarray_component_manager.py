--- conflicted
+++ resolved
@@ -27,10 +27,7 @@
     ResultCode,
     TaskStatus,
 )
-<<<<<<< HEAD
 from ska_tango_testing import context
-from ska_telmodel.schema import validate as telmodel_validate
-=======
 
 # isort: off
 # ska_telmodel.schema before ska_telmodel.csp due to circular dependency
@@ -38,8 +35,6 @@
 
 # isort: on
 
-from tango import AttrQuality
->>>>>>> 1259cb88
 
 from ska_mid_cbf_mcs.commons.dish_utils import DISHUtils
 from ska_mid_cbf_mcs.commons.global_enum import (
@@ -48,6 +43,7 @@
     freq_band_dict,
     mhz_to_hz,
 )
+from ska_mid_cbf_mcs.commons.validate_interface import validate_interface
 from ska_mid_cbf_mcs.component.obs_component_manager import (
     CbfObsComponentManager,
 )
@@ -808,7 +804,6 @@
             information purpose only.
         :rtype: (TaskStatus, str)
         """
-<<<<<<< HEAD
         self.logger.debug(f"Component state: {self._component_state}")
         return self.submit_task(
             func=partial(
@@ -824,77 +819,6 @@
     def is_release_all_vcc_allowed(self: CbfSubarrayComponentManager) -> bool:
         """
         Check if RemoveAllReceptors command is allowed in current state
-=======
-        # deconfigure to reset assigned FSPs and unsubscribe to events.
-        self._deconfigure()
-        full_configuration = json.loads(argin)
-        common_configuration = copy.deepcopy(full_configuration["common"])
-        if "cbf" in full_configuration:
-            configuration = copy.deepcopy(full_configuration["cbf"])
-        else:
-            configuration = copy.deepcopy(full_configuration["midcbf"])
-
-        # Configure configID.
-        self._config_id = str(common_configuration["config_id"])
-        self._logger.debug(f"config_id: {self._config_id}")
-
-        # Configure frequencyBand.
-        frequency_bands = ["1", "2", "3", "4", "5a", "5b"]
-        self._frequency_band = frequency_bands.index(
-            common_configuration["frequency_band"]
-        )
-        self._logger.debug(f"frequency_band: {self._frequency_band}")
-
-        # Prepare args for ConfigureBand
-        for dish_id in self._dish_ids:
-            if dish_id in self._dish_utils.dish_id_to_vcc_id.keys():
-                # Fetch K-value based on dish_id
-                vccID = self._dish_utils.dish_id_to_vcc_id[dish_id]
-                vccProxy = self._proxies_vcc[vccID - 1]
-                freq_offset_k = self._dish_utils.dish_id_to_k[dish_id]
-                # Calculate dish sample rate
-                dish_sample_rate = self._calculate_dish_sample_rate(
-                    freq_band_dict()[common_configuration["frequency_band"]],
-                    freq_offset_k,
-                )
-                # Fetch samples per frame for this freq band
-                samples_per_frame = freq_band_dict()[
-                    common_configuration["frequency_band"]
-                ]["num_samples_per_frame"]
-
-                args = {
-                    "frequency_band": common_configuration["frequency_band"],
-                    "dish_sample_rate": int(dish_sample_rate),
-                    "samples_per_frame": int(samples_per_frame),
-                }
-                data = tango.DeviceData()
-                data.insert(tango.DevString, json.dumps(args))
-                vccProxy.command_inout("ConfigureBand", data)
-            else:
-                return (
-                    ResultCode.FAILED,
-                    f"Invalid receptor {dish_id}. ConfigureScan command failed.",
-                )
-
-        # Configure band5Tuning, if frequencyBand is 5a or 5b.
-        if self._frequency_band in [4, 5]:
-            stream_tuning = [
-                *map(float, common_configuration["band_5_tuning"])
-            ]
-            self._stream_tuning = stream_tuning
-
-        # Configure frequencyBandOffsetStream1.
-        if "frequency_band_offset_stream1" in configuration:
-            self._frequency_band_offset_stream1 = int(
-                configuration["frequency_band_offset_stream1"]
-            )
-        else:
-            self._frequency_band_offset_stream1 = 0
-            log_msg = (
-                "'frequencyBandOffsetStream1' not specified. Defaulting to 0."
-            )
-            self._logger.warning(log_msg)
->>>>>>> 1259cb88
 
         :return: True if command is allowed, otherwise False
         """
@@ -1046,6 +970,11 @@
         :return: False if validation failed, otherwise True
         """
         self.logger.info("Validating ConfigureScan input JSON...")
+
+        (valid, msg) = validate_interface(argin, "configurescan")
+        if not valid:
+            self.logger.error(msg)
+            return False
 
         # Validate full_configuration against the telescope model
         try:
@@ -1855,6 +1784,17 @@
         ):
             return
 
+        (valid, msg) = validate_interface(json.dumps(argin), "scan")
+        if not valid:
+            self.logger.error(msg)
+            task_callback(
+                status=TaskStatus.FAILED,
+                result=(
+                    ResultCode.FAILED,
+                    "Failed to validate schema for Scan input JSON",
+                ),
+            )
+
         scan = json.loads(argin)
 
         # Validate scan_json against the telescope model
