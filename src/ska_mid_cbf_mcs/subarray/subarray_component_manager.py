--- conflicted
+++ resolved
@@ -13,12 +13,8 @@
 
 import concurrent.futures
 import copy
-import functools
 import json
-<<<<<<< HEAD
 from functools import partial
-=======
->>>>>>> 12d837a7
 from threading import Event, Lock, Thread
 from typing import Callable, Optional
 
@@ -30,17 +26,12 @@
     PowerState,
     ResultCode,
     TaskStatus,
-<<<<<<< HEAD
-=======
 )
-from ska_tango_base.base.base_component_manager import check_communicating
 from ska_tango_testing import context
 from ska_telmodel.csp.common_schema import (
     MAX_CHANNELS_PER_STREAM,
     MAX_STREAMS_PER_FSP,
->>>>>>> 12d837a7
 )
-from ska_tango_testing import context
 from ska_telmodel.schema import validate as telmodel_validate
 
 from ska_mid_cbf_mcs.commons.dish_utils import DISHUtils
@@ -60,26 +51,9 @@
 
 
 class CbfSubarrayComponentManager(CbfObsComponentManager):
-<<<<<<< HEAD
     """
     A component manager for the CbfSubarray device.
     """
-=======
-    """A component manager for the CbfSubarray class."""
-
-    @property
-    def vcc_ids(self: CbfSubarrayComponentManager) -> list[int]:
-        """Return the list of assigned VCC IDs"""
-        dish_ids = self.dish_ids.copy()
-        if self._dish_utils is not None:
-            return [
-                self._dish_utils.dish_id_to_vcc_id[dish] for dish in dish_ids
-            ]
-        self.logger.error(
-            "Unable to return VCC IDs as system parameters have not yet been provided."
-        )
-        return []
->>>>>>> 12d837a7
 
     def __init__(
         self: CbfSubarrayComponentManager,
@@ -112,7 +86,6 @@
 
         self.subarray_id = subarray_id
         self._fqdn_controller = controller
-<<<<<<< HEAD
 
         self._fqdn_vcc_all = vcc
         self._fqdn_fsp_all = fsp
@@ -121,21 +94,12 @@
         self._fqdn_fsp = []
         self._fqdn_fsp_corr = []
 
-=======
-        self._fqdn_vcc = vcc
-        self._fqdn_fsp = fsp
-        self._fqdn_fsp_corr_subarray_device = fsp_corr_sub
->>>>>>> 12d837a7
         self._fqdn_talon_board_device = talon_board
         self._fqdn_vis_slim_device = vis_slim
 
         # initialize attribute values
         self._sys_param_str = ""
-<<<<<<< HEAD
         self.dish_ids = set()
-=======
-        self.dish_ids = []
->>>>>>> 12d837a7
         self.frequency_band = 0
 
         self.last_received_delay_model = ""
@@ -162,35 +126,22 @@
         self._count_fsp = 0
 
         # proxies to subelement devices
-<<<<<<< HEAD
         self._all_vcc_proxies = {}
         self._assigned_vcc_proxies = set()
 
         self._fsp_ids = set()
         self._all_fsp_proxies = {}
         self._all_fsp_corr_proxies = {}
-=======
-        self._all_vcc_proxies = []
-        self._assigned_vcc_proxies = set()
-
-        self._all_fsp_proxies = []
-        self._all_fsp_corr_proxies = []
->>>>>>> 12d837a7
         self._assigned_fsp_proxies = set()
         self._assigned_fsp_corr_proxies = set()
 
         self._all_talon_board_proxies = []
-<<<<<<< HEAD
-=======
-        self._assigned_talon_board_proxies = set()
->>>>>>> 12d837a7
 
         # subarray does not control the visibility SLIM. It only
         # queries the config to figure out how to route the visibilities,
         # and updates the scan configuration accordingly.
         self._proxy_vis_slim = None
 
-<<<<<<< HEAD
     @property
     def vcc_ids(self: CbfSubarrayComponentManager) -> list[int]:
         """Return the list of assigned VCC IDs"""
@@ -244,16 +195,10 @@
     def _init_subelement_proxies(self: CbfSubarrayComponentManager) -> bool:
         """
         Initialize proxies to FSP and VCC subelements
-=======
-    def _init_controller_proxy(self: CbfSubarrayComponentManager) -> bool:
-        """
-        Initialize proxy to controller device, read MaxCapabilities property
->>>>>>> 12d837a7
 
         :return: False if initialization failed, otherwise True
         """
         try:
-<<<<<<< HEAD
             for fsp_id, (fsp_fqdn, fsp_corr_fqdn) in enumerate(
                 zip(self._fqdn_fsp, self._fqdn_fsp_corr), 1
             ):
@@ -271,141 +216,17 @@
             self._proxy_vis_slim = context.DeviceProxy(
                 device_name=self._fqdn_vis_slim_device
             )
-=======
-            if self._proxy_cbf_controller is None:
-                self._proxy_cbf_controller = context.DeviceProxy(
-                    device_name=self._fqdn_controller
-                )
-                self._controller_max_capabilities = dict(
-                    pair.split(":")
-                    for pair in self._proxy_cbf_controller.maxCapabilities
-                )
+
         except tango.DevFailed as df:
             self.logger.error(f"{df}")
             return False
 
-        self._count_vcc = int(self._controller_max_capabilities["VCC"])
-        self._count_fsp = int(self._controller_max_capabilities["FSP"])
-
-        self._fqdn_vcc = self._fqdn_vcc[: self._count_vcc]
-        self._fqdn_fsp = self._fqdn_fsp[: self._count_fsp]
-        self._fqdn_fsp_corr_subarray_device = (
-            self._fqdn_fsp_corr_subarray_device[: self._count_fsp]
-        )
-
         return True
-
-    def _init_subelement_proxies(self: CbfSubarrayComponentManager) -> bool:
-        """
-        Initialize proxies to FSP and VCC subelements
-
-        :return: False if initialization failed, otherwise True
-        """
-        try:
-            if len(self._all_vcc_proxies) == 0:
-                self._all_vcc_proxies = [
-                    context.DeviceProxy(device_name=fqdn)
-                    for fqdn in self._fqdn_vcc
-                ]
-
-            if len(self._all_fsp_proxies) == 0:
-                self._all_fsp_proxies = [
-                    context.DeviceProxy(device_name=fqdn)
-                    for fqdn in self._fqdn_fsp
-                ]
-
-            if len(self._all_fsp_corr_proxies) == 0:
-                for fqdn in self._fqdn_fsp_corr_subarray_device:
-                    proxy = context.DeviceProxy(device_name=fqdn)
-                    self._all_fsp_corr_proxies.append(proxy)
-
-            if len(self._all_talon_board_proxies) == 0:
-                for fqdn in self._fqdn_talon_board_device:
-                    proxy = context.DeviceProxy(device_name=fqdn)
-                    self._all_talon_board_proxies.append(proxy)
-
-            if self._proxy_vis_slim is None:
-                self._proxy_vis_slim = context.DeviceProxy(
-                    device_name=self._fqdn_vis_slim_device
-                )
->>>>>>> 12d837a7
-
-        except tango.DevFailed as df:
-            self.logger.error(f"{df}")
-            return False
-<<<<<<< HEAD
-
-        return True
-=======
-
-        return True
-
-    def start_communicating(self: CbfSubarrayComponentManager) -> None:
-        """Establish communication with the component, then start monitoring."""
-        self.logger.debug(
-            "Entering CbfSubarrayComponentManager.start_communicating"
-        )
-
-        if self.is_communicating:
-            self.logger.info("Already connected.")
-            return
-
-        controller_success = self._init_controller_proxy()
-        if not controller_success:
-            self._update_communication_state(
-                communication_state=CommunicationStatus.NOT_ESTABLISHED
-            )
-            return
-
-        subelement_success = self._init_subelement_proxies()
-        if not subelement_success:
-            self._update_communication_state(
-                communication_state=CommunicationStatus.NOT_ESTABLISHED
-            )
-            return
-
-        super().start_communicating()
-        self._update_component_state(power=PowerState.OFF)
-
-    def stop_communicating(self: CbfSubarrayComponentManager) -> None:
-        """Stop communication with the component."""
-        self.logger.debug(
-            "Entering CbfSubarrayComponentManager.stop_communicating"
-        )
-        try:
-            for proxy in self._all_fsp_corr_proxies:
-                proxy.adminMode = AdminMode.OFFLINE
-        except tango.DevFailed as df:
-            self.logger.error(f"{df}")
-            self._update_communication_state(
-                communication_state=CommunicationStatus.NOT_ESTABLISHED
-            )
-            return
-
-        super().stop_communicating()
-
-    @check_communicating
-    def on(self: CbfSubarrayComponentManager) -> None:
-        """
-        Set state to ON
-        """
-        self._update_component_state(power=PowerState.ON)
-        return (ResultCode.OK, "On completed OK")
-
-    @check_communicating
-    def off(self: CbfSubarrayComponentManager) -> None:
-        """
-        Set state to OFF
-        """
-        self._update_component_state(power=PowerState.OFF)
-        return (ResultCode.OK, "Off completed OK")
->>>>>>> 12d837a7
 
     def _start_communicating(
         self: CbfSubarrayComponentManager, *args, **kwargs
     ) -> None:
         """
-<<<<<<< HEAD
         Thread for start_communicating operation.
         """
         controller_success = self._get_max_capabilities()
@@ -482,18 +303,6 @@
     # -------------
     # Fast Commands
     # -------------
-=======
-        Reload sys param from input JSON
-
-        :param sys_param_str: sys params JSON string
-        """
-        self.logger.debug(f"Received sys param: {sys_param_str}")
-        self._sys_param_str = sys_param_str
-        sys_param = json.loads(sys_param_str)
-        self._dish_utils = DISHUtils(sys_param)
-        self.logger.info(
-            "Updated DISH ID to VCC ID and frequency offset k mapping"
-        )
 
     def _update_delay_model(
         self: CbfSubarrayComponentManager, model: str
@@ -561,104 +370,6 @@
 
             self.last_received_delay_model = model
 
-    @check_communicating
-    def _delay_model_event_callback(
-        self: CbfSubarrayComponentManager, event_data: tango.EventData
-    ) -> None:
-        """ "
-        Callback for delayModel change event subscription.
-
-        :param event_data: the received change event data
-        """
-        self.logger.debug("Entering _delay_model_event_callback()")
-
-        value = event_data.attr_value.value
-
-        if value is None:
-            self.logger.error(
-                f"Delay model callback: None value received; {event_data}"
-            )
-            return
-        if self.obs_state != ObsState.READY:
-            log_msg = f"Ignoring delay model (obsState not correct). Delay model being passed in is: {value}"
-            self.logger.warning(log_msg)
-            return
-
-        Thread(target=self._update_delay_model, args=(value,)).start()
-
-    #####################
-    # Resourcing Commands
-    #####################
->>>>>>> 12d837a7
-
-    def _get_talon_proxy_from_dish_id(
-        self: CbfSubarrayComponentManager,
-        dish_id: str,
-    ) -> context.DeviceProxy:
-        """
-<<<<<<< HEAD
-        Update FSP and VCC delay models.
-        This method is always started in a separate thread.
-
-        :param model: delay model JSON string
-        """
-        self.logger.info(f"Updating delay model; {model}")
-
-        if model == self.last_received_delay_model:
-            self.logger.warning(
-                "Ignoring delay model (identical to previous)."
-            )
-            return
-        try:
-            delay_model_json = json.loads(model)
-        except (
-            json.JSONDecodeError
-        ) as je:  # delay model string not a valid JSON object
-            self.logger.error(
-                f"Delay model object is not a valid JSON object; {je}"
-            )
-            return
-
-        # Validate delay_model_json against the telescope model
-        self.logger.info(
-            f"Attempting to validate the following json against the telescope model: {delay_model_json}"
-        )
-        try:
-            telmodel_validate(
-                version=delay_model_json["interface"],
-                config=delay_model_json,
-                strictness=1,
-            )
-            self.logger.info("Delay model is valid!")
-        except ValueError as e:
-            self.logger.error(
-                f"Delay model JSON validation against the telescope model schema failed, ignoring delay model;\n {e}."
-            )
-            return
-
-        # pass DISH ID as VCC ID integer to FSPs
-        for delay_detail in delay_model_json["receptor_delays"]:
-            dish_id = delay_detail["receptor"]
-            delay_detail["receptor"] = self._dish_utils.dish_id_to_vcc_id[
-                dish_id
-            ]
-
-        # we lock the mutex, forward the configuration, then unlock it
-        with self._delay_model_lock:
-            results_fsp = self._issue_group_command(
-                command_name="UpdateDelayModel",
-                proxies=list(self._assigned_fsp_corr_proxies),
-                argin=json.dumps(delay_model_json),
-            )
-
-            for result_code, _ in results_fsp:
-                if result_code == ResultCode.FAILED:
-                    self.logger.error(
-                        "Failed to issue UpdateDelayModel command to FSP devices"
-                    )
-
-            self.last_received_delay_model = model
-
     def _delay_model_event_callback(
         self: CbfSubarrayComponentManager, event_data: tango.EventData
     ) -> None:
@@ -864,183 +575,10 @@
 
         task_callback(
             result=(ResultCode.OK, "AddReceptors completed OK"),
-=======
-        Return the TalonBoard device proxy that matches the DISH ID parameter.
-
-        :param dish_id: the DISH ID
-        :return: proxy to Talon board device, or None if failed to initialize proxy
-        """
-        for proxy in self._all_talon_board_proxies:
-            board_dish_id = proxy.dishID
-            if board_dish_id == dish_id:
-                return proxy
-        # Talon board proxy not essential to scan operation, so we log an error
-        # but don't cause a failure
-        # return None here to fail conditionals later
-        self.logger.error(
-            f"Couldn't find TalonBoard device with DISH ID {dish_id}; "
-            + "unable to update TalonBoard device subarrayID for this DISH."
-        )
-        return None
-
-    def is_assign_vcc_allowed(self: CbfSubarrayComponentManager) -> bool:
-        """Check if AddReceptors command is allowed in current state"""
-        self.logger.debug("Checking if AddReceptors is allowed.")
-        if self.obs_state not in [ObsState.EMPTY, ObsState.IDLE]:
-            self.logger.warning(
-                f"AddReceptors not allowed in ObsState {self.obs_state}; "
-                + "must be in ObsState.EMPTY or IDLE"
-            )
-            return False
-        return True
-
-    def _assign_vcc_thread(
-        self: CbfSubarrayComponentManager,
-        vcc_proxy: context.DeviceProxy,
-        talon_proxy: context.DeviceProxy,
-    ) -> bool:
-        """
-        Thread to perform individual VCC assignment.
-
-        :param vcc_proxy: proxy to VCC
-        :param talon_proxy: proxy to Talon board device with matching DISH ID
-        :return: True if successfully assigned VCC proxy, otherwise False
-        """
-        try:
-            # Setting simulation mode of VCC proxies based on simulation mode of subarray
-            vcc_fqdn = vcc_proxy.dev_name()
-            self.logger.info(
-                f"Writing {vcc_fqdn} simulation mode to: {self.simulation_mode}"
-            )
-            vcc_proxy.adminMode = AdminMode.OFFLINE
-            vcc_proxy.simulationMode = self.simulation_mode
-            vcc_proxy.adminMode = AdminMode.ONLINE
-            vcc_proxy.On()
-
-            # change subarray membership of vcc
-            vcc_proxy.subarrayMembership = self.subarray_id
-            self.logger.debug(
-                f"{vcc_fqdn}.subarrayMembership: "
-                + f"{vcc_proxy.subarrayMembership}"
-            )
-
-            # assign the subarray ID to the talon board with the matching DISH ID
-            if talon_proxy is not None:
-                talon_proxy.subarrayID = str(self.subarray_id)
-
-            return True
-        except tango.DevFailed as df:
-            self.logger.error(f"Failed to assign VCC; {df}")
-            return False
-
-    def _assign_vcc(
-        self: CbfSubarrayComponentManager,
-        argin: list[str],
-        task_callback: Optional[Callable] = None,
-        task_abort_event: Optional[Event] = None,
-    ) -> None:
-        """
-        Add receptors/dishes to subarray.
-
-        :param argin: The list of DISH (receptor) IDs to be assigned
-        :param task_callback: callback for driving status of task executor's
-            current LRC task
-        :param task_abort_event: event indicating AbortCommands has been issued
-        """
-        # set task status in progress, check for abort event
-        task_callback(status=TaskStatus.IN_PROGRESS)
-        if self.task_abort_event_is_set(
-            "AddReceptors", task_callback, task_abort_event
-        ):
-            return
-
-        input_dish_valid, msg = self._dish_utils.are_Valid_DISH_Ids(argin)
-        if not input_dish_valid:
-            task_callback(
-                status=TaskStatus.FAILED,
-                result=(ResultCode.FAILED, msg),
-            )
-            return
-
-        # build list of VCCs to assign
-        vcc_proxies = []
-        talon_proxies = []
-        dish_ids_to_add = []
-        for dish_id in argin:
-            self.logger.debug(f"Attempting to add receptor {dish_id}")
-
-            try:
-                vcc_id = self._dish_utils.dish_id_to_vcc_id[dish_id]
-            except KeyError:
-                self.logger.warning(
-                    f"Skipping {dish_id}, outside of Mid.CBF max capabilities."
-                )
-                continue
-
-            vcc_proxy = self._all_vcc_proxies[vcc_id - 1]
-            vcc_subarray_id = vcc_proxy.subarrayMembership
-
-            # only add VCC if it does not already belong to a subarray
-            if vcc_subarray_id != 0:
-                self.logger.warning(
-                    f"Skipping {dish_id}, already assigned to subarray {vcc_subarray_id}"
-                )
-                continue
-
-            vcc_proxies.append(vcc_proxy)
-            talon_proxy = self._get_talon_proxy_from_dish_id(dish_id)
-            talon_proxies.append(talon_proxy)
-            dish_ids_to_add.append(dish_id)
-
-        if len(dish_ids_to_add) == 0:
-            task_callback(
-                status=TaskStatus.FAILED,
-                result=(
-                    ResultCode.FAILED,
-                    "No valid DISH IDs were provided",
-                ),
-            )
-            return
-
-        successes = []
-        with concurrent.futures.ThreadPoolExecutor() as executor:
-            for result in executor.map(
-                self._assign_vcc_thread, vcc_proxies, talon_proxies
-            ):
-                successes.append(result)
-
-        if not all(successes):
-            task_callback(
-                status=TaskStatus.FAILED,
-                result=(
-                    ResultCode.FAILED,
-                    "Failed to assign all requested VCCs.",
-                ),
-            )
-            return
-
-        # Update obsState callback if previously unresourced
-        if len(self.dish_ids) == 0:
-            self._update_component_state(resourced=True)
-
-        self.dish_ids.extend(dish_ids_to_add)
-        receptors_push_val = self.dish_ids.copy()
-        receptors_push_val.sort()
-        self._device_attr_change_callback("receptors", receptors_push_val)
-        self._device_attr_archive_callback("receptors", receptors_push_val)
-
-        self._assigned_vcc_proxies.update(vcc_proxies)
-        self._assigned_talon_board_proxies.update(talon_proxies)
-
-        self.logger.info(f"Receptors after adding: {self.dish_ids}")
-
-        task_callback(
-            result=(ResultCode.OK, "AddReceptors completed OK"),
             status=TaskStatus.COMPLETED,
         )
         return
 
-    @check_communicating
     def assign_vcc(
         self: CbfSubarrayComponentManager,
         argin: list[str],
@@ -1059,220 +597,6 @@
         """
         self.logger.debug(f"Component state: {self._component_state}")
         return self.submit_task(
-            func=functools.partial(
-                self._obs_command_with_callback,
-                hook="assign",
-                command_thread=self._assign_vcc,
-            ),
-            args=[argin],
-            is_cmd_allowed=self.is_assign_vcc_allowed,
-            task_callback=task_callback,
-        )
-
-    def is_release_vcc_allowed(self: CbfSubarrayComponentManager) -> bool:
-        """Check if RemoveReceptors command is allowed in current state"""
-        self.logger.debug("Checking if RemoveReceptors is allowed.")
-        if self.obs_state not in [ObsState.IDLE]:
-            self.logger.warning(
-                f"RemoveReceptors not allowed in ObsState {self.obs_state}; "
-                + "must be in ObsState.IDLE"
-            )
-            return False
-        return True
-
-    def _release_vcc_thread(
-        self: CbfSubarrayComponentManager,
-        vcc_proxy: context.DeviceProxy,
-        talon_proxy: context.DeviceProxy,
-    ) -> bool:
-        """
-        Thread to perform individual VCC release.
-
-        :param vcc_proxy: proxy to VCC
-        :param talon_proxy: proxy to Talon board device with matching DISH ID
-        :return: True if successfully assigned VCC proxy, otherwise False
-        """
-        try:
-            vcc_fqdn = vcc_proxy.dev_name()
-            # reset subarrayMembership Vcc attribute:
-            vcc_proxy.subarrayMembership = 0
-            self.logger.debug(
-                f"{vcc_fqdn}.subarrayMembership: "
-                + f"{vcc_proxy.subarrayMembership}"
-            )
-            vcc_proxy.Off()
-            vcc_proxy.adminMode = AdminMode.OFFLINE
-
-            # clear the subarray ID off the talon board with the matching DISH ID
-            if talon_proxy is not None:
-                talon_proxy.subarrayID = ""
-
-            return True
-        except tango.DevFailed as df:
-            self.logger.error(f"Failed to release VCC; {df}")
-            return False
-
-    def _release_vcc_loop(
-        self: CbfSubarrayComponentManager, dish_ids: list[str]
-    ) -> bool:
-        """
-        Main loop for use in releasing VCC resources, shared between resource-releasing
-        commands and Restart command
-
-        :param dish_ids: list of DISH IDs
-        :return: False if unsuccessful in releasing VCCs, otherwise True
-        """
-        # build list of VCCs to remove
-        vcc_proxies = []
-        talon_proxies = []
-        dish_ids_to_remove = []
-        for dish_id in dish_ids:
-            self.logger.debug(f"Attempting to remove {dish_id}")
-
-            try:
-                vcc_id = self._dish_utils.dish_id_to_vcc_id[dish_id]
-            except KeyError:
-                self.logger.warning(
-                    f"Skipping {dish_id}, outside of Mid.CBF max capabilities."
-                )
-                continue
-
-            if dish_id not in self.dish_ids:
-                self.logger.warning(
-                    f"Skipping receptor {dish_id} as it is not currently assigned to this subarray."
-                )
-                continue
-
-            vcc_proxy = self._all_vcc_proxies[vcc_id - 1]
-            vcc_proxies.append(vcc_proxy)
-            talon_proxy = self._get_talon_proxy_from_dish_id(dish_id)
-            talon_proxies.append(talon_proxy)
-            dish_ids_to_remove.append(dish_id)
-
-        if len(dish_ids_to_remove) == 0:
-            self.logger.error(
-                "Subarray does not currently have any assigned receptors."
-            )
-            return False
-
-        successes = []
-        with concurrent.futures.ThreadPoolExecutor() as executor:
-            for result in executor.map(
-                self._release_vcc_thread, vcc_proxies, talon_proxies
-            ):
-                successes.append(result)
-
-        if not all(successes):
-            return False
-
-        updated_dish_ids = [
-            dish for dish in self.dish_ids if dish not in dish_ids_to_remove
-        ]
-        self.dish_ids = updated_dish_ids
-        receptors_push_val = self.dish_ids.copy()
-        receptors_push_val.sort()
-        self._device_attr_change_callback("receptors", receptors_push_val)
-        self._device_attr_archive_callback("receptors", receptors_push_val)
-
-        self._assigned_vcc_proxies.difference_update(vcc_proxies)
-        self._assigned_talon_board_proxies.difference_update(talon_proxies)
-
-        self.logger.info(f"Receptors after removal: {self.dish_ids}")
-
-        return True
-
-    def _release_vcc(
-        self: CbfSubarrayComponentManager,
-        argin: list[str],
-        task_callback: Optional[Callable] = None,
-        task_abort_event: Optional[Event] = None,
-    ) -> None:
-        """
-        Remove receptors/dishes from subarray.
-
-        :param argin: The list of DISH (receptor) IDs to be removed
-        :param task_callback: callback for driving status of task executor's
-            current LRC task
-        :param task_abort_event: event indicating AbortCommands has been issued
-        """
-        # set task status in progress, check for abort event
-        task_callback(status=TaskStatus.IN_PROGRESS)
-        if self.task_abort_event_is_set(
-            "RemoveReceptors", task_callback, task_abort_event
-        ):
-            return
-
-        input_dish_valid, msg = self._dish_utils.are_Valid_DISH_Ids(argin)
-        if not input_dish_valid:
-            task_callback(
-                status=TaskStatus.FAILED,
-                result=(ResultCode.FAILED, msg),
-            )
-            return
-
-        # TODO: shouldn't happen
-        if len(self.dish_ids) == 0:
-            task_callback(
-                status=TaskStatus.FAILED,
-                result=(
-                    ResultCode.FAILED,
-                    "Subarray does not currently have any assigned receptors.",
-                ),
-            )
-            return
-
-        release_success = self._release_vcc_loop(dish_ids=argin)
-        if not release_success:
-            task_callback(
-                status=TaskStatus.FAILED,
-                result=(
-                    ResultCode.FAILED,
-                    "Failed to remove receptors.",
-                ),
-            )
-            return
-
-        # Update obsState callback if now unresourced
-        if len(self.dish_ids) == 0:
-            self._update_component_state(resourced=False)
-
-        task_callback(
-            result=(ResultCode.OK, "RemoveReceptors completed OK"),
->>>>>>> 12d837a7
-            status=TaskStatus.COMPLETED,
-        )
-        return
-
-<<<<<<< HEAD
-    def assign_vcc(
-=======
-    @check_communicating
-    def release_vcc(
->>>>>>> 12d837a7
-        self: CbfSubarrayComponentManager,
-        argin: list[str],
-        task_callback: Optional[Callable] = None,
-    ) -> tuple[TaskStatus, str]:
-        """
-<<<<<<< HEAD
-        Submit AddReceptors operation method to task executor queue.
-
-        :param argin: The list of DISH (receptor) IDs to be assigned
-=======
-        Submit RemoveReceptors operation method to task executor queue.
-
-        :param argin: The list of DISH (receptor) IDs to be removed
->>>>>>> 12d837a7
-        :param task_callback: callback for driving status of task executor's
-            current LRC task
-        :return: A tuple containing a return code and a string
-            message indicating status. The message is for
-            information purpose only.
-        :rtype: (TaskStatus, str)
-        """
-        self.logger.debug(f"Component state: {self._component_state}")
-        return self.submit_task(
-<<<<<<< HEAD
             func=partial(
                 self._obs_command_with_callback,
                 hook="assign",
@@ -1332,81 +656,10 @@
     def _release_vcc_loop(
         self: CbfSubarrayComponentManager, dish_ids: list[str]
     ) -> bool:
-=======
-            func=functools.partial(
-                self._obs_command_with_callback,
-                hook="release",
-                command_thread=self._release_vcc,
-            ),
-            args=[argin],
-            is_cmd_allowed=self.is_release_vcc_allowed,
-            task_callback=task_callback,
-        )
-
-    @check_communicating
-    def release_all_vcc(
-        self: CbfSubarrayComponentManager,
-        task_callback: Optional[Callable] = None,
-    ) -> tuple[TaskStatus, str]:
-        """
-        Submit RemoveAllReceptors operation method to task executor queue.
-
-        :param task_callback: callback for driving status of task executor's
-            current LRC task
-        :return: A tuple containing a return code and a string
-            message indicating status. The message is for
-            information purpose only.
-        :rtype: (TaskStatus, str)
-        """
-        self.logger.debug(f"Component state: {self._component_state}")
-        return self.submit_task(
-            func=functools.partial(
-                self._obs_command_with_callback,
-                hook="release",
-                command_thread=self._release_vcc,
-            ),
-            args=[self.dish_ids.copy()],
-            is_cmd_allowed=self.is_release_vcc_allowed,
-            task_callback=task_callback,
-        )
-
-    #####################
-    # Scan Commands
-    #####################
-
-    def _issue_command_all_assigned_resources(
-        self: CbfSubarrayComponentManager,
-        command_name: str,
-        argin: Optional[any] = None,
-    ) -> bool:
-        """
-        Issue command to all subarray-assigned resources
-
-        :param command_name: name of command to issue to proxy group
-        :param argin: optional command input argument
-        :return: False if any command failed to be issued, otherwise True
-        """
-        assigned_resources = list(self._assigned_vcc_proxies) + list(
-            self._assigned_fsp_corr_proxies
-        )
-        for result_code, _ in self._issue_group_command(
-            command_name=command_name, proxies=assigned_resources, argin=argin
-        ):
-            if result_code == ResultCode.FAILED:
-                # TODO: nested LRC
-                self.logger.error(
-                    f"Failed to issue {command_name} command to assigned resources"
-                )
-                return False
-        return True
-
-    def _validate_input(self: CbfSubarrayComponentManager, argin: str) -> bool:
->>>>>>> 12d837a7
         """
         Main loop for use in releasing VCC resources, shared between resource-releasing
         commands and Restart command
 
-<<<<<<< HEAD
         :param dish_ids: list of DISH IDs
         :return: False if unsuccessful in releasing VCCs, otherwise True
         """
@@ -1556,544 +809,9 @@
         task_callback: Optional[Callable] = None,
         task_abort_event: Optional[Event] = None,
     ) -> None:
-=======
-        :param argin: The configuration as JSON formatted string.
-
-        :return: False if validation failed, otherwise True
-        """
-        self.logger.info("Validating ConfigureScan input JSON...")
-
-        # Validate full_configuration against the telescope model
-        try:
-            full_configuration = json.loads(argin)
-            telmodel_validate(
-                version=full_configuration["interface"],
-                config=full_configuration,
-                strictness=2,
-            )
-            self.logger.info("Scan configuration is valid!")
-        except json.JSONDecodeError as je:  # argument not a valid JSON object
-            self.logger.error(
-                f"Scan configuration object is not a valid JSON object; {je}"
-            )
-            return False
-        except ValueError as ve:
-            self.logger.error(
-                f"ConfigureScan JSON validation against the telescope model schema failed;\n {ve}."
-            )
-            return False
-
-        # TODO: return additional validation as needed
-        # include new output_port validation
-
-        return True
-
-    def _calculate_dish_sample_rate(
-        self: CbfSubarrayComponentManager,
-        freq_band_info: dict,
-        freq_offset_k: int,
-    ) -> int:
-        """
-        Calculate frequency slice sample rate
-
-        :param freq_band_info: constants pertaining to a given frequency band
-        :param freq_offset_k: DISH frequency offset k value
-        :return: DISH sample rate
-        """
-        base_dish_sample_rate_MH = freq_band_info["base_dish_sample_rate_MHz"]
-        sample_rate_const = freq_band_info["sample_rate_const"]
-
-        return (base_dish_sample_rate_MH * mhz_to_hz) + (
-            sample_rate_const * freq_offset_k * const.DELTA_F
-        )
-
-    def _calculate_fs_sample_rate(
-        self: CbfSubarrayComponentManager, freq_band: str, dish: str
-    ) -> dict:
-        """
-        Calculate frequency slice sample rate for a given DISH
-
-        :param freq_band: target frequency band
-        :param dish: target DISH ID
-        :return: VCC output sample rate
-        """
-        log_msg = (
-            f"Calculate fs_sample_rate for freq_band:{freq_band} and {dish}"
-        )
-        self.logger.info(log_msg)
-
-        # convert the DISH ID to a VCC ID integer using DISHUtils
-        vcc_id = self._dish_utils.dish_id_to_vcc_id[dish]
-
-        # find the k value for this DISH
-        freq_offset_k = self._dish_utils.dish_id_to_k[dish]
-        freq_band_info = freq_band_dict()[freq_band]
-
-        total_num_fs = freq_band_info["total_num_FSs"]
-
-        dish_sample_rate = self._calculate_dish_sample_rate(
-            freq_band_info, freq_offset_k
-        )
-
-        log_msg = f"dish_sample_rate: {dish_sample_rate}"
-        self.logger.debug(log_msg)
-        fs_sample_rate = int(
-            dish_sample_rate * vcc_oversampling_factor / total_num_fs
-        )
-        fs_sample_rate_for_band = {
-            "vcc_id": vcc_id,
-            "fs_sample_rate": fs_sample_rate,
-        }
-        log_msg = f"fs_sample_rate_for_band: {fs_sample_rate_for_band}"
-        self.logger.info(log_msg)
-
-        return fs_sample_rate_for_band
-
-    def _calculate_fs_sample_rates(
-        self: CbfSubarrayComponentManager, freq_band: str
-    ) -> list[dict]:
-        """
-        Calculate frequency slice sample rate for all assigned DISH
-
-        :param freq_band: target frequency band
-        :return: list of assigned VCC output sample rates
-        """
-        output_sample_rates = []
-        for dish in self.dish_ids:
-            output_sample_rates.append(
-                self._calculate_fs_sample_rate(freq_band, dish)
-            )
-
-        return output_sample_rates
-
-    def _vcc_configure_band(
-        self: CbfSubarrayComponentManager,
-        configuration: dict[any],
-    ) -> bool:
-        """
-        Issue Vcc ConfigureBand command
-
-        :param configuration: scan configuration dict
-        :return: False if VCC ConfigureBand command failed, otherwise True
-        """
-        self.logger.info("Configuring VCC band...")
-
-        # Prepare args for ConfigureBand
-        vcc_success = True
-        for dish_id in self.dish_ids:
-            # Fetch K-value based on dish_id
-            vcc_id = self._dish_utils.dish_id_to_vcc_id[dish_id]
-            vcc_proxy = self._all_vcc_proxies[vcc_id - 1]
-            freq_offset_k = self._dish_utils.dish_id_to_k[dish_id]
-            # Calculate dish sample rate
-            dish_sample_rate = self._calculate_dish_sample_rate(
-                freq_band_dict()[configuration["frequency_band"]],
-                freq_offset_k,
-            )
-            # Fetch samples per frame for this freq band
-            samples_per_frame = freq_band_dict()[
-                configuration["frequency_band"]
-            ]["num_samples_per_frame"]
-
-            result_code, msg = vcc_proxy.ConfigureBand(
-                json.dumps(
-                    {
-                        "frequency_band": configuration["frequency_band"],
-                        "dish_sample_rate": int(dish_sample_rate),
-                        "samples_per_frame": int(samples_per_frame),
-                    }
-                )
-            )
-
-            if result_code == ResultCode.FAILED:
-                # TODO: nested LRC
-                vcc_success = False
-                self.logger.error(msg)
-
-        return vcc_success
-
-    def _vcc_configure_scan(
-        self: CbfSubarrayComponentManager,
-        common_configuration: dict[any],
-        configuration: dict[any],
-    ) -> bool:
-        """
-        Issue Vcc ConfigureScan command
-
-        :param common_configuration: common Mid.CSP scan configuration dict
-        :param configuration: Mid.CBF scan configuration dict
-        :return: False if VCC ConfigureScan command failed, otherwise True
-        """
-        self.logger.info("Configuring VCC for scan...")
-        # Configure band5Tuning, if frequencyBand is 5a or 5b.
-        self.frequency_band = freq_band_dict()[
-            common_configuration["frequency_band"]
-        ]["band_index"]
-        if self.frequency_band in [4, 5]:
-            self._stream_tuning = [
-                *map(float, common_configuration["band_5_tuning"])
-            ]
-        else:
-            self._stream_tuning = [0, 0]
-            self.logger.warning(
-                "'band_5_tuning' not specified. Defaulting to [0, 0]."
-            )
-
-        # Configure frequency_band_offset_stream1 and 2
-        # If not given, use a default value.
-        if "frequency_band_offset_stream1" in configuration:
-            self._frequency_band_offset_stream1 = int(
-                configuration["frequency_band_offset_stream1"]
-            )
-        else:
-            self._frequency_band_offset_stream1 = 0
-            self.logger.warning(
-                "'frequencyBandOffsetStream1' not specified. Defaulting to 0."
-            )
-        if "frequency_band_offset_stream2" in configuration:
-            self._frequency_band_offset_stream2 = int(
-                configuration["frequency_band_offset_stream2"]
-            )
-        else:
-            self._frequency_band_offset_stream2 = 0
-            self.logger.warning(
-                "'frequencyBandOffsetStream2' not specified. Defaulting to 0."
-            )
-
-        # Configure rfi_flagging_mask
-        # If not given, use a default value.
-        if "rfi_flagging_mask" in configuration:
-            self._rfi_flagging_mask = configuration["rfi_flagging_mask"]
-        else:
-            self._rfi_flagging_mask = {}
-            self.logger.warning(
-                "'rfi_flagging_mask' not specified. Defaulting to none."
-            )
-
-        config_dict = {
-            "config_id": self.config_id,
-            "frequency_band": common_configuration["frequency_band"],
-            "band_5_tuning": self._stream_tuning,
-            "frequency_band_offset_stream1": self._frequency_band_offset_stream1,
-            "frequency_band_offset_stream2": self._frequency_band_offset_stream2,
-            "rfi_flagging_mask": self._rfi_flagging_mask,
-        }
-
-        # Add subset of FSP configuration to the VCC configure scan argument
-        reduced_fsp = []
-        for fsp in configuration["fsp"]:
-            function_mode = fsp["function_mode"]
-            fsp_cfg = {"fsp_id": fsp["fsp_id"], "function_mode": function_mode}
-            if function_mode == "CORR":
-                fsp_cfg["frequency_slice_id"] = fsp["frequency_slice_id"]
-            reduced_fsp.append(fsp_cfg)
-        config_dict["fsp"] = reduced_fsp
-
-        vcc_success = True
-        for result_code, _ in self._issue_group_command(
-            command_name="ConfigureScan",
-            proxies=list(self._assigned_vcc_proxies),
-            argin=json.dumps(config_dict),
-        ):
-            if result_code == ResultCode.FAILED:
-                # TODO: nested LRC
-                self.logger.error(
-                    "Failed to issue ConfigureScan command to VCC devices"
-                )
-                vcc_success = False
-
-        return vcc_success
-
-    def _assign_fsp_corr(
-        self: CbfSubarrayComponentManager, fsp_id: int, function_mode: str
-    ) -> bool:
-        """
-        Set FSP function mode and add subarray membership
-
-        :param fsp_id: ID of FSP to assign
-        :param function_mode: target FSP function mode
-        :return: False if failed to configure FSP device, True otherwise
-        """
-        self.logger.info(f"Assigning FSP {fsp_id} to subarray...")
-
-        fsp_proxy = self._all_fsp_proxies[fsp_id - 1]
-        fsp_corr_proxy = self._all_fsp_corr_proxies[fsp_id - 1]
-        try:
-            # TODO handle LRCs
-
-            # set FSP devices simulationMode attributes
-            fsp_corr_proxy.adminMode = AdminMode.OFFLINE
-            fsp_corr_proxy.simulationMode = self.simulation_mode
-            fsp_corr_proxy.adminMode = AdminMode.ONLINE
-            fsp_proxy.adminMode = AdminMode.OFFLINE
-            fsp_proxy.simulationMode = self.simulation_mode
-            fsp_proxy.adminMode = AdminMode.ONLINE
-
-            # only set function mode if FSP is both IDLE and not configured for
-            # another mode
-            current_function_mode = fsp_proxy.functionMode
-            if current_function_mode != FspModes[function_mode].value:
-                if current_function_mode != FspModes.IDLE.value:
-                    self.logger.error(
-                        f"Unable to configure FSP {fsp_id} for function mode {function_mode}, as it is currently configured for function mode {current_function_mode}"
-                    )
-                    return False
-
-                # if FSP function mode is IDLE, turn on FSP and set function mode
-                result = fsp_proxy.On()
-                if result[0] == ResultCode.FAILED:
-                    self.logger.error(result[1])
-                    return False
-
-                result = fsp_proxy.SetFunctionMode(function_mode)
-                if result[0] == ResultCode.FAILED:
-                    self.logger.error(result[1])
-                    return False
-
-            # finally, add subarray membership, which powers on this subarray's
-            # FSP function mode devices
-            result = fsp_proxy.AddSubarrayMembership(self.subarray_id)
-            if result[0] == ResultCode.FAILED:
-                self.logger.error(result[1])
-                return False
-        except tango.DevFailed as df:
-            self.logger.error(f"{df}")
-            return False
-
-        self._assigned_fsp_proxies.add(fsp_proxy)
-        self._assigned_fsp_corr_proxies.add(fsp_corr_proxy)
-        return True
-
-    def _release_all_fsp(self: CbfSubarrayComponentManager) -> bool:
-        """
-        Remove subarray membership and return FSP to IDLE state if possible
-
-        :return: False if failed to release FSP device, True otherwise
-        """
-        self.logger.info("Releasing all FSP from subarray...")
-
-        try:
-            # remove subarray membership from assigned FSP
-            for fsp_proxy in self._assigned_fsp_proxies:
-                result = fsp_proxy.RemoveSubarrayMembership(self.subarray_id)
-                if result[0] == ResultCode.FAILED:
-                    self.logger.error(result[1])
-                    return False
-        except tango.DevFailed as df:
-            self.logger.error(f"{df}")
-            return False
-
-        self._assigned_fsp_proxies = set()
-        self._assigned_fsp_corr_proxies = set()
-        return True
-
-    def _fsp_configure_scan(
-        self: CbfSubarrayComponentManager,
-        common_configuration: dict[any],
-        configuration: dict[any],
-    ) -> bool:
-        """
-        Issue FSP function mode subarray ConfigureScan command
-
-        :param common_configuration: common Mid.CSP scan configuration dict
-        :param configuration: Mid.CBF scan configuration dict
-        :return: False if FSP ConfigureScan command failed, otherwise True
-        """
-        self.logger.info("Configuring FSP for scan...")
-
-        # build FSP configuration JSONs, add FSP
-        fsp_success = True
-        corr_config = []
-        for config in configuration["fsp"]:
-            fsp_config = copy.deepcopy(config)
-
-            # Add configID, frequency_band, band_5_tuning, and sub_id to fsp.
-            # They are not included in the "fsp" portion of the JSON
-            fsp_config["config_id"] = common_configuration["config_id"]
-            fsp_config["sub_id"] = common_configuration["subarray_id"]
-            fsp_config["frequency_band"] = common_configuration[
-                "frequency_band"
-            ]
-            fsp_config["band_5_tuning"] = self._stream_tuning
-            fsp_config[
-                "frequency_band_offset_stream1"
-            ] = self._frequency_band_offset_stream1
-            fsp_config[
-                "frequency_band_offset_stream2"
-            ] = self._frequency_band_offset_stream2
-
-            # Add channel_offset if it was omitted from the configuration (it is optional).
-            if "channel_offset" not in fsp_config:
-                self.logger.warning(
-                    "channel_offset not defined in configuration. Assigning default of 0."
-                )
-                fsp_config["channel_offset"] = 0
-
-            # Add the fs_sample_rate for all dishes
-            fsp_config["fs_sample_rates"] = self._calculate_fs_sample_rates(
-                common_configuration["frequency_band"]
-            )
-
-            # Add all DISH IDs for subarray and for correlation to fsp
-            # Parameter named "subarray_vcc_ids" used by HPS contains all the
-            # VCCs assigned to the subarray
-            # Parameter named "corr_vcc_ids" used by HPS contains the
-            # subset of the subarray VCCs for which the correlation results
-            # are requested to be used in Mid.CBF output products (visibilities)
-            fsp_config["subarray_vcc_ids"] = []
-            for dish in self.dish_ids:
-                fsp_config["subarray_vcc_ids"].append(
-                    self._dish_utils.dish_id_to_vcc_id[dish]
-                )
-
-            match fsp_config["function_mode"]:
-                case "CORR":
-                    # dishes may not be specified in the
-                    # configuration at all, or the list may be empty
-                    fsp_config["corr_vcc_ids"] = []
-                    if (
-                        "receptors" not in fsp_config
-                        or len(fsp_config["receptors"]) == 0
-                    ):
-                        # In this case by the ICD, all subarray allocated resources should be used.
-                        fsp_config["corr_vcc_ids"] = fsp_config[
-                            "subarray_vcc_ids"
-                        ].copy()
-                    else:
-                        for dish in fsp_config["receptors"]:
-                            fsp_config["corr_vcc_ids"].append(
-                                self._dish_utils.dish_id_to_vcc_id[dish]
-                            )
-
-                    corr_config.append(fsp_config)
-
-                    # set function mode and add subarray membership
-                    fsp_success = self._assign_fsp_corr(
-                        fsp_id=int(fsp_config["fsp_id"]), function_mode="CORR"
-                    )
-                case _:
-                    self.logger.error(
-                        f"Function mode {fsp_config['function_mode']} currently unsupported."
-                    )
-                    fsp_success = False
-
-        if not fsp_success or len(corr_config) == 0:
-            return False
-
-        # Call ConfigureScan for all FSP function mode subarray devices
-        # NOTE: corr_config is a list of fsp config JSON objects, each
-        #      augmented by a number of vcc-fsp common parameters
-        for fsp_config in corr_config:
-            try:
-                # TODO handle fsp corr LRC
-                self.logger.debug(f"fsp_config: {json.dumps(fsp_config)}")
-                fsp_corr_proxy = self._all_fsp_corr_proxies[
-                    int(fsp_config["fsp_id"]) - 1
-                ]
-                fsp_corr_proxy.set_timeout_millis(12000)
-                fsp_corr_proxy.ConfigureScan(json.dumps(fsp_config))
-
-            except tango.DevFailed as df:
-                self.logger.error(
-                    "Failed to issue ConfigureScan to FSP CORR subarray device "
-                    + f"{fsp_corr_proxy.dev_name()}; {df}"
-                )
-                fsp_success = False
-
-        # Route visibilities from each FSP to the outputting board
-        if not self.simulation_mode:
-            self.logger.info("Configuring visibility transport")
-            vis_slim_yaml = self._proxy_vis_slim.meshConfiguration
-            self._vis_transport.configure(configuration["fsp"], vis_slim_yaml)
-
-        return fsp_success
-
-    def _subscribe_tm_event(
-        self: CbfSubarrayComponentManager,
-        subscription_point: str,
-        callback: Callable,
-    ) -> bool:
-        """
-        Subscribe to change events on TM-published data subscription point
-
-        :param subscription_point: FQDN of TM data subscription point
-        :param callback: callback for event subscription
-        :return: False if VCC ConfigureScan command failed, otherwise True
-        """
-        self.logger.info(f"Attempting subscription to {subscription_point}")
-
-        # split delay_model_subscription_point between device FQDN and attribute name
-        subscription_point_split = subscription_point.split("/")
-        fqdn = "/".join(subscription_point_split[:-1])
-        attr_name = subscription_point_split[-1]
-
-        try:
-            proxy = context.DeviceProxy(device_name=fqdn)
-            event_id = proxy.subscribe_event(
-                attr_name,
-                tango.EventType.CHANGE_EVENT,
-                callback,
-            )
-        except tango.DevFailed as df:
-            self.logger.error(
-                f"Failed to subscribe to change events for {subscription_point}; {df}"
-            )
-            return False
-
-        self.logger.info(
-            f"Subscribed to {subscription_point}; event ID: {event_id}"
-        )
-        self._events_telstate[event_id] = proxy
-        return True
-
-    def _deconfigure(
-        self: CbfSubarrayComponentManager,
-    ) -> bool:
->>>>>>> 12d837a7
-        """
-        Completely deconfigure the subarray; all initialization performed by the
-        ConfigureScan command must be 'undone' here.
-
-<<<<<<< HEAD
-=======
-        :return: False if failed to deconfigure, otherwise True
-        """
-        self.logger.info("Deconfiguring subarray...")
-
-        # component_manager._deconfigure is invoked by GoToIdle, ConfigureScan,
-        # ObsReset and Restart here in the CbfSubarray
-        if len(self._assigned_fsp_proxies) > 0:
-            fsp_success = self._release_all_fsp()
-            if not fsp_success:
-                return False
-
-        try:
-            # unsubscribe from TMC events
-            for event_id in list(self._events_telstate.keys()):
-                self._events_telstate[event_id].remove_event(event_id)
-                del self._events_telstate[event_id]
-        except tango.DevFailed as df:
-            self.logger.error(f"Error in unsubscribing from TM events; {df}")
-            return False
-
-        self.scan_id = 0
-        self.config_id = ""
-        self.frequency_band = 0
-        self._last_received_delay_model = ""
-
-        return True
-
-    def _configure_scan(
-        self: CbfSubarrayComponentManager,
-        argin: str,
-        task_callback: Optional[Callable] = None,
-        task_abort_event: Optional[Event] = None,
-    ) -> None:
-        """
-        Execute configure scan operation.
-
-        :param argin: JSON string with the configure scan parameters
->>>>>>> 12d837a7
+        """
+        Remove all receptors/dishes from subarray.
+
         :param task_callback: callback for driving status of task executor's
             current LRC task
         :param task_abort_event: event indicating AbortCommands has been issued
@@ -2101,144 +819,38 @@
         # set task status in progress, check for abort event
         task_callback(status=TaskStatus.IN_PROGRESS)
         if self.task_abort_event_is_set(
-<<<<<<< HEAD
             "RemoveReceptors", task_callback, task_abort_event
         ):
             return
 
         release_success = self._release_vcc_loop(dish_ids=list(self.dish_ids))
         if not release_success:
-=======
-            "ConfigureScan", task_callback, task_abort_event
-        ):
-            return
-
-        validation_success = self._validate_input(argin)
-        if not validation_success:
             task_callback(
                 status=TaskStatus.FAILED,
                 result=(
                     ResultCode.FAILED,
-                    "Failed to validate ConfigureScan input JSON",
-                ),
-            )
-            return
-
-        # deconfigure to reset assigned FSPs and unsubscribe from events.
-        deconfigure_success = self._deconfigure()
-        if not deconfigure_success:
-            task_callback(
-                status=TaskStatus.FAILED,
-                result=(
-                    ResultCode.FAILED,
-                    "Failed to deconfigure subarray",
-                ),
-            )
-            return
-
-        full_configuration = json.loads(argin)
-        common_configuration = copy.deepcopy(full_configuration["common"])
-        configuration = copy.deepcopy(full_configuration["cbf"])
-
-        # store configID
-        self.config_id = str(common_configuration["config_id"])
-
-        vcc_configure_band_success = self._vcc_configure_band(
-            configuration=common_configuration
-        )
-        if not vcc_configure_band_success:
->>>>>>> 12d837a7
-            task_callback(
-                status=TaskStatus.FAILED,
-                result=(
-                    ResultCode.FAILED,
-<<<<<<< HEAD
                     "Failed to remove receptors.",
-=======
-                    "Failed to issue ConfigureBand command to VCC",
->>>>>>> 12d837a7
-                ),
-            )
-            return
-
-<<<<<<< HEAD
+                ),
+            )
+            return
+
         # Update obsState callback if now unresourced
         if len(self.dish_ids) == 0:
             self._update_component_state(resourced=False)
 
         task_callback(
             result=(ResultCode.OK, "RemoveAllReceptors completed OK"),
-=======
-        vcc_configure_scan_success = self._vcc_configure_scan(
-            common_configuration=common_configuration,
-            configuration=configuration,
-        )
-        if not vcc_configure_scan_success:
-            task_callback(
-                status=TaskStatus.FAILED,
-                result=(
-                    ResultCode.FAILED,
-                    "Failed to issue ConfigureScan command to VCC",
-                ),
-            )
-            return
-
-        # Configure delayModel subscription point
-        delay_model_success = self._subscribe_tm_event(
-            subscription_point=configuration["delay_model_subscription_point"],
-            callback=self._delay_model_event_callback,
-        )
-        if not delay_model_success:
-            task_callback(
-                status=TaskStatus.FAILED,
-                result=(
-                    ResultCode.FAILED,
-                    "Failed to subscribe to delayModel attribute",
-                ),
-            )
-            return
-
-        fsp_configure_scan_success = self._fsp_configure_scan(
-            common_configuration=common_configuration,
-            configuration=configuration,
-        )
-        if not fsp_configure_scan_success:
-            task_callback(
-                status=TaskStatus.FAILED,
-                result=(
-                    ResultCode.FAILED,
-                    "Failed to issue ConfigureScan command to FSP",
-                ),
-            )
-            return
-
-        # Update obsState callback
-        self._update_component_state(configured=True)
-
-        task_callback(
-            result=(ResultCode.OK, "ConfigureScan completed OK"),
->>>>>>> 12d837a7
             status=TaskStatus.COMPLETED,
         )
         return
 
-<<<<<<< HEAD
     def release_all_vcc(
         self: CbfSubarrayComponentManager,
         task_callback: Optional[Callable] = None,
     ) -> tuple[TaskStatus, str]:
-=======
-    def _scan(
-        self: CbfSubarrayComponentManager,
-        argin: str,
-        task_callback: Optional[Callable] = None,
-        task_abort_event: Optional[Event] = None,
-    ) -> None:
->>>>>>> 12d837a7
         """
         Submit RemoveAllReceptors operation method to task executor queue.
 
-<<<<<<< HEAD
         :param task_callback: callback for driving status of task executor's
             current LRC task
         :return: A tuple containing a return code and a string
@@ -2340,6 +952,7 @@
             return False
 
         # TODO: return additional validation as needed
+        # include new output_port validation
 
         return True
 
@@ -2376,259 +989,20 @@
             f"Calculate fs_sample_rate for freq_band:{freq_band} and {dish}"
         )
         self.logger.info(log_msg)
-=======
-        :param argin: The scan ID as JSON formatted string.
-        :param task_callback: callback for driving status of task executor's
-            current LRC task
-        :param task_abort_event: event indicating AbortCommands has been issued
-        """
-        # set task status in progress, check for abort event
-        task_callback(status=TaskStatus.IN_PROGRESS)
-        if self.task_abort_event_is_set(
-            "Scan", task_callback, task_abort_event
-        ):
-            return
-
-        scan = json.loads(argin)
-
-        # Validate scan_json against the telescope model
-        try:
-            telmodel_validate(
-                version=scan["interface"], config=scan, strictness=1
-            )
-            self.logger.info("Scan is valid!")
-        except ValueError as ve:
-            self.logger.error(
-                f"Scan validation against ska-telmodel schema failed with exception:\n {ve}"
-            )
-            task_callback(
-                status=TaskStatus.FAILED,
-                result=(
-                    ResultCode.FAILED,
-                    "Failed to validate Scan input JSON",
-                ),
-            )
-            return
-
-        # issue Scan to assigned resources
-        scan_id = scan["scan_id"]
-        scan_success = self._issue_command_all_assigned_resources(
-            command_name="Scan", argin=scan_id
-        )
-        if not scan_success:
-            task_callback(
-                status=TaskStatus.FAILED,
-                result=(
-                    ResultCode.FAILED,
-                    "Failed to issue Scan command to VCC/FSP",
-                ),
-            )
-            return
-
-        if not self.simulation_mode:
-            self.logger.info("Visibility transport enable output")
-            self._vis_transport.enable_output(self._subarray_id)
-
-        self.scan_id = scan_id
-
-        # Update obsState callback
-        self._update_component_state(scanning=True)
-
-        task_callback(
-            result=(ResultCode.OK, "Scan completed OK"),
-            status=TaskStatus.COMPLETED,
-        )
-        return
-
-    def _end_scan(
-        self: CbfSubarrayComponentManager,
-        task_callback: Optional[Callable] = None,
-        task_abort_event: Optional[Event] = None,
-    ) -> None:
-        """
-        End scan operation.
-
-        :param task_callback: callback for driving status of task executor's
-            current LRC task
-        :param task_abort_event: event indicating AbortCommands has been issued
-        """
-        # set task status in progress, check for abort event
-        task_callback(status=TaskStatus.IN_PROGRESS)
-        if self.task_abort_event_is_set(
-            "EndScan", task_callback, task_abort_event
-        ):
-            return
-
-        # issue EndScan to assigned resources
-        end_scan_success = self._issue_command_all_assigned_resources(
-            command_name="EndScan"
-        )
-        if not end_scan_success:
-            task_callback(
-                status=TaskStatus.FAILED,
-                result=(
-                    ResultCode.FAILED,
-                    "Failed to issue EndScan command to VCC/FSP",
-                ),
-            )
-            return
-
-        if not self.simulation_mode:
-            self.logger.info("Visibility transport disable output")
-            self._vis_transport.disable_output()
-
-        # Update obsState callback
-        self._update_component_state(scanning=False)
-
-        task_callback(
-            result=(ResultCode.OK, "EndScan completed OK"),
-            status=TaskStatus.COMPLETED,
-        )
-        return
-
-    def _go_to_idle(
-        self: CbfSubarrayComponentManager,
-        task_callback: Optional[Callable] = None,
-        task_abort_event: Optional[Event] = None,
-    ) -> None:
-        """
-        Execute observing state transition from READY to IDLE.
-
-        :param task_callback: callback for driving status of task executor's
-            current LRC task
-        :param task_abort_event: event indicating AbortCommands has been issued
-        """
-        # set task status in progress, check for abort event
-        task_callback(status=TaskStatus.IN_PROGRESS)
-        if self.task_abort_event_is_set(
-            "GoToIdle", task_callback, task_abort_event
-        ):
-            return
-
-        # issue GoToIdle to assigned resources
-        idle_success = self._issue_command_all_assigned_resources(
-            command_name="GoToIdle"
-        )
-        if not idle_success:
-            task_callback(
-                status=TaskStatus.FAILED,
-                result=(
-                    ResultCode.FAILED,
-                    "Failed to issue GoToIdle command to VCC/FSP",
-                ),
-            )
-            return
-
-        # deconfigure to reset assigned FSPs and unsubscribe from events.
-        deconfigure_success = self._deconfigure()
-        if not deconfigure_success:
-            task_callback(
-                status=TaskStatus.FAILED,
-                result=(
-                    ResultCode.FAILED,
-                    "Failed to deconfigure subarray",
-                ),
-            )
-            return
-
-        # Update obsState callback
-        self._update_component_state(configured=False)
-
-        task_callback(
-            result=(ResultCode.OK, "GoToIdle completed OK"),
-            status=TaskStatus.COMPLETED,
-        )
-        return
-
-    def _abort(
-        self: CbfSubarrayComponentManager,
-        task_callback: Optional[Callable] = None,
-        task_abort_event: Optional[Event] = None,
-    ) -> None:
-        """
-        Abort the current scan operation.
-
-        :param task_callback: callback for driving status of task executor's
-            current LRC task
-        :param task_abort_event: event indicating AbortCommands has been issued
-        """
-        # set task status in progress, check for abort event
-        task_callback(status=TaskStatus.IN_PROGRESS)
-        if self.task_abort_event_is_set(
-            "Abort", task_callback, task_abort_event
-        ):
-            return
-
-        # issue Abort to assigned resources
-        abort_success = self._issue_command_all_assigned_resources(
-            command_name="Abort"
-        )
-        if not abort_success:
-            task_callback(
-                status=TaskStatus.FAILED,
-                result=(
-                    ResultCode.FAILED,
-                    "Failed to issue Abort command to VCC/FSP",
-                ),
-            )
-            return
-
-        task_callback(
-            result=(ResultCode.OK, "Abort completed OK"),
-            status=TaskStatus.COMPLETED,
-        )
-        return
->>>>>>> 12d837a7
-
-    def _obs_reset(
-        self: CbfSubarrayComponentManager,
-        task_callback: Optional[Callable] = None,
-        task_abort_event: Optional[Event] = None,
-    ) -> None:
-        """
-        Reset the scan operation to IDLE from ABORTED or FAULT.
-
-        :param task_callback: callback for driving status of task executor's
-            current LRC task
-        :param task_abort_event: event indicating AbortCommands has been issued
-        """
-        # set task status in progress, check for abort event
-        task_callback(status=TaskStatus.IN_PROGRESS)
-        if self.task_abort_event_is_set(
-            "ObsReset", task_callback, task_abort_event
-        ):
-            return
-
-        # if subarray is in FAULT, we must first abort VCC and FSP operation
-        # this will allow us to call ObsReset on them even if they are not in FAULT
-        if self._component_state["obsfault"]:
-            abort_success = self._issue_command_all_assigned_resources(
-                command_name="Abort"
-            )
-            if not abort_success:
-                task_callback(
-                    status=TaskStatus.FAILED,
-                    result=(
-                        ResultCode.FAILED,
-                        "Failed to issue Abort command to VCC/FSP",
-                    ),
-                )
-                return
-
-        obsreset_success = self._issue_command_all_assigned_resources(
-            command_name="ObsReset"
-        )
-        if not obsreset_success:
-            task_callback(
-                status=TaskStatus.FAILED,
-                result=(
-                    ResultCode.FAILED,
-                    "Failed to issue ObsReset command to VCC/FSP",
-                ),
-            )
-            return
-
-<<<<<<< HEAD
+
+        # convert the DISH ID to a VCC ID integer using DISHUtils
+        vcc_id = self._dish_utils.dish_id_to_vcc_id[dish]
+
+        # find the k value for this DISH
+        freq_offset_k = self._dish_utils.dish_id_to_k[dish]
+        freq_band_info = freq_band_dict()[freq_band]
+
+        total_num_fs = freq_band_info["total_num_FSs"]
+
+        dish_sample_rate = self._calculate_dish_sample_rate(
+            freq_band_info, freq_offset_k
+        )
+
         log_msg = f"dish_sample_rate: {dish_sample_rate}"
         self.logger.debug(log_msg)
         fs_sample_rate = int(
@@ -2640,48 +1014,9 @@
         }
         log_msg = f"fs_sample_rate_for_band: {fs_sample_rate_for_band}"
         self.logger.info(log_msg)
-=======
-        # We might have interrupted a long-running command such as a Configure
-        # or a Scan, so we need to clean up from that.
-        # deconfigure to reset assigned FSPs and unsubscribe from events.
-        deconfigure_success = self._deconfigure()
-        if not deconfigure_success:
-            task_callback(
-                status=TaskStatus.FAILED,
-                result=(
-                    ResultCode.FAILED,
-                    "Failed to deconfigure subarray",
-                ),
-            )
-            return
-
-        task_callback(
-            result=(ResultCode.OK, "ObsReset completed OK"),
-            status=TaskStatus.COMPLETED,
-        )
-        return
-
-    def is_restart_allowed(self: CbfSubarrayComponentManager) -> bool:
-        """Check if Restart command is allowed in current state"""
-        self.logger.debug("Checking if Restart is allowed.")
-        if self.obs_state not in [ObsState.ABORTED, ObsState.FAULT]:
-            self.logger.warning(
-                f"Restart not allowed in ObsState {self.obs_state}; "
-                + "must be in ObsState.ABORTED or FAULT"
-            )
-            return False
-        return True
->>>>>>> 12d837a7
-
-    def _restart(
-        self: CbfSubarrayComponentManager,
-        task_callback: Optional[Callable] = None,
-        task_abort_event: Optional[Event] = None,
-    ) -> None:
-        """
-        Reset the scan operation to EMPTY from ABORTED or FAULT.
-
-<<<<<<< HEAD
+
+        return fs_sample_rate_for_band
+
     def _calculate_fs_sample_rates(
         self: CbfSubarrayComponentManager, freq_band: str
     ) -> list[dict]:
@@ -2695,49 +1030,10 @@
         for dish in self.dish_ids:
             output_sample_rates.append(
                 self._calculate_fs_sample_rate(freq_band, dish)
-=======
-        :param task_callback: callback for driving status of task executor's
-            current LRC task
-        :param task_abort_event: event indicating AbortCommands has been issued
-        """
-        # set task status in progress, check for abort event
-        task_callback(status=TaskStatus.IN_PROGRESS)
-        if self.task_abort_event_is_set(
-            "Restart", task_callback, task_abort_event
-        ):
-            return
-
-        # if subarray is in FAULT, we must first abort VCC and FSP operation
-        # this will allow us to call ObsReset on them even if they are not in FAULT
-        if self._component_state["obsfault"]:
-            abort_success = self._issue_command_all_assigned_resources(
-                command_name="Abort"
->>>>>>> 12d837a7
-            )
-            if not abort_success:
-                task_callback(
-                    status=TaskStatus.FAILED,
-                    result=(
-                        ResultCode.FAILED,
-                        "Failed to issue Abort command to VCC/FSP",
-                    ),
-                )
-                return
-
-        obsreset_success = self._issue_command_all_assigned_resources(
-            command_name="ObsReset"
-        )
-        if not obsreset_success:
-            task_callback(
-                status=TaskStatus.FAILED,
-                result=(
-                    ResultCode.FAILED,
-                    "Failed to issue ObsReset command to VCC/FSP",
-                ),
-            )
-            return
-
-<<<<<<< HEAD
+            )
+
+        return output_sample_rates
+
     def _vcc_configure_band(
         self: CbfSubarrayComponentManager,
         configuration: dict[any],
@@ -3864,48 +2160,6 @@
         """
         Submit Restart operation method to task executor queue.
 
-=======
-        # We might have interrupted a long-running command such as a Configure
-        # or a Scan, so we need to clean up from that.
-        # deconfigure to reset assigned FSPs and unsubscribe from events.
-        deconfigure_success = self._deconfigure()
-        if not deconfigure_success:
-            task_callback(
-                status=TaskStatus.FAILED,
-                result=(
-                    ResultCode.FAILED,
-                    "Failed to deconfigure subarray",
-                ),
-            )
-            return
-
-        # remove all assigned VCCs to return to EMPTY
-        release_success = self._release_vcc_loop(dish_ids=self.dish_ids.copy())
-        if not release_success:
-            task_callback(
-                status=TaskStatus.FAILED,
-                result=(
-                    ResultCode.FAILED,
-                    "Failed to remove receptors.",
-                ),
-            )
-            return
-
-        task_callback(
-            result=(ResultCode.OK, "Restart completed OK"),
-            status=TaskStatus.COMPLETED,
-        )
-        return
-
-    @check_communicating
-    def restart(
-        self: CbfSubarrayComponentManager,
-        task_callback: Optional[Callable] = None,
-    ) -> tuple[TaskStatus, str]:
-        """
-        Submit Restart operation method to task executor queue.
-
->>>>>>> 12d837a7
         :param task_callback: callback for driving status of task executor's
             current LRC task
         :return: A tuple containing a return code and a string
@@ -3915,11 +2169,7 @@
         """
         self.logger.debug(f"Component state: {self._component_state}")
         return self.submit_task(
-<<<<<<< HEAD
             func=partial(
-=======
-            func=functools.partial(
->>>>>>> 12d837a7
                 self._obs_command_with_callback,
                 hook="restart",
                 command_thread=self._restart,
