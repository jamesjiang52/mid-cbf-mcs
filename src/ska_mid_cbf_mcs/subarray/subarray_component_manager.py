--- conflicted
+++ resolved
@@ -123,17 +123,15 @@
         self._frequency_band_offset_stream2 = 0
         self._stream_tuning = [0, 0]
 
-<<<<<<< HEAD
-        # store max capabilities from controller for easy reference
-=======
         # Controls the visibility transport from FSP outputs to SDP
         self._vis_transport = VisibilityTransport(
             logger=self.logger,
         )
 
-        # device proxy for easy reference to CBF controller
+        # Device proxy for easy reference to CBF controller
         self._proxy_cbf_controller = None
->>>>>>> 40d5c0e6
+
+        # Store max capabilities from controller for easy reference
         self._controller_max_capabilities = {}
         self._count_vcc = 0
         self._count_fsp = 0
@@ -149,16 +147,12 @@
 
         self._all_talon_board_proxies = []
 
-<<<<<<< HEAD
-    def _get_max_capabilities(self: CbfSubarrayComponentManager) -> bool:
-=======
         # subarray does not control the visibility SLIM. It only
         # queries the config to figure out how to route the visibilities,
         # and updates the scan configuration accordingly.
         self._proxy_vis_slim = None
 
-    def _init_controller_proxy(self: CbfSubarrayComponentManager) -> bool:
->>>>>>> 40d5c0e6
+    def _get_max_capabilities(self: CbfSubarrayComponentManager) -> bool:
         """
         Initialize proxy to controller device, read MaxCapabilities property
 
@@ -1315,53 +1309,10 @@
         # build FSP configuration JSONs, add FSP
         all_fsp_config = []
         for config in configuration["fsp"]:
-<<<<<<< HEAD
             fsp_config = self._build_fsp_config(
                 fsp_config=copy.deepcopy(config),
                 common_configuration=common_configuration,
             )
-=======
-            fsp_config = copy.deepcopy(config)
-
-            # Add configID, frequency_band, band_5_tuning, and sub_id to fsp.
-            # They are not included in the "fsp" portion of the JSON
-            fsp_config["config_id"] = common_configuration["config_id"]
-            fsp_config["sub_id"] = common_configuration["subarray_id"]
-            fsp_config["frequency_band"] = common_configuration[
-                "frequency_band"
-            ]
-            fsp_config["band_5_tuning"] = self._stream_tuning
-            fsp_config[
-                "frequency_band_offset_stream1"
-            ] = self._frequency_band_offset_stream1
-            fsp_config[
-                "frequency_band_offset_stream2"
-            ] = self._frequency_band_offset_stream2
-
-            # Add channel_offset if it was omitted from the configuration (it is optional).
-            if "channel_offset" not in fsp_config:
-                self.logger.warning(
-                    "channel_offset not defined in configuration. Assigning default of 0."
-                )
-                fsp_config["channel_offset"] = 0
-
-            # Add the fs_sample_rate for all dishes
-            fsp_config["fs_sample_rates"] = self._calculate_fs_sample_rates(
-                common_configuration["frequency_band"]
-            )
-
-            # Add all DISH IDs for subarray and for correlation to fsp
-            # Parameter named "subarray_vcc_ids" used by HPS contains all the
-            # VCCs assigned to the subarray
-            # Parameter named "corr_vcc_ids" used by HPS contains the
-            # subset of the subarray VCCs for which the correlation results
-            # are requested to be used in Mid.CBF output products (visibilities)
-            fsp_config["subarray_vcc_ids"] = []
-            for dish in self.dish_ids:
-                fsp_config["subarray_vcc_ids"].append(
-                    self._dish_utils.dish_id_to_vcc_id[dish]
-                )
->>>>>>> 40d5c0e6
 
             fsp_id = fsp_config["fsp_id"]
             match fsp_config["function_mode"]:
@@ -1435,17 +1386,14 @@
                 "One or more calls to FSP ConfigureScan command timed out."
             )
 
-<<<<<<< HEAD
-        return lrc_status
-=======
+        # TODO
         # Route visibilities from each FSP to the outputting board
         if not self.simulation_mode:
             self.logger.info("Configuring visibility transport")
             vis_slim_yaml = self._proxy_vis_slim.meshConfiguration
             self._vis_transport.configure(configuration["fsp"], vis_slim_yaml)
 
-        return fsp_success
->>>>>>> 40d5c0e6
+        return lrc_status
 
     def _subscribe_tm_event(
         self: CbfSubarrayComponentManager,
