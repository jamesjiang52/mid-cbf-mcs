--- conflicted
+++ resolved
@@ -177,19 +177,11 @@
     # --------------
     # Initialization
     # --------------
-<<<<<<< HEAD
 
     def _init_state_model(self: CbfSubarray) -> None:
         """Set up the state model for the device."""
         super(CbfObsDevice, self)._init_state_model()
 
-=======
-
-    def _init_state_model(self: CbfSubarray) -> None:
-        """Set up the state model for the device."""
-        super(CbfObsDevice, self)._init_state_model()
-
->>>>>>> 0843ff1f
         # CbfSubarray uses the full observing state model
         self.obs_state_model = ObsStateModel(
             logger=self.logger,
@@ -316,16 +308,9 @@
         self: CbfSubarray, argin: list[str]
     ) -> DevVarLongStringArrayType:
         """
-<<<<<<< HEAD
-        Long running command that assigns input receptors to this subarray.
-        Set subarray to ObsState.IDLE if no receptors were previously assigned,
-        i.e. subarray was previously in ObsState.EMPTY.
-        Note: adds receptors without duplicates.
-=======
         Assign input receptors to this subarray.
         Set subarray to ObsState.IDLE if no receptors were previously assigned,
         i.e. subarray was previously in ObsState.EMPTY.
->>>>>>> 0843ff1f
 
         :param argin: list[str] of DISH IDs to add
         :return: A tuple containing a return code and a string
@@ -348,11 +333,7 @@
         self: CbfSubarray, argin: list[str]
     ) -> DevVarLongStringArrayType:
         """
-<<<<<<< HEAD
-        Long running command that removes argin list from list of assigned receptors.
-=======
         Remove input from list of assigned receptors.
->>>>>>> 0843ff1f
         Set subarray to ObsState.EMPTY if no receptors assigned.
 
         :param argin: list of DISH/receptor IDs to remove
@@ -372,11 +353,7 @@
     @tango.DebugIt()
     def RemoveAllReceptors(self: CbfSubarray) -> DevVarLongStringArrayType:
         """
-<<<<<<< HEAD
-        Long running command that removes all assigned receptors.
-=======
         Remove all assigned receptors.
->>>>>>> 0843ff1f
         Set subarray to ObsState.EMPTY if no receptors assigned.
 
         :return: A tuple containing a return code and a string
@@ -403,11 +380,7 @@
     @tango.DebugIt()
     def Scan(self: CbfSubarray, argin: str) -> DevVarLongStringArrayType:
         """
-<<<<<<< HEAD
-        Long running command that starts an observing scan.
-=======
         Start an observing scan.
->>>>>>> 0843ff1f
         Overrides CbfObsDevice as subarray's scan input is a JSON string
 
         :param argin: JSON formatted string with the scan ID.
@@ -430,23 +403,13 @@
     )
     @tango.DebugIt()
     def Restart(self: CbfSubarray) -> DevVarLongStringArrayType:
-<<<<<<< HEAD
-        """
-        Long running command that restarts the observing device from a FAULT/ABORTED obsState to EMPTY.
+        """
+        Restart the observing device from a FAULT/ABORTED obsState to EMPTY.
 
         :return: A tuple containing a return code and a string message
             indicating status. The message is for information purpose
             only.
         """
-=======
-        """
-        Restart the observing device from a FAULT/ABORTED obsState to EMPTY.
-
-        :return: A tuple containing a return code and a string message
-            indicating status. The message is for information purpose
-            only.
-        """
->>>>>>> 0843ff1f
         command_handler = self.get_command_object("Restart")
         result_code, command_id = command_handler()
         return [[result_code], [command_id]]
