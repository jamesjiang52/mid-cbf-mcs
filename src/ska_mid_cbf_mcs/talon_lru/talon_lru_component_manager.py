# -*- coding: utf-8 -*-
#
# This file is part of the SKA Mid.CBF MCS project
#
# Distributed under the terms of the GPL license.
# See LICENSE.txt for more info.

# Copyright (c) 2019 National Research Council of Canada

from __future__ import annotations

<<<<<<< HEAD
import threading
from typing import Any, Callable, Optional
=======
import logging
from typing import Callable, List, Optional, Tuple
>>>>>>> 13a158d2

import tango
from ska_control_model import AdminMode, PowerState, SimulationMode, TaskStatus
from ska_tango_base.base.base_component_manager import check_communicating
from ska_tango_base.commands import ResultCode
from ska_tango_testing import context

from ska_mid_cbf_mcs.component.component_manager import (
    CbfComponentManager,
    CommunicationStatus,
)


class TalonLRUComponentManager(CbfComponentManager):
    """A component manager for the TalonLRU device."""

    def __init__(
        self: TalonLRUComponentManager,
        *args: Any,
        talons: list[str],
        pdus: list[str],
        pdu_outlets: list[str],
        pdu_cmd_timeout: int,
        **kwargs: Any,
    ) -> None:
        """
        Initialise a new instance.

        :param talons: FQDNs of the Talon DX board
        :param pdus: FQDNs of the power switch devices
        :param pdu_outlets: IDs of the PDU outlets
        :param pdu_cmd_timeout: timeout for PDU commands in seconds
        """
        super().__init__(*args, **kwargs)
        self.simulation_mode = SimulationMode.TRUE

        # Get the device proxies of all the devices we care about
        self._talons = talons
        self._pdus = pdus
        self._pdu_outlets = pdu_outlets
        self._pdu_cmd_timeout = pdu_cmd_timeout

        self._proxy_talondx_board1 = None
        self._proxy_talondx_board2 = None
        self._proxy_power_switch1 = None
        self._proxy_power_switch2 = None

        self._using_single_outlet = False

        self.pdu1_power_state = PowerState.UNKNOWN
        self.pdu2_power_state = PowerState.UNKNOWN

    # -------------
    # Communication
    # -------------

    def _get_device_proxy(
        self: TalonLRUComponentManager, fqdn: str
    ) -> context.DeviceProxy | None:
        """
        Attempt to get a device proxy of the specified device.

        :param fqdn: FQDN of the device to connect to
        :return: context.DeviceProxy to the device or None if no connection was made
        """
        try:
            self.logger.debug(f"Attempting connection to {fqdn} device")
            device_proxy = context.DeviceProxy(device_name=fqdn)
            return device_proxy
        except tango.DevFailed as df:
            for item in df.args:
                self.logger.error(
                    f"Failed connection to {fqdn} device: {item.reason}"
                )
            return None

    def _init_talon_proxies(self: TalonLRUComponentManager) -> None:
        """
        Get and initialize the 2 Talon Board proxies
        """
        if len(self._talons) < 2:
            self.logger.error("Expected two Talon board FQDNs")
            tango.Except.throw_exception(
                "TalonLRU_TalonBoardFailed",
                "Two FQDNs for Talon Boards are needed for the LRU",
                "_init_talon_proxies()",
            )

        try:
            self._proxy_talondx_board1 = self._get_device_proxy(
                "mid_csp_cbf/talon_board/" + self._talons[0]
            )
            self._proxy_talondx_board2 = self._get_device_proxy(
                "mid_csp_cbf/talon_board/" + self._talons[1]
            )

            # Needs Admin mode == ONLINE to run ON command
            if self._proxy_talondx_board1:
                self._proxy_talondx_board1.adminMode = AdminMode.ONLINE
            if self._proxy_talondx_board2:
                self._proxy_talondx_board2.adminMode = AdminMode.ONLINE
        except tango.DevFailed as df:
            self.logger.error(
                f"Failed to set AdminMode to ONLINE on Talon boards: {df}"
            )
            self._update_communication_state(
                communication_state=CommunicationStatus.NOT_ESTABLISHED
            )

    def _init_power_switch(self, pdu, pdu_outlet) -> None:
        """
        Initialize power switch and get the power mode of the specified outlet.

        :param pdu: FQDN of the power switch device
        :param pdu_outlet: ID of the PDU outlet
        :return: the power switch proxy and the power mode of the outlet
        """
        power_switch_proxy = self._get_device_proxy(
            "mid_csp_cbf/power_switch/" + pdu
        )
        if power_switch_proxy is not None:
            # TODO: Refactor proxy simulation mode setting in controller instead.
            try:
                # Set the power switch's simulation mode and set admin mode to ONLINE
                power_switch_proxy.adminMode = AdminMode.OFFLINE
                power_switch_proxy.simulationMode = self.simulation_mode
                power_switch_proxy.adminMode = AdminMode.ONLINE

                power_state = power_switch_proxy.GetOutletPowerState(
                    pdu_outlet
                )
                if power_switch_proxy.numOutlets == 0:
                    power_state = PowerState.UNKNOWN
            except tango.DevFailed as df:
                self.logger.error(
                    f"Failed to set AdminMode to ONLINE on Talon boards: {df}"
                )
                self._update_communication_state(
                    communication_state=CommunicationStatus.NOT_ESTABLISHED
                )
        return power_switch_proxy, power_state

    def _init_power_switch_proxies(self: TalonLRUComponentManager) -> None:
        """
        Get and initialize the 2 Power Switch proxies
        """
        (
            self._proxy_power_switch1,
            self.pdu1_power_state,
        ) = self._init_power_switch(self._pdus[0], self._pdu_outlets[0])
        if self._pdus[0] == self._pdus[1]:
            self._proxy_power_switch2 = self._proxy_power_switch1
            self.pdu2_power_state = self.pdu1_power_state
            if self._pdu_outlets[0] == self._pdu_outlets[1]:
                self._using_single_outlet = True
        else:
            (
                self._proxy_power_switch2,
                self.pdu2_power_state,
            ) = self._init_power_switch(self._pdus[1], self._pdu_outlets[1])

    def start_communicating(self: TalonLRUComponentManager) -> None:
        """
        Establish communication with the component, then start monitoring.
        """
        self.logger.debug(
            "Entering TalonLRUComponentManager.start_communicating"
        )

        if self.is_communicating:
            self.logger.info("Already communicating.")
            return

        # Get and initialize the device proxies of all the devices we care about
        self._init_talon_proxies()
        self._init_power_switch_proxies()

        for dp in [
            self._proxy_power_switch1,
            self._proxy_power_switch2,
            self._proxy_talondx_board1,
            self._proxy_talondx_board2,
        ]:
            if dp is None:
                self.logger.error(
                    "One or more device properties are missing. Check charts."
                )
                self._update_communication_state(
                    communication_state=CommunicationStatus.NOT_ESTABLISHED
                )
                return
            else:
                self._subscribe_command_results(dp)
        self.logger.info(
            f"event_ids after subscribing = {len(self._event_ids)}"
        )

        super().start_communicating()
        self.get_lru_power_state()

    def stop_communicating(self: TalonLRUComponentManager) -> None:
        """
        Stop communication with the component.
        """
        self.logger.debug(
            "Entering TalonLRUComponentManager.stop_communicating"
        )

        self._unsubscribe_command_results()
        self._num_blocking_results = 0

        super().stop_communicating()

    # ---------------
    # General methods
    # ---------------

    def _get_outlet_power_state(
        self: TalonLRUComponentManager, proxy_power_switch, outlet
    ) -> PowerState:
        """
        Get the power mode of the specified outlet from the power switch.

        :params: proxy_power_switch: the power switch proxy
        :params: outlet: the outlet to get the power mode of
        """
        if (
            proxy_power_switch is not None
            and proxy_power_switch.numOutlets != 0
        ):
            return proxy_power_switch.GetOutletPowerState(outlet)
        else:
            return PowerState.UNKNOWN

    def _update_pdu_power_states(self: TalonLRUComponentManager) -> None:
        """
        Check and update current PowerState states of both PDUs.
        """
        self.pdu1_power_state = self._get_outlet_power_state(
            self._proxy_power_switch1, self._pdu_outlets[0]
        )

        if self._using_single_outlet:
            self.pdu2_power_state = self.pdu1_power_state
        else:
            self.pdu2_power_state = self._get_outlet_power_state(
                self._proxy_power_switch2, self._pdu_outlets[1]
            )

    def get_lru_power_state(self: TalonLRUComponentManager) -> PowerState:
        """
        Get the current PowerState of the TalonLRU based on the power mode of the PDUs.
        Also update the current LRU PowerState state to match.

        :return: the current TalonLRU PowerState
        """
        self.logger.debug(
            "Entering TalonLRUComponentManager.get_lru_power_state"
        )

        self._update_pdu_power_states()
        lru_power_state = PowerState.UNKNOWN
        if (
            self.pdu1_power_state == PowerState.ON
            or self.pdu2_power_state == PowerState.ON
        ):
            lru_power_state = PowerState.ON
        elif (
            self.pdu1_power_state == PowerState.OFF
            and self.pdu2_power_state == PowerState.OFF
        ):
            lru_power_state = PowerState.OFF

        self._update_component_state(power=lru_power_state)
        return lru_power_state

    # ---------------------
    # Long Running Commands
    # ---------------------

    def _turn_on_pdus(
        self: TalonLRUComponentManager,
        task_abort_event: Optional[threading.Event] = None,
    ) -> tuple[ResultCode, ResultCode]:
        """
        If not already on, turn on the two PDUs.

        :return: A tuple containing the 2 return codes of turning on the PDUs
        """
        # Turn on PDU 1
        result1 = ResultCode.FAILED
        if self.pdu1_power_state == PowerState.ON:
            self.logger.info("PDU 1 is already on.")
            result1 = ResultCode.OK
        elif self._proxy_power_switch1 is not None:
            self._num_blocking_results = 1
            [[result1], [command_id]] = self._proxy_power_switch1.TurnOnOutlet(
                self._pdu_outlets[0]
            )
            # Guard incase LRC was rejected.
            if result1 == ResultCode.REJECTED:
                self.logger.error(
                    f"Nested LRC PowerSwitch.TurnOnOutlet() to {self._proxy_power_switch1.dev_name()}, outlet {self._pdu_outlets[0]} rejected"
                )
                
            lrc_status = self._wait_for_blocking_results(
                timeout=10.0, task_abort_event=task_abort_event
            )
            if lrc_status != TaskStatus.COMPLETED:
                self.logger.error(
                    f"Nested LRC PowerSwitch.TurnOnOutlet() to {self._proxy_power_switch1.dev_name()}, outlet {self._pdu_outlets[0]} timed out",
                )
                result1 = ResultCode.FAILED
            else:
                self.pdu1_power_state = PowerState.ON
                self.logger.info(
                    f"PDU 1 ({self._pdu_outlets[0]}) successfully turned on."
                )
                result1 = ResultCode.OK

        # Turn on PDU 2
        result2 = ResultCode.FAILED
        if self._using_single_outlet:
            self.logger.info("PDU 2 is not used.")
            result2 = result1
        elif self.pdu2_power_state == PowerState.ON:
            self.logger.info("PDU 2 is already on.")
            result2 = ResultCode.OK
        elif self._proxy_power_switch2 is not None:
            self._num_blocking_results = 1
            [[result2], [command_id]] = self._proxy_power_switch2.TurnOnOutlet(
                self._pdu_outlets[1]
            )
            # Guard incase LRC was rejected.
            if result2 == ResultCode.REJECTED:
                self.logger.error(
                    f"Nested LRC PowerSwitch.TurnOnOutlet() to {self._proxy_power_switch2.dev_name()}, outlet {self._pdu_outlets[1]} rejected"
                )
                return result1, ResultCode.FAILED
            
            lrc_status = self._wait_for_blocking_results(
                timeout=10.0, task_abort_event=task_abort_event
            )
            if lrc_status != TaskStatus.COMPLETED:
                self.logger.error(
                    f"Nested LRC PowerSwitch.TurnOnOutlet() to {self._proxy_power_switch2.dev_name()}, outlet {self._pdu_outlets[1]} timed out",
                )
                result2 = ResultCode.FAILED
            else:
                self.pdu2_power_state = PowerState.ON
                self.logger.info(
                    f"PDU 2 (outlet {self._pdu_outlets[1]}) successfully turned on."
                )
                result2 = ResultCode.OK
        return result1, result2

    def _turn_on_talons(
        self: TalonLRUComponentManager,
        task_abort_event: Optional[threading.Event] = None,
    ) -> tuple[ResultCode, str]:
        """
        Turn on the two Talon boards.
        """
        self._num_blocking_results = 2
        for i, board in enumerate(
            [self._proxy_talondx_board1, self._proxy_talondx_board2]
        ):
            try:
                [[result_code], [command_id]] = board.On()

                # Guard incase LRC was rejected.
                if result_code == ResultCode.REJECTED:
                    self.logger.error(
                        f"Nested LRC TalonBoard.On() to {board.dev_name()} rejected"
                    )
            except tango.DevFailed as df:
                self.logger.error(
                    f"Nested LRC TalonBoard.On() to {board.dev_name()} failed: {df}"
                )
                self._update_communication_state(
                    communication_state=CommunicationStatus.NOT_ESTABLISHED
                )
                return (
                    ResultCode.FAILED,
                    "Nested LRC TalonBoard.On() failed",
                )

        lrc_status = self._wait_for_blocking_results(
            timeout=10.0, task_abort_event=task_abort_event
        )
        if lrc_status != TaskStatus.COMPLETED:
            self.logger.error(
                "One or more calls to nested LRC TalonBoard.On() timed out. Check TalonBoard logs."
            )
            return ResultCode.FAILED, "Nested LRC TalonBoard.On() timed out"
        return ResultCode.OK, "_turn_on_talons completed OK"

    def _determine_on_result_code(
        self: TalonLRUComponentManager,
        result1: ResultCode,
        result2: ResultCode,
    ) -> tuple[ResultCode, str]:
        """
        Determine the return code to return from the on command, given turning on PDUs' result codes.
        Also update the component power mode if successful.

        :param result1: the result code of turning on PDU 1
        :param result2: the result code of turning on PDU 2
        :return: A tuple containing a return code and a string
        """
        if result1 == ResultCode.FAILED and result2 == ResultCode.FAILED:
            msg = f'LRU failed to turn on: {"single outlet failed to turn on" if self._using_single_outlet else "both outlets failed to turn on"}'

            self.logger.error(msg)
            return (
                ResultCode.FAILED,
                msg,
            )

        if result1 == ResultCode.OK and result2 == ResultCode.OK:
            msg = f'LRU succesfully turned on: {"single PDU successfully turned on" if self._using_single_outlet else "both outlets successfully turned on"}'
            self.logger.info(msg)

        else:
            self.logger.info(
                "LRU successfully turn on: one outlet turned on",
            )

        self._update_component_state(power=PowerState.ON)
        return (
            ResultCode.OK,
            "On completed OK",
        )

    def is_on_allowed(self: TalonLRUComponentManager) -> bool:
        self.logger.debug("Checking if on is allowed")
        if self._component_state["power"] == PowerState.OFF:
            return True
        self.logger.warning("LRU is already on, do not need to turn on.")
        return False

    def _on(
        self: TalonLRUComponentManager,
        task_callback: Optional[Callable] = None,
        task_abort_event: Optional[threading.Event] = None,
    ) -> None:
        """
        Turn on the TalonLRU and its subordinate devices

        :return: A tuple containing a return code and a string
                message indicating status. The message is for
                information purpose only.
        :rtype: (ResultCode, str)
        """
        self.logger.debug("Entering TalonLRUComponentManager.on")

        task_callback(status=TaskStatus.IN_PROGRESS)
        if self.task_abort_event_is_set("On", task_callback, task_abort_event):
            return

        self._update_pdu_power_states()
        result1, result2 = self._turn_on_pdus(task_abort_event)

        # Start monitoring talon board telemetries and fault status
        # This can fail if HPS devices are not deployed to the
        # board, but it's okay to continue.
        talon_on_result, message = self._turn_on_talons(task_abort_event)

        if talon_on_result != ResultCode.OK:
            task_callback(
                status=TaskStatus.FAILED,
                result=(
                    talon_on_result,
                    message,
                ),
            )
            return

        # _determine_on_result_code will update the component power state
        task_callback(
            status=TaskStatus.COMPLETED,
            result=(
                self._determine_on_result_code(result1, result2),
                "On completed OK",
            ),
        )

    @check_communicating
    def on(
        self: TalonLRUComponentManager,
        task_callback: Optional[Callable] = None,
    ) -> tuple[ResultCode, str]:
        """
        Submit on operation method to task executor queue.

        :return: A tuple containing a return code and a string
                message indicating status. The message is for
                information purpose only.
        :rtype: (ResultCode, str)
        """
        self.logger.debug(f"ComponentState={self._component_state}")
        return self.submit_task(
            self._on,
            is_cmd_allowed=self.is_on_allowed,
            task_callback=task_callback,
        )

    def _turn_off_pdus(
        self: TalonLRUComponentManager,
        task_abort_event: Optional[threading.Event] = None,
    ) -> tuple[ResultCode, ResultCode]:
        """
        Turn off the two PDUs.

        :return: A tuple containing the 2 return codes of turning off the PDUs
        """
        # Power off PDU 1
        result1 = ResultCode.FAILED
        if self._proxy_power_switch1 is not None:
            self._num_blocking_results = 1
            [
                [result1],
                [command_id],
            ] = self._proxy_power_switch1.TurnOffOutlet(self._pdu_outlets[0])
            # Guard incase LRC was rejected.
            if result1 == ResultCode.REJECTED:
                self.logger.error(
                    f"Nested LRC PowerSwitch.TurnOffOutlet() to {self._proxy_power_switch1.dev_name()}, outlet {self._pdu_outlets[0]} rejected"
                )

            lrc_status = self._wait_for_blocking_results(
                timeout=10.0, task_abort_event=task_abort_event
            )
            if lrc_status != TaskStatus.COMPLETED:
                self.logger.error(
                    f"Nested LRC PowerSwitch.TurnOffOutlet() to {self._proxy_power_switch1.dev_name()}, outlet {self._pdu_outlets[0]} timed out"
                )
                result1 = ResultCode.FAILED
            else:
                self.pdu1_power_state = PowerState.OFF
                self.logger.info(
                    f"PDU 1 (outlet {self._pdu_outlets[0]}) successfully turned off."
                )
                result1 = ResultCode.OK

        # Power off PDU 2
        result2 = ResultCode.FAILED
        if self._proxy_power_switch2 is not None:
            if self._using_single_outlet:
                self.logger.info("PDU 2 is not used.")
                result2 = result1
            else:
                self._num_blocking_results = 1
                [
                    [result2],
                    [command_id],
                ] = self._proxy_power_switch2.TurnOffOutlet(
                    self._pdu_outlets[1]
                )
                # Guard incase LRC was rejected.
                if result1 == ResultCode.REJECTED:
                    self.logger.error(
                        f"Nested LRC PowerSwitch.TurnOffOutlet() to {self._proxy_power_switch2.dev_name()}, outlet {self._pdu_outlets[1]} rejected"
                    )

<<<<<<< HEAD
                lrc_status = self._wait_for_blocking_results(
                    timeout=10.0, task_abort_event=task_abort_event
                )
                if lrc_status != TaskStatus.COMPLETED:
                    self.logger.error(
                        f"Nested LRC PowerSwitch.TurnOffOutlet() to {self._proxy_power_switch2.dev_name()}, outlet {self._pdu_outlets[1]} timed out"
                    )
                    result2 = ResultCode.FAILED
                else:
                    self.pdu1_power_state = PowerState.OFF
                    self.logger.info(
                        f"PDU 2 (outlet {self._pdu_outlets[1]}) successfully turned off."
                    )
                    result2 = ResultCode.OK
        return result1, result2

    def _turn_off_talon(
        self: TalonLRUComponentManager,
        talondx_board_proxy: context.DeviceProxy,
    ) -> tuple[ResultCode, str]:
        """
        Turn off the specified Talon board.
        """
        try:
            talondx_board_proxy.Off()
        except tango.DevFailed as df:
            self._update_communication_state(
                communication_state=CommunicationStatus.NOT_ESTABLISHED
            )
            self.logger.error(
                f"_turn_off_talon FAILED on {talondx_board_proxy.dev_name()}: {df}"
            )
            return (
                ResultCode.FAILED,
                "_turn_off_talon FAILED",
            )
        return (ResultCode.OK, "_turn_off_talon completed OK")

    def _turn_off_talons(
        self: TalonLRUComponentManager,
    ) -> None | tuple[ResultCode, str]:
        """
        Turn off the two Talon boards, threaded.

        :return: ResultCode.FAILED if one of the boards failed to turn off, None otherwise
        """
        group_talon_board = [
            self._proxy_talondx_board1,
            self._proxy_talondx_board2,
        ]

        # Turn off all the talons
        for result_code, msg in self._issue_group_command(
            command_name="Off", proxies=group_talon_board
        ):
            if result_code == ResultCode.FAILED:
                return (
                    ResultCode.FAILED,
                    f"Failed to turn off Talon board: {msg}",
                )
            elif result_code == ResultCode.OK:
                self.logger.info(f"Talon board successfully turned off: {msg}")
            else:
                self.logger.warn(
                    f"Talon board turned off with unexpected result code {result_code}: {msg}"
                )
        return None

    def _determine_off_result_code(
        self: TalonLRUComponentManager,
        result1: ResultCode,
        result2: ResultCode,
    ) -> tuple[ResultCode, str]:
        """
        Determine the return code to return from the off command, given turning on PDUs' result codes.
        Also update the component power mode if successful.

        :param result1: the result code of turning off PDU 1
        :param result2: the result code of turning off PDU 2
        :return: A tuple containing a return code and a string
        """

        if result1 == ResultCode.OK and result2 == ResultCode.OK:
            msg = f'Off completed OK: {"single outlet turned off" if self._using_single_outlet else "both outlets turned off"}'
            self._update_component_state(power=PowerState.OFF)
            return (
                ResultCode.OK,
                msg,
            )

=======
        # Determine what result code to return
>>>>>>> 13a158d2
        if result1 == ResultCode.FAILED and result2 == ResultCode.FAILED:
            msg = f'Unable to turn off LRU: {"single outlet failed to turn off" if self._using_single_outlet else "both outlets failed to turn off"}'
            self.logger.error(msg)
            return (
                ResultCode.FAILED,
                msg,
            )

<<<<<<< HEAD
        else:
            self.logger.error(
                "LRU failed to turn off: one outlet failed to turn off"
            )
            return (
                ResultCode.FAILED,
                "LRU failed to turn off: one outlet failed to turn off",
            )

    def is_off_allowed(self: TalonLRUComponentManager) -> bool:
        self.logger.debug("Checking if off is allowed")
        if self._component_state["power"] == PowerState.ON:
            return True
        self.logger.info("LRU is already off, do not need to turn off.")
        return False

    def _off(
        self: TalonLRUComponentManager,
        task_callback: Optional[Callable] = None,
        task_abort_event: Optional[threading.Event] = None,
    ) -> None:
        """
        Turn off the TalonLRU and its subordinate devices

        :return: A tuple containing a return code and a string
                message indicating status. The message is for
                information purpose only.
        :rtype: (ResultCode, str)
        """
        self.logger.debug("Entering TalonLRUComponentManager.off")

        task_callback(status=TaskStatus.IN_PROGRESS)
        if self.task_abort_event_is_set(
            "Off", task_callback, task_abort_event
        ):
            return

        # Power off both outlets
        result1, result2 = self._turn_off_pdus(task_abort_event)

        # Stop monitoring talon board telemetries and fault status
        talon_off_result = self._turn_off_talons()
        if talon_off_result:
            task_callback(
                result=talon_off_result,
                status=TaskStatus.FAILED,
            )
            return

        # _determine_off_result_code will update the component power state
        task_callback(
            result=self._determine_off_result_code(result1, result2),
            status=TaskStatus.COMPLETED,
        )

    @check_communicating
    def off(
=======
    def standby(
>>>>>>> 13a158d2
        self: TalonLRUComponentManager,
        task_callback: Optional[Callable] = None,
    ) -> tuple[ResultCode, str]:
        """
        Submit off operation method to task executor queue.

        :return: A tuple containing a return code and a string
                message indicating status. The message is for
                information purpose only.
        :rtype: (ResultCode, str)
        """
        self.logger.debug(f"ComponentState={self._component_state}")
        return self.submit_task(
            self._off,
            is_cmd_allowed=self.is_off_allowed,
            task_callback=task_callback,
        )<|MERGE_RESOLUTION|>--- conflicted
+++ resolved
@@ -9,13 +9,8 @@
 
 from __future__ import annotations
 
-<<<<<<< HEAD
 import threading
 from typing import Any, Callable, Optional
-=======
-import logging
-from typing import Callable, List, Optional, Tuple
->>>>>>> 13a158d2
 
 import tango
 from ska_control_model import AdminMode, PowerState, SimulationMode, TaskStatus
@@ -576,12 +571,11 @@
                     self._pdu_outlets[1]
                 )
                 # Guard incase LRC was rejected.
-                if result1 == ResultCode.REJECTED:
+                if result2 == ResultCode.REJECTED:
                     self.logger.error(
                         f"Nested LRC PowerSwitch.TurnOffOutlet() to {self._proxy_power_switch2.dev_name()}, outlet {self._pdu_outlets[1]} rejected"
                     )
 
-<<<<<<< HEAD
                 lrc_status = self._wait_for_blocking_results(
                     timeout=10.0, task_abort_event=task_abort_event
                 )
@@ -598,58 +592,6 @@
                     result2 = ResultCode.OK
         return result1, result2
 
-    def _turn_off_talon(
-        self: TalonLRUComponentManager,
-        talondx_board_proxy: context.DeviceProxy,
-    ) -> tuple[ResultCode, str]:
-        """
-        Turn off the specified Talon board.
-        """
-        try:
-            talondx_board_proxy.Off()
-        except tango.DevFailed as df:
-            self._update_communication_state(
-                communication_state=CommunicationStatus.NOT_ESTABLISHED
-            )
-            self.logger.error(
-                f"_turn_off_talon FAILED on {talondx_board_proxy.dev_name()}: {df}"
-            )
-            return (
-                ResultCode.FAILED,
-                "_turn_off_talon FAILED",
-            )
-        return (ResultCode.OK, "_turn_off_talon completed OK")
-
-    def _turn_off_talons(
-        self: TalonLRUComponentManager,
-    ) -> None | tuple[ResultCode, str]:
-        """
-        Turn off the two Talon boards, threaded.
-
-        :return: ResultCode.FAILED if one of the boards failed to turn off, None otherwise
-        """
-        group_talon_board = [
-            self._proxy_talondx_board1,
-            self._proxy_talondx_board2,
-        ]
-
-        # Turn off all the talons
-        for result_code, msg in self._issue_group_command(
-            command_name="Off", proxies=group_talon_board
-        ):
-            if result_code == ResultCode.FAILED:
-                return (
-                    ResultCode.FAILED,
-                    f"Failed to turn off Talon board: {msg}",
-                )
-            elif result_code == ResultCode.OK:
-                self.logger.info(f"Talon board successfully turned off: {msg}")
-            else:
-                self.logger.warn(
-                    f"Talon board turned off with unexpected result code {result_code}: {msg}"
-                )
-        return None
-
     def _determine_off_result_code(
         self: TalonLRUComponentManager,
         result1: ResultCode,
@@ -672,9 +614,6 @@
                 msg,
             )
 
-=======
-        # Determine what result code to return
->>>>>>> 13a158d2
         if result1 == ResultCode.FAILED and result2 == ResultCode.FAILED:
             msg = f'Unable to turn off LRU: {"single outlet failed to turn off" if self._using_single_outlet else "both outlets failed to turn off"}'
             self.logger.error(msg)
@@ -683,7 +622,6 @@
                 msg,
             )
 
-<<<<<<< HEAD
         else:
             self.logger.error(
                 "LRU failed to turn off: one outlet failed to turn off"
@@ -724,15 +662,6 @@
         # Power off both outlets
         result1, result2 = self._turn_off_pdus(task_abort_event)
 
-        # Stop monitoring talon board telemetries and fault status
-        talon_off_result = self._turn_off_talons()
-        if talon_off_result:
-            task_callback(
-                result=talon_off_result,
-                status=TaskStatus.FAILED,
-            )
-            return
-
         # _determine_off_result_code will update the component power state
         task_callback(
             result=self._determine_off_result_code(result1, result2),
@@ -741,9 +670,6 @@
 
     @check_communicating
     def off(
-=======
-    def standby(
->>>>>>> 13a158d2
         self: TalonLRUComponentManager,
         task_callback: Optional[Callable] = None,
     ) -> tuple[ResultCode, str]:
