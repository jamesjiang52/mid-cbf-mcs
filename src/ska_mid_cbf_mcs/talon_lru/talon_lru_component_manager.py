--- conflicted
+++ resolved
@@ -229,14 +229,10 @@
             self.update_component_state(fault = True)
             return None
 
-<<<<<<< HEAD
-    # TODO: SRP violation here for sure, split into helpers for getting state and checking expected
-=======
     # ---------------
     # General methods
     # ---------------
 
->>>>>>> 3091704d
     def check_power_mode(
         self: TalonLRUComponentManager, state: DevState
     ) -> None:
@@ -246,46 +242,6 @@
 
         :param state: device operational state
         """
-<<<<<<< HEAD
-        if self._proxy_power_switch1 is not None:
-            if self._proxy_power_switch1.numOutlets != 0:
-                self.pdu1_power_mode = (
-                    self._proxy_power_switch1.GetOutletPowerState(
-                        self._pdu_outlets[0]
-                    )
-                )
-            else:
-                self.pdu1_power_mode = PowerState.UNKNOWN
-        else:
-            self.pdu1_power_mode = PowerState.UNKNOWN
-
-        if self._proxy_power_switch2 is not None:
-            if self._proxy_power_switch2.numOutlets != 0:
-                if (self._pdus[1] == self._pdus[0]) and (
-                    self._pdu_outlets[1] == self._pdu_outlets[0]
-                ):
-                    self.pdu2_power_mode = self.pdu1_power_mode
-                else:
-                    self.pdu2_power_mode = (
-                        self._proxy_power_switch2.GetOutletPowerState(
-                            self._pdu_outlets[1]
-                        )
-                    )
-            else:
-                self.pdu2_power_mode = PowerState.UNKNOWN
-        else:
-            self.pdu2_power_mode = PowerState.UNKNOWN
-
-        # Check the expected power mode
-        if state == DevState.INIT or state == DevState.OFF:
-            expected_power_mode = PowerState.OFF
-        elif state == DevState.ON:
-            expected_power_mode = PowerState.ON
-        else:
-            # In other device states, we don't know what the expected power
-            # mode should be. Don't check it.
-            return
-=======
         self._update_power_mode()
 
         expected_power_mode = self._get_expected_power_mode(state)
@@ -327,7 +283,6 @@
     ) -> PowerMode:
         """
         Get the power mode of the specified outlet from the power switch.
->>>>>>> 3091704d
 
         :params: proxy_power_switch: the power switch proxy
         :params: outlet: the outlet to get the power mode of
@@ -374,91 +329,12 @@
         :rtype: (ResultCode, str)
         """
 
-<<<<<<< HEAD
-        if self._communication_state == CommunicationStatus.ESTABLISHED:
-            # Power on both outlets
-            result1 = ResultCode.FAILED
-            if self._proxy_power_switch1 is not None:
-                result1 = self._proxy_power_switch1.TurnOnOutlet(
-                    self._pdu_outlets[0]
-                )[0][0]
-                if result1 == ResultCode.OK:
-                    self.pdu1_power_mode = PowerState.ON
-                    self._logger.info("PDU 1 successfully turned on.")
-
-            result2 = ResultCode.FAILED
-            if self._proxy_power_switch2 is not None:
-                if (
-                    self._pdus[1] == self._pdus[0]
-                    and self._pdu_outlets[1] == self._pdu_outlets[0]
-                ):
-                    self._logger.info("PDU 2 is not used.")
-                    result2 = result1
-                else:
-                    result2 = self._proxy_power_switch2.TurnOnOutlet(
-                        self._pdu_outlets[1]
-                    )[0][0]
-                    if result2 == ResultCode.OK:
-                        self.pdu2_power_mode = PowerState.ON
-                        self._logger.info("PDU 2 successfully turned on.")
-
-            # Start monitoring talon board telemetries and fault status
-            # This can fail if HPS devices are not deployed to the
-            # board, but it's okay to continue.
-            try:
-                self._proxy_talondx_board1.On()
-            except tango.DevFailed as df:
-                self._logger.warn(
-                    f"Talon board {self._talons[0]} ON command failed: {df}"
-                )
-
-            try:
-                self._proxy_talondx_board2.On()
-            except tango.DevFailed as df:
-                self._logger.warn(
-                    f"Talon board {self._talons[1]} ON command failed: {df}"
-                )
-
-            # Determine what result code to return
-            if result1 == ResultCode.FAILED and result2 == ResultCode.FAILED:
-                self.update_component_fault(True)
-                return (ResultCode.FAILED, "Failed to turn on both outlets")
-            elif result1 == ResultCode.FAILED or result2 == ResultCode.FAILED:
-                self.update_component_power_mode(PowerState.ON)
-                return (
-                    ResultCode.OK,
-                    "Only one outlet successfully turned on",
-                )
-            else:
-                self.update_component_power_mode(PowerState.ON)
-                return (ResultCode.OK, "Both outlets successfully turned on")
-        else:
-            log_msg = "Proxies not connected"
-=======
         if not self.connected:
             log_msg = "Attempted ON sequence without connected proxies"
->>>>>>> 3091704d
             self._logger.error(log_msg)
             self.update_component_fault(True)
             return (ResultCode.FAILED, log_msg)
 
-<<<<<<< HEAD
-    def on(
-        self: TalonLRUComponentManager,
-    ) -> Tuple[TaskStatus, str]:
-        """
-        Turn on the TalonLRU and its subordinate devices
-
-        :param argin: unused
-        """
-        self.logger.debug(f"Component state: {self._component_state}")
-        return self.submit_task(
-            self._on,
-            is_cmd_allowed=True,
-        )
-    
-    def _off(
-=======
         self._update_power_mode()
 
         # Power on both outlets
@@ -526,7 +402,6 @@
             return (ResultCode.OK, "Both outlets successfully turned on")
 
     def off(
->>>>>>> 3091704d
         self: TalonLRUComponentManager,
     ) -> Tuple[ResultCode, str]:
         """
@@ -538,68 +413,11 @@
         :rtype: (ResultCode, str)
         """
 
-<<<<<<< HEAD
-        if self.connected:
-            # Power off both outlets
-            result1 = ResultCode.FAILED
-            if self._proxy_power_switch1 is not None:
-                result1 = self._proxy_power_switch1.TurnOffOutlet(
-                    self._pdu_outlets[0]
-                )[0][0]
-                if result1 == ResultCode.OK:
-                    self.pdu1_power_mode = PowerState.OFF
-                    self._logger.info("PDU 1 successfully turned off.")
-
-            result2 = ResultCode.FAILED
-            if self._proxy_power_switch2 is not None:
-                if (
-                    self._pdus[1] == self._pdus[0]
-                    and self._pdu_outlets[1] == self._pdu_outlets[0]
-                ):
-                    self._logger.info("PDU 2 is not used.")
-                    result2 = result1
-                else:
-                    result2 = self._proxy_power_switch2.TurnOffOutlet(
-                        self._pdu_outlets[1]
-                    )[0][0]
-                    if result2 == ResultCode.OK:
-                        self.pdu2_power_mode = PowerState.OFF
-                        self._logger.info("PDU 2 successfully turned off.")
-
-            # Stop monitoring talon board telemetries and fault status
-            talondx_board_proxies_by_id = {
-                1: self._proxy_talondx_board1,
-                2: self._proxy_talondx_board2,
-            }
-            with concurrent.futures.ThreadPoolExecutor() as executor:
-                futures = [
-                    executor.submit(
-                        self._turn_off_boards, board_id, proxy_talondx_board
-                    )
-                    for board_id, proxy_talondx_board in talondx_board_proxies_by_id.items()
-                ]
-                results = [f.result() for f in futures]
-            for result_code, msg in results:
-                if result_code == ResultCode.FAILED:
-                    return (
-                        ResultCode.FAILED,
-                        f"Failed to turn off Talon board: {msg}",
-                    )
-                elif result_code == ResultCode.OK:
-                    self._logger.info(
-                        f"Talon board successfully turned off: {msg}"
-                    )
-                else:
-                    self._logger.warn(
-                        f"Talon board turned off with unexpected result code {result_code}: {msg}"
-                    )
-=======
         if not self.connected:
             log_msg = "Proxies not connected"
             self._logger.error(log_msg)
             self.update_component_fault(True)
             return (ResultCode.FAILED, log_msg)
->>>>>>> 3091704d
 
         # Power off both outlets
         result1 = ResultCode.FAILED
@@ -651,14 +469,9 @@
                     f"Talon board successfully turned off: {msg}"
                 )
             else:
-<<<<<<< HEAD
-                self.update_component_power_mode(PowerState.OFF)
-                return (ResultCode.OK, "Both outlets successfully turned off")
-=======
                 self._logger.warn(
                     f"Talon board turned off with unexpected result code {result_code}: {msg}"
                 )
->>>>>>> 3091704d
 
         # Determine what result code to return
         if result1 == ResultCode.FAILED and result2 == ResultCode.FAILED:
@@ -674,20 +487,6 @@
             self.update_component_power_mode(PowerMode.OFF)
             return (ResultCode.OK, "Both outlets successfully turned off")
 
-    def off(
-        self: TalonLRUComponentManager,
-    ) -> Tuple[TaskStatus, str]:
-        """
-        Turn off the TalonLRU and its subordinate devices
-
-        :param argin: unused
-        """
-        self.logger.debug(f"Component state: {self._component_state}")
-        return self.submit_task(
-            self._off,
-            is_cmd_allowed=True,
-        )
-    
     def _turn_off_boards(
         self: TalonLRUComponentManager, board_id, talondx_board_proxy
     ):
