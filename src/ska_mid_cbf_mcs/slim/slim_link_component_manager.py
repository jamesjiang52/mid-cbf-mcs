--- conflicted
+++ resolved
@@ -1,1258 +1,729 @@
-<<<<<<< HEAD
-# -*- coding: utf-8 -*-
-#
-# This file is part of the SKA Mid.CBF MCS project
-#
-# Distributed under the terms of the GPL license.
-# See LICENSE.txt for more info.
-
-# Copyright (c) 2022 National Research Council of Canada
-
-from __future__ import annotations
-
-import threading
-from typing import Any, Callable, Optional, Tuple
-
-import backoff
-import tango
-from ska_control_model import TaskStatus
-from ska_tango_base.commands import ResultCode
-from ska_tango_base.control_model import (
-    HealthState,
-    PowerState,
-    SimulationMode,
-)
-from ska_tango_testing import context
-
-from ska_mid_cbf_mcs.component.component_manager import (
-    CbfComponentManager,
-    CommunicationStatus,
-)
-from ska_mid_cbf_mcs.slim.slim_link_simulator import SlimLinkSimulator
-
-BER_PASS_THRESHOLD = 8.000e-11
-
-
-class SlimLinkComponentManager(CbfComponentManager):
-    """
-    A component manager for a SLIM link, which is made up of a Tx and Rx device
-    from the ds-slim-tx-rx HPS device server.
-    """
-
-    def __init__(
-        self: SlimLinkComponentManager,
-        *args: Any,
-        simulation_mode: SimulationMode = SimulationMode.TRUE,
-        **kwargs: Any,
-    ) -> None:
-        """
-        Initialize a new instance.
-
-        :param simulation_mode: Enum that identifies if the simulator should be used
-        """
-        super().__init__(*args, **kwargs)
-        self.simulation_mode = simulation_mode
-
-        self._link_name = ""
-        self._tx_device_name = ""
-        self._rx_device_name = ""
-        self._tx_device_proxy = None
-        self._rx_device_proxy = None
-        self._link_enabled = False  # True when tx rx are connected
-
-        self.slim_link_simulator = SlimLinkSimulator(
-            logger=self.logger,
-        )
-
-    @property
-    def tx_device_name(self: SlimLinkComponentManager) -> str:
-        """
-        The name of the HPS tx device that the link is associated with.
-
-        :return: the tx device name.
-        :rtype: str
-        """
-        return self._tx_device_name
-
-    @tx_device_name.setter
-    def tx_device_name(
-        self: SlimLinkComponentManager, tx_device_name: str
-    ) -> None:
-        """
-        Sets the tx device name value.
-
-        :param tx_device_name: The tx device name.
-        """
-        if self.simulation_mode:
-            self.slim_link_simulator.tx_device_name = tx_device_name
-        self._tx_device_name = tx_device_name
-
-    @property
-    def rx_device_name(self: SlimLinkComponentManager) -> str:
-        """
-        The name of the HPS rx device that the link is associated with.
-
-        :return: the rx device name.
-        :rtype: str
-        """
-        return self._rx_device_name
-
-    @rx_device_name.setter
-    def rx_device_name(
-        self: SlimLinkComponentManager, rx_device_name: str
-    ) -> None:
-        """
-        Sets the rx device name value.
-
-        :param rx_device_name: The rx device name.
-        """
-        if self.simulation_mode:
-            self.slim_link_simulator.rx_device_name = rx_device_name
-        self._rx_device_name = rx_device_name
-
-    @property
-    def link_name(self: SlimLinkComponentManager) -> str:
-        """
-        The name of the SLIM link.
-
-        :return: the link name.
-        :rtype: str
-        """
-        return self._link_name
-
-    @property
-    def tx_idle_ctrl_word(self: SlimLinkComponentManager) -> int:
-        """
-        The idle control word set in the tx device. Initially generated
-        in the HPS by hashing the tx device's FQDN.
-
-        :return: the tx idle control word.
-        :raise Tango exception: if the tx device is not set.
-        :rtype: int
-        """
-        if self.simulation_mode == SimulationMode.TRUE:
-            return self.slim_link_simulator.tx_idle_ctrl_word
-        if self._tx_device_proxy is None:
-            tango.Except.throw_exception(
-                "SlimLink_tx_idle_ctrl_word",
-                "Tx Rx are not yet connected",
-                "tx_idle_ctrl_word()",
-            )
-
-        return self._tx_device_proxy.idle_ctrl_word
-
-    @property
-    def rx_idle_ctrl_word(self: SlimLinkComponentManager) -> int:
-        """
-        The last idle control word received in the datastream by the HPS rx device.
-
-        :return: the rx idle control word.
-        :raise Tango exception: if the rx device is not set.
-        :rtype: int
-        """
-        if self.simulation_mode == SimulationMode.TRUE:
-            return self.slim_link_simulator.rx_idle_ctrl_word
-        if self._rx_device_proxy is None:
-            tango.Except.throw_exception(
-                "SlimLink_rx_idle_ctrl_word",
-                "Tx Rx are not yet connected",
-                "rx_idle_ctrl_word()",
-            )
-
-        return self._rx_device_proxy.idle_ctrl_word
-
-    @property
-    def bit_error_rate(self: SlimLinkComponentManager) -> float:
-        """
-        The bit-error rate in 66b-word-errors per second.
-
-        :return: The bit error rate.
-        :raise Tango exception: if the rx device is not set.
-        :rtype: float
-        """
-        if self.simulation_mode == SimulationMode.TRUE:
-            return self.slim_link_simulator.bit_error_rate
-
-        if self._rx_device_proxy is None:
-            tango.Except.throw_exception(
-                "SlimLink_Bit_Error_Rate",
-                "Tx Rx are not yet connected",
-                "bit_error_rate()",
-            )
-
-        return self._rx_device_proxy.bit_error_rate
-
-    def read_counters(
-        self: SlimLinkComponentManager,
-    ) -> list[int]:
-        """
-        An array holding the counter values from the HPS tx and rx devices in the order:
-        [0] rx_word_count
-        [1] rx_packet_count
-        [2] rx_idle_word_count
-        [3] rx_idle_error_count
-        [4] rx_block_lost_count
-        [5] rx_cdr_lost_count
-        [6] tx_word_count
-        [7] tx_packet_count
-        [8] tx_idle_word_count
-
-        :return: The read_counters array.
-        :raise Tango exception: if link is not enabled.
-        :rtype: list[int]
-        """
-        if self.simulation_mode == SimulationMode.TRUE:
-            return self.slim_link_simulator.read_counters()
-
-        if (
-            not self._link_enabled
-            or (self._tx_device_proxy is None)
-            or (self._rx_device_proxy is None)
-        ):
-            tango.Except.throw_exception(
-                "SlimLink_Read_Counters",
-                "Tx Rx are not yet connected",
-                "read_counters()",
-            )
-
-        tx_counts = self._tx_device_proxy.read_counters
-        rx_counts = self._rx_device_proxy.read_counters
-        self.logger.debug(f"tx_counts = {tx_counts}")
-        self.logger.debug(f"rx_counts = {rx_counts}")
-        return [
-            rx_counts[0],
-            rx_counts[1],
-            rx_counts[2],
-            rx_counts[3],
-            rx_counts[4],
-            rx_counts[5],
-            tx_counts[0],
-            tx_counts[1],
-            tx_counts[2],
-        ]
-
-    def start_communicating(self: SlimLinkComponentManager) -> None:
-        """Establish communication with the component, then start monitoring."""
-
-        super().start_communicating()
-        # This moves the op state model
-        self._update_component_state(power=PowerState.ON)
-
-    def stop_communicating(self: SlimLinkComponentManager) -> None:
-        """Stop communication with the component."""
-
-        self._update_component_state(power=PowerState.UNKNOWN)
-        # This moves the op state model
-        super().stop_communicating()
-
-    @backoff.on_exception(
-        backoff.constant,
-        (Exception, tango.DevFailed),
-        max_tries=6,
-        interval=1.5,
-        jitter=None,
-    )
-    def ping_slim_tx_rx(self: SlimLinkComponentManager) -> None:
-        """
-        Attempts to connect to the Talon board for the first time
-        after power-on.
-        """
-        self._ping_count += 1
-        self._tx_device_proxy.ping()
-        self._rx_device_proxy.ping()
-
-    def sync_idle_ctrl_words(self: SlimLinkComponentManager) -> None:
-        idle_ctrl_word = self.tx_idle_ctrl_word
-
-        # If Tx's IdleCtrlWord reads as None, regenerate.
-        if idle_ctrl_word is None:
-            idle_ctrl_word = hash(self._tx_device_name) & 0x00FFFFFFFFFFFFFF
-            self.logger.warning(
-                f"SlimTx idle_ctrl_word could not be read. Regenerating idle_ctrl_word={idle_ctrl_word}."
-            )
-            self._tx_device_proxy.idle_ctrl_word = idle_ctrl_word
-        self._rx_device_proxy.idle_ctrl_word = idle_ctrl_word
-
-    def init_tx_for_loopback(self: SlimLinkComponentManager) -> None:
-        # To put SLIM Rx back in serial loopback, we need to determine
-        # the Tx device name it should reference for ICW comparisons.
-        rx = self._rx_device_name
-        index = rx.split("/")[2].split("-")[1][2:]
-        mesh = rx.split("/")[2].split("-")[0]
-        rx_arr = rx.split("/")
-        tx = rx_arr[0] + "/" + rx_arr[1] + "/" + mesh + "-tx" + index
-        self._tx_device_name = tx
-
-    # ---------------------
-    # Long Running Commands
-    # ---------------------
-
-    def is_connect_slim_tx_rx_allowed(self: SlimLinkComponentManager) -> bool:
-        self.logger.debug("Checking if ConnectTxRx is allowed.")
-        return self.communication_state == CommunicationStatus.ESTABLISHED
-
-    def _connect_slim_tx_rx(
-        self: SlimLinkComponentManager,
-        task_callback: Optional[Callable] = None,
-        task_abort_event: Optional[threading.Event] = None,
-        **kwargs,
-    ) -> None:
-        """
-        Link the HPS Tx and Rx devices by synchronizing their idle control words
-        and disabling serial loopback. Begin monitoring the Tx and Rx.
-
-        :param task_callback: Calls device's _command_tracker.update_comand_info(). Set by SumbittedSlowCommand's do().
-        :param task_abort_event: Calls self._task_executor._abort_event. Set by AbortCommandsCommand's do().
-        :return: A tuple containing a return code and a string
-                message indicating status. The message is for
-                information purpose only.
-        :rtype: (ResultCode, str)
-        """
-        self.logger.debug(
-            f"Entering SlimLinkComponentManager.connect_slim_tx_rx()  -  {self._tx_device_name}->{self._rx_device_name}"
-        )
-        task_callback(status=TaskStatus.IN_PROGRESS)
-
-        if self.task_abort_event_is_set(
-            "ConnectTxRx", task_callback, task_abort_event
-        ):
-            return
-
-        if self.simulation_mode == SimulationMode.TRUE:
-            self.slim_link_simulator.connect_slim_tx_rx()
-        else:
-            # Tx and Rx device names must be set to create proxies.
-            if self._rx_device_name == "" or self._tx_device_name == "":
-                task_callback(
-                    status=TaskStatus.FAILED,
-                    result=(
-                        ResultCode.FAILED,
-                        "DsSlimTxRx device names have not been set.",
-                    ),
-                )
-                return
-
-            try:
-                self._tx_device_proxy = context.DeviceProxy(
-                    device_name=self._tx_device_name
-                )
-                self._rx_device_proxy = context.DeviceProxy(
-                    device_name=self._rx_device_name
-                )
-                self.logger.debug("DsSlimTxRx device proxies acquired.")
-
-                self._ping_count = 0
-                self.ping_slim_tx_rx()
-                self.logger.debug(
-                    f"DsSlimTxRx devices responded to pings after {self._ping_count} tries"
-                )
-
-                self.sync_idle_ctrl_words()
-                self.logger.debug(
-                    f"Tx idle_ctrl_word: {self._tx_device_proxy.idle_ctrl_word} type: {type(self._tx_device_proxy.idle_ctrl_word)}\n"
-                    + f"Rx idle_ctrl_word: {self._rx_device_proxy.idle_ctrl_word} type: {type(self._rx_device_proxy.idle_ctrl_word)}"
-                )
-
-                # Take SLIM Rx out of serial loopback
-                self._rx_device_proxy.initialize_connection(False)
-
-                self.clear_counters()
-            except AttributeError as ae:
-                self._update_communication_state(
-                    CommunicationStatus.NOT_ESTABLISHED
-                )
-                task_callback(
-                    exception=ae,
-                    status=TaskStatus.FAILED,
-                    result=(
-                        ResultCode.FAILED,
-                        "AttributeError encountered. Ensure DsSlimTxRx devices are running.",
-                    ),
-                )
-                return
-            except tango.DevFailed as df:
-                self._update_communication_state(
-                    CommunicationStatus.NOT_ESTABLISHED
-                )
-                task_callback(
-                    exception=df,
-                    status=TaskStatus.FAILED,
-                    result=(
-                        ResultCode.FAILED,
-                        df.args[0].desc,
-                    ),
-                )
-                return
-            self._link_enabled = True
-            self._link_name = f"{self._tx_device_name}->{self._rx_device_name}"
-            task_callback(
-                status=TaskStatus.COMPLETED,
-                result=(
-                    ResultCode.OK,
-                    "ConnectTxRx completed OK",
-                ),
-            )
-
-    def connect_slim_tx_rx(
-        self: SlimLinkComponentManager,
-        task_callback: Optional[Callable] = None,
-        **kwargs: Any,
-    ) -> Tuple[ResultCode, str]:
-        self.logger.debug(f"ComponentState={self._component_state}")
-        return self.submit_task(
-            self._connect_slim_tx_rx,
-            is_cmd_allowed=self.is_connect_slim_tx_rx_allowed,
-            task_callback=task_callback,
-        )
-
-    def verify_connection(
-        self: SlimLinkComponentManager,
-    ) -> tuple[ResultCode, str]:
-        """
-        Performs a health check on the SLIM link. No check is done if the link
-        is not active; instead, the health state is set to UNKNOWN.
-
-        :return: A tuple containing a return code and a string
-                message indicating status. The message is for
-                information purpose only.
-        :rtype: (ResultCode, str)
-        """
-        self.logger.debug(
-            "Entering SlimLinkComponentManager.verify_connection()  -  "
-            + self._link_name
-        )
-
-        if self.simulation_mode == SimulationMode.TRUE:
-            return self.slim_link_simulator.verify_connection()
-
-        if (
-            (not self._link_enabled)
-            or (self._tx_device_proxy is None)
-            or (self._rx_device_proxy is None)
-        ):
-            self.logger.warn("Tx and Rx devices have not been connected.")
-            self._update_device_health_state(HealthState.UNKNOWN)
-            return ResultCode.OK, "VerifyConnection completed OK"
-
-        error_msg = ""
-        error_flag = False
-        try:
-            if self.rx_idle_ctrl_word != self.tx_idle_ctrl_word:
-                error_flag = True
-                error_msg += (
-                    "Expected and received idle control word do not match. "
-                )
-            counters = self.read_counters()
-            if counters[4] != 0:
-                error_flag = True
-                error_msg += "block_lost_count not zero. "
-            if counters[5] != 0:
-                error_flag = True
-                error_msg += "cdr_lost_count not zero. "
-            if self.bit_error_rate > BER_PASS_THRESHOLD:
-                error_flag = True
-                error_msg += (
-                    f"bit-error-rate higher than {BER_PASS_THRESHOLD}. "
-                )
-        except tango.DevFailed as df:
-            self._update_communication_state(
-                CommunicationStatus.NOT_ESTABLISHED
-            )
-            error_msg = f"VerifyConnection FAILED: {self._link_name} - {df.args[0].desc}"
-            self.logger.error(error_msg)
-            self._update_device_health_state(HealthState.FAILED)
-            return ResultCode.FAILED, error_msg
-        if error_flag:
-            self.logger.warn(
-                f"{self._link_name}: failed health check - {error_msg}"
-            )
-            self._update_device_health_state(HealthState.FAILED)
-            return ResultCode.OK, "VerifyConnection completed OK"
-        self._update_device_health_state(HealthState.OK)
-        return ResultCode.OK, "VerifyConnection completed OK"
-
-    def is_disconnect_slim_tx_rx_allowed(
-        self: SlimLinkComponentManager,
-    ) -> bool:
-        self.logger.debug("Checking if DisconnectTxRx is allowed.")
-        return self.communication_state == CommunicationStatus.ESTABLISHED
-
-    def _disconnect_slim_tx_rx(
-        self: SlimLinkComponentManager,
-        task_callback: Optional[Callable] = None,
-        task_abort_event: Optional[threading.Event] = None,
-        **kwargs,
-    ) -> None:
-        """
-        Stops controlling and monitoring the HPS tx and rx devices. The link
-        becomes inactive. Serial loopback is re-established.
-
-        :param task_callback: Calls device's _command_tracker.update_comand_info(). Set by SumbittedSlowCommand's do().
-        :param task_abort_event: Calls self._task_executor._abort_event. Set by AbortCommandsCommand's do().
-        :return: A tuple containing a return code and a string
-                message indicating status. The message is for
-                information purpose only.
-        :rtype: (ResultCode, str)
-        """
-        self.logger.debug(
-            "Entering SlimLinkComponentManager.disconnect_slim_tx_rx()  -  "
-            + self._link_name
-        )
-        task_callback(status=TaskStatus.IN_PROGRESS)
-
-        if self.task_abort_event_is_set(
-            "DisconnectTxRx", task_callback, task_abort_event
-        ):
-            return
-
-        if self.simulation_mode == SimulationMode.TRUE:
-            self.slim_link_simulator.disconnect_slim_tx_rx()
-        else:
-            if self._rx_device_proxy is None:
-                task_callback(
-                    status=TaskStatus.FAILED,
-                    result=(
-                        ResultCode.FAILED,
-                        "Rx proxy is not set. SlimLink must be connected before it can be disconnected.",
-                    ),
-                )
-                return
-
-            try:
-                self.init_tx_for_loopback()
-                self._tx_device_proxy = context.DeviceProxy(
-                    device_name=self._tx_device_name
-                )
-                self.sync_idle_ctrl_words()
-                self._rx_device_proxy.initialize_connection(True)
-            except AttributeError as ae:
-                self._update_communication_state(
-                    CommunicationStatus.NOT_ESTABLISHED
-                )
-                task_callback(
-                    exception=ae,
-                    status=TaskStatus.FAILED,
-                    result=(
-                        ResultCode.FAILED,
-                        "AttributeError encountered. Ensure DsSlimTxRx devices are running.",
-                    ),
-                )
-                return
-            except tango.DevFailed as df:
-                self._update_communication_state(
-                    CommunicationStatus.NOT_ESTABLISHED
-                )
-                task_callback(
-                    exception=df,
-                    status=TaskStatus.FAILED,
-                    result=(
-                        ResultCode.FAILED,
-                        df.args[0].desc,
-                    ),
-                )
-                return
-            finally:
-                self._rx_device_proxy = None
-                self._tx_device_proxy = None
-                self._link_name = ""
-                self._link_enabled = False
-
-            task_callback(
-                status=TaskStatus.COMPLETED,
-                result=(
-                    ResultCode.OK,
-                    "DisconnectTxRx completed OK",
-                ),
-            )
-
-    def disconnect_slim_tx_rx(
-        self: SlimLinkComponentManager,
-        task_callback: Optional[Callable] = None,
-        **kwargs: Any,
-    ) -> Tuple[ResultCode, str]:
-        self.logger.info(f"ComponentState={self._component_state}")
-        return self.submit_task(
-            self._disconnect_slim_tx_rx,
-            is_cmd_allowed=self.is_disconnect_slim_tx_rx_allowed,
-            task_callback=task_callback,
-        )
-
-    def clear_counters(
-        self: SlimLinkComponentManager,
-    ) -> tuple[ResultCode, str]:
-        """
-        Clears the HPS tx and rx device's read counters.
-
-        :return: A tuple containing a return code and a string
-                message indicating status. The message is for
-                information purpose only.
-        :rtype: (ResultCode, str)
-        """
-        self.logger.debug(
-            "Entering SlimLinkComponentManager.clearCounters()  -  "
-            + self._link_name
-        )
-        if self.simulation_mode == SimulationMode.TRUE:
-            return self.slim_link_simulator.clear_counters()
-
-        if (
-            (not self._link_enabled)
-            or (self._tx_device_proxy is None)
-            or (self._rx_device_proxy is None)
-        ):
-            self.logger.warn("Tx and Rx devices have not been connected.")
-            return ResultCode.OK, "ClearCounters completed OK"
-
-        try:
-            self._tx_device_proxy.clear_read_counters()
-            self._rx_device_proxy.clear_read_counters()
-        except tango.DevFailed:
-            self._update_communication_state(
-                CommunicationStatus.NOT_ESTABLISHED
-            )
-            result_msg = f"Clearing counters failed: {self._link_name}"
-            self.logger.error(result_msg)
-            return ResultCode.FAILED, result_msg
-
-        return ResultCode.OK, "ClearCounters completed OK"
-=======
-# -*- coding: utf-8 -*-
-#
-# This file is part of the SKA Mid.CBF MCS project
-#
-# Distributed under the terms of the GPL license.
-# See LICENSE.txt for more info.
-
-# Copyright (c) 2022 National Research Council of Canada
-
-from __future__ import annotations
-
-import logging
-from typing import Callable, Optional
-
-import backoff
-import tango
-from ska_tango_base.commands import ResultCode
-from ska_tango_base.control_model import HealthState, PowerMode, SimulationMode
-
-from ska_mid_cbf_mcs.commons.global_enum import const
-from ska_mid_cbf_mcs.component.component_manager import (
-    CbfComponentManager,
-    CommunicationStatus,
-)
-from ska_mid_cbf_mcs.device_proxy import CbfDeviceProxy
-from ska_mid_cbf_mcs.slim.slim_link_simulator import SlimLinkSimulator
-
-
-class SlimLinkComponentManager(CbfComponentManager):
-    """
-    A component manager for a SLIM link, which is made up of a Tx and Rx device
-    from the ds-slim-tx-rx HPS device server.
-    """
-
-    def __init__(
-        self: SlimLinkComponentManager,
-        update_health_state: Callable[[HealthState], None],
-        logger: logging.Logger,
-        push_change_event_callback: Optional[Callable],
-        communication_status_changed_callback: Callable[
-            [CommunicationStatus], None
-        ],
-        component_power_mode_changed_callback: Callable[[PowerMode], None],
-        component_fault_callback: Callable[[bool], None],
-        simulation_mode: SimulationMode = SimulationMode.TRUE,
-    ) -> None:
-        """
-        Initialize a new instance.
-
-        :param update_health_state: method to call when link health state changes
-        :param logger: a logger for this object to use
-        :param push_change_event_callback: callback used when the base classes
-            want to send an event
-        :param communication_status_changed_callback: callback used when the status of the communications channel between
-            the component manager and its component changes
-        :param component_power_mode_changed_callback: callback used when the component power mode changes
-        :param component_fault_callback: callback used in event of
-            component fault
-        """
-        self.connected = False
-        self._simulation_mode = simulation_mode
-
-        self._link_name = ""
-
-        self._tx_device_name = ""
-        self._rx_device_name = ""
-        self._tx_device_proxy = None
-        self._rx_device_proxy = None
-
-        self._link_enabled = False  # True when tx rx are connected
-
-        self.slim_link_simulator = SlimLinkSimulator(
-            logger=logger, update_health_state=update_health_state
-        )
-
-        self._update_health_state = update_health_state
-
-        super().__init__(
-            logger=logger,
-            push_change_event_callback=push_change_event_callback,
-            communication_status_changed_callback=communication_status_changed_callback,
-            component_power_mode_changed_callback=component_power_mode_changed_callback,
-            component_fault_callback=component_fault_callback,
-        )
-
-    @property
-    def tx_device_name(self: SlimLinkComponentManager) -> str:
-        """
-        The name of the HPS tx device that the link is associated with.
-
-        :return: the tx device name.
-        :rtype: str
-        """
-        if self._simulation_mode == SimulationMode.TRUE:
-            return self.slim_link_simulator._tx_device_name
-        return self._tx_device_name
-
-    @tx_device_name.setter
-    def tx_device_name(
-        self: SlimLinkComponentManager, tx_device_name: str
-    ) -> None:
-        """
-        Sets the tx device name value.
-
-        :param tx_device_name: The tx device name.
-        """
-        if self._simulation_mode == SimulationMode.TRUE:
-            self.slim_link_simulator.tx_device_name = tx_device_name
-        self._tx_device_name = tx_device_name
-
-    @property
-    def rx_device_name(self: SlimLinkComponentManager) -> str:
-        """
-        The name of the HPS rx device that the link is associated with.
-
-        :return: the rx device name.
-        :rtype: str
-        """
-        if self._simulation_mode == SimulationMode.TRUE:
-            return self.slim_link_simulator._rx_device_name
-        return self._rx_device_name
-
-    @rx_device_name.setter
-    def rx_device_name(
-        self: SlimLinkComponentManager, rx_device_name: str
-    ) -> None:
-        """
-        Sets the rx device name value.
-
-        :param rx_device_name: The rx device name.
-        """
-        if self._simulation_mode == SimulationMode.TRUE:
-            self.slim_link_simulator.rx_device_name = rx_device_name
-        self._rx_device_name = rx_device_name
-
-    @property
-    def link_name(self: SlimLinkComponentManager) -> str:
-        """
-        The name of the SLIM link.
-
-        :return: the link name.
-        :rtype: str
-        """
-        if self._simulation_mode == SimulationMode.TRUE:
-            return self.slim_link_simulator._link_name
-        return self._link_name
-
-    @property
-    def tx_idle_ctrl_word(self: SlimLinkComponentManager) -> int:
-        """
-        The idle control word set in the tx device. Initially generated
-        in the HPS by hashing the tx device's FQDN.
-
-        :return: the tx idle control word.
-        :raise Tango exception: if the tx device is not set.
-        :rtype: int
-        """
-        if self._simulation_mode == SimulationMode.TRUE:
-            return self.slim_link_simulator.tx_idle_ctrl_word
-        if self._tx_device_proxy is None:
-            tango.Except.throw_exception(
-                "SlimLink_tx_idle_ctrl_word",
-                "Tx Rx are not yet connected",
-                "tx_idle_ctrl_word()",
-            )
-
-        return self._tx_device_proxy.idle_ctrl_word
-
-    @property
-    def rx_idle_ctrl_word(self: SlimLinkComponentManager) -> int:
-        """
-        The last idle control word received in the datastream by the HPS rx device.
-
-        :return: the rx idle control word.
-        :raise Tango exception: if the rx device is not set.
-        :rtype: int
-        """
-        if self._simulation_mode == SimulationMode.TRUE:
-            return self.slim_link_simulator.rx_idle_ctrl_word
-        if self._rx_device_proxy is None:
-            tango.Except.throw_exception(
-                "SlimLink_rx_idle_ctrl_word",
-                "Tx Rx are not yet connected",
-                "rx_idle_ctrl_word()",
-            )
-
-        return self._rx_device_proxy.idle_ctrl_word
-
-    @property
-    def bit_error_rate(self: SlimLinkComponentManager) -> float:
-        """
-        The bit-error rate in 66b-word-errors per second.
-
-        :return: The bit error rate.
-        :raise Tango exception: if the rx device is not set.
-        :rtype: float
-        """
-        if self._simulation_mode == SimulationMode.TRUE:
-            return self.slim_link_simulator.bit_error_rate
-
-        if self._rx_device_proxy is None:
-            tango.Except.throw_exception(
-                "SlimLink_Bit_Error_Rate",
-                "Tx Rx are not yet connected",
-                "bit_error_rate()",
-            )
-
-        return self._rx_device_proxy.bit_error_rate
-
-    @property
-    def rx_debug_alignment_and_lock_status(
-        self: SlimLinkComponentManager,
-    ) -> list[bool]:
-        """
-        Returns the Debug Alignment and Lock Status flags of the rx HPS device
-        If rx_device_proxy is not connected or tango.DevFailed is caught when accessing rx_debug_alignment_and_lock_status from the rx_device_proxy, returns an empty list
-
-        :return: Debug Alignment and Lock Status flags of the rx HPS Device
-        :rtype: list[int]
-        """
-        res = []
-
-        # if in simulation mode
-        if self._simulation_mode == SimulationMode.TRUE:
-            return self.slim_link_simulator.rx_debug_alignment_and_lock_status
-
-        # if the device proxy has not been set
-        if self._rx_device_proxy is None:
-            self._logger.error(
-                "error reading  rx_debug_alignment_and_lock_status: Tx Rx are not yet connected"
-            )
-            return res
-
-        # catch errors when trying to read from the device proxy
-        try:
-            return self._rx_device_proxy.debug_alignment_and_lock_status
-        except tango.DevFailed as df:
-            self._logger.error(
-                f"error reading rx_debug_alignment_and_lock_status: {df}"
-            )
-            return res
-
-    @property
-    def rx_link_occupancy(self: SlimLinkComponentManager) -> float:
-        """
-        Retrieves and return the link occupancy of the rx device
-
-        :return: Link Occupancy of the rx Device, defaults to -1.0 if not possible
-        :raise Tango exception: if the rx device is not set.
-        :rtype: float
-        """
-        res = -1.0
-
-        # if in simulation mode
-        if self._simulation_mode == SimulationMode.TRUE:
-            return self.slim_link_simulator.rx_link_occupancy
-
-        # if the device proxy has not been set
-        if self._rx_device_proxy is None:
-            self._logger.error(
-                "error reading rx_link_occupancy: Tx Rx are not yet connected"
-            )
-            return res
-
-        # catch errors when trying to read from the device proxy
-        try:
-            return self._rx_device_proxy.link_occupancy
-        except tango.DevFailed as df:
-            self._logger.error(f"error reading rx_link_occupancy: {df}")
-            return res
-
-    @property
-    def tx_link_occupancy(self: SlimLinkComponentManager) -> float:
-        """
-        Retrieves and return the link occupancy of the tx device
-
-        :return: Link Occupancy of the tx Device, defaults to -1.0 if not possible
-        :raise Tango exception: if the tx device is not set.
-        :rtype: float
-        """
-        res = -1.0
-
-        # if in simulation mode
-        if self._simulation_mode == SimulationMode.TRUE:
-            return self.slim_link_simulator.tx_link_occupancy
-
-        # if the device proxy has not been set
-        if self._tx_device_proxy is None:
-            self._logger.error(
-                "error reading tx_link_occupancy: Tx Rx are not yet connected"
-            )
-            return res
-
-        # catch errors when trying to read from the device proxy
-        try:
-            return self._tx_device_proxy.link_occupancy
-        except tango.DevFailed as df:
-            self._logger.error(f"error reading tx_link_occupancy: {df}")
-            return res
-
-    @property
-    def simulation_mode(self):
-        """
-        Get the simulation mode.
-        """
-        return self._simulation_mode
-
-    @simulation_mode.setter
-    def simulation_mode(self, value) -> None:
-        """
-        Set the simulation mode value.
-
-        :param value: The simulation mode.
-        """
-        self._simulation_mode = value
-
-    def read_counters(
-        self: SlimLinkComponentManager,
-    ) -> list[int]:
-        """
-        An array holding the counter values from the HPS tx and rx devices in the order:
-        [0] rx_word_count
-        [1] rx_packet_count
-        [2] rx_idle_word_count
-        [3] rx_idle_error_count
-        [4] rx_block_lost_count
-        [5] rx_cdr_lost_count
-        [6] tx_word_count
-        [7] tx_packet_count
-        [8] tx_idle_word_count
-
-        :return: The read_counters array.
-        :raise Tango exception: if link is not enabled.
-        :rtype: list[int]
-        """
-        if self._simulation_mode == SimulationMode.TRUE:
-            return self.slim_link_simulator.read_counters()
-
-        if (
-            not self._link_enabled
-            or (self._tx_device_proxy is None)
-            or (self._rx_device_proxy is None)
-        ):
-            tango.Except.throw_exception(
-                "SlimLink_Read_Counters",
-                "Tx Rx are not yet connected",
-                "read_counters()",
-            )
-
-        tx_counts = self._tx_device_proxy.read_counters
-        rx_counts = self._rx_device_proxy.read_counters
-        self._logger.debug(f"tx_counts = {tx_counts}")
-        self._logger.debug(f"rx_counts = {rx_counts}")
-        return [
-            rx_counts[0],
-            rx_counts[1],
-            rx_counts[2],
-            rx_counts[3],
-            rx_counts[4],
-            rx_counts[5],
-            tx_counts[0],
-            tx_counts[1],
-            tx_counts[2],
-        ]
-
-    def start_communicating(self: SlimLinkComponentManager) -> None:
-        """Establish communication with the component, then start monitoring."""
-
-        self._logger.debug(
-            "Entering SlimLinkComponentManager.start_communicating()"
-        )
-
-        if self.connected:
-            self._logger.info("Already communicating.")
-            return
-
-        super().start_communicating()
-
-        self.update_communication_status(CommunicationStatus.ESTABLISHED)
-        self.connected = True
-
-    def stop_communicating(self: SlimLinkComponentManager) -> None:
-        """Stop communication with the component."""
-        self._logger.debug(
-            "Entering SlimLinkComponentManager.stop_communicating()"
-        )
-        super().stop_communicating()
-        self.update_component_power_mode(PowerMode.UNKNOWN)
-        self.connected = False
-
-    def connect_slim_tx_rx(
-        self: SlimLinkComponentManager,
-    ) -> tuple[ResultCode, str]:
-        """
-        Link the HPS tx and rx devices by synchronizing their idle control words
-        and disabling serial loopback. Begin monitoring the Tx and Rx.
-
-        :return: A tuple containing a return code and a string
-                message indicating status. The message is for
-                information purpose only.
-        :rtype: (ResultCode, str)
-        """
-        self._logger.debug(
-            "Entering SlimLinkComponentManager.connect_slim_tx_rx()  -  "
-            + self._tx_device_name
-            + "->"
-            + self._rx_device_name
-        )
-
-        if self._simulation_mode == SimulationMode.TRUE:
-            return self.slim_link_simulator.connect_slim_tx_rx()
-
-        # Tx and Rx device names must be set to create proxies.
-        if self._rx_device_name == "" or self._tx_device_name == "":
-            msg = "Tx or Rx device FQDN have not been set."
-            return (ResultCode.FAILED, msg)
-
-        try:
-            self._tx_device_proxy = CbfDeviceProxy(
-                fqdn=self._tx_device_name, logger=self._logger
-            )
-            self._rx_device_proxy = CbfDeviceProxy(
-                fqdn=self._rx_device_name, logger=self._logger
-            )
-
-            @backoff.on_exception(
-                backoff.constant,
-                (Exception, tango.DevFailed),
-                max_tries=6,
-                interval=1.5,
-                jitter=None,
-            )
-            def ping_slim_tx_rx() -> None:
-                """
-                Attempts to connect to the Talon board for the first time
-                after power-on.
-
-                :param ip: IP address of the board
-                :param ssh_client: SSH client to use for connection
-                """
-                self._ping_count += 1
-                self._tx_device_proxy.ping()
-                self._rx_device_proxy.ping()
-
-            self._ping_count = 0
-            ping_slim_tx_rx()
-            self._logger.info(
-                f"Successfully pinged DsSlimTx and DsSlimRx devices after {self._ping_count} tries"
-            )
-            # Sync the idle ctrl word between Tx and Rx
-            idle_ctrl_word = self.tx_idle_ctrl_word
-
-            # If Tx's IdleCtrlWord reads as None, regenerate.
-            if idle_ctrl_word is None:
-                idle_ctrl_word = (
-                    hash(self._tx_device_name) & 0x00FFFFFFFFFFFFFF
-                )
-                self._logger.warning(
-                    f"SlimTx idle_ctrl_word could not be read. Regenerating idle_ctrl_word={idle_ctrl_word}."
-                )
-                self._tx_device_proxy.idle_ctrl_word = idle_ctrl_word
-            self._rx_device_proxy.idle_ctrl_word = idle_ctrl_word
-
-            self._logger.info(
-                f"Tx idle_ctrl_word: {self._tx_device_proxy.idle_ctrl_word} type: {type(self._tx_device_proxy.idle_ctrl_word)}"
-            )
-            self._logger.info(
-                f"Rx idle_ctrl_word: {self._rx_device_proxy.idle_ctrl_word} type: {type(self._rx_device_proxy.idle_ctrl_word)}"
-            )
-
-            # Take SLIM Rx out of serial loopback
-            self._rx_device_proxy.initialize_connection(False)
-            self.clear_counters()
-
-        except tango.DevFailed as df:
-            msg = f"Failed to connect Tx Rx for {self._link_name}: {df.args[0].desc}"
-            self._logger.error(msg)
-            self.update_component_fault(True)
-            return (ResultCode.FAILED, msg)
-
-        self._link_enabled = True
-        self._link_name = f"{self._tx_device_name}->{self._rx_device_name}"
-        return (
-            ResultCode.OK,
-            f"Connected Tx Rx successfully: {self._link_name}",
-        )
-
-    def verify_connection(
-        self: SlimLinkComponentManager,
-    ) -> tuple[ResultCode, str]:
-        """
-        Performs a health check on the SLIM link. No check is done if the link
-        is not active; instead, the health state is set to UNKNOWN.
-
-        :return: A tuple containing a return code and a string
-                message indicating status. The message is for
-                information purpose only.
-        :rtype: (ResultCode, str)
-        """
-        self._logger.debug(
-            "Entering SlimLinkComponentManager.verify_connection()  -  "
-            + self._link_name
-        )
-
-        if self._simulation_mode == SimulationMode.TRUE:
-            return self.slim_link_simulator.verify_connection()
-
-        if (
-            (not self._link_enabled)
-            or (self._tx_device_proxy is None)
-            or (self._rx_device_proxy is None)
-        ):
-            msg = "Tx and Rx devices have not been connected."
-            self._logger.debug(msg)
-            self._update_health_state(HealthState.UNKNOWN)
-            return ResultCode.OK, msg
-
-        error_msg = ""
-        error_flag = False
-        try:
-            if self.rx_idle_ctrl_word != self.tx_idle_ctrl_word:
-                error_flag = True
-                error_msg += (
-                    "Expected and received idle control word do not match. "
-                )
-            counters = self.read_counters()
-            if counters[4] != 0:
-                error_flag = True
-                error_msg += "block_lost_count not zero. "
-            if counters[5] != 0:
-                error_flag = True
-                error_msg += "cdr_lost_count not zero. "
-            if self.bit_error_rate > const.BER_PASS_THRESHOLD:
-                error_flag = True
-                error_msg += (
-                    f"bit-error-rate higher than {const.BER_PASS_THRESHOLD}. "
-                )
-        except tango.DevFailed as df:
-            error_msg = f"verify_connection() failed for {self._link_name}: {df.args[0].desc}"
-            self._logger.error(error_msg)
-            self._update_health_state(HealthState.FAILED)
-            return ResultCode.FAILED, error_msg
-        if error_flag:
-            self._logger.warn(
-                f"Link failed health check for {self._link_name}: {error_msg}"
-            )
-            self._update_health_state(HealthState.FAILED)
-            return ResultCode.OK, error_msg
-        self._update_health_state(HealthState.OK)
-        return ResultCode.OK, f"Link health check OK: {self._link_name}"
-
-    def disconnect_slim_tx_rx(
-        self: SlimLinkComponentManager,
-    ) -> tuple[ResultCode, str]:
-        """
-        Stops controlling and monitoring the HPS tx and rx devices. The link
-        becomes inactive. Serial loopback is re-established.
-
-        :return: A tuple containing a return code and a string
-                message indicating status. The message is for
-                information purpose only.
-        :rtype: (ResultCode, str)
-        """
-        self._logger.debug(
-            "Entering SlimLinkComponentManager.disconnect_slim_tx_rx()  -  "
-            + self._link_name
-        )
-        if self._simulation_mode == SimulationMode.TRUE:
-            return self.slim_link_simulator.disconnect_slim_tx_rx()
-
-        try:
-            if self._rx_device_proxy is not None:
-                # Put SLIM Rx back in serial loopback
-                rx = self._rx_device_name
-                index = rx.split("/")[2].split("-")[1][2:]
-                mesh = rx.split("/")[2].split("-")[0]
-                rx_arr = rx.split("/")
-                tx = rx_arr[0] + "/" + rx_arr[1] + "/" + mesh + "-tx" + index
-                self._tx_device_name = tx
-
-                self._tx_device_proxy = CbfDeviceProxy(
-                    fqdn=self._tx_device_name, logger=self._logger
-                )
-
-                # Sync the idle ctrl word between Tx and Rx
-                idle_ctrl_word = self.tx_idle_ctrl_word
-                self._rx_device_proxy.idle_ctrl_word = idle_ctrl_word
-
-                self._rx_device_proxy.initialize_connection(True)
-        except tango.DevFailed:
-            result_msg = f"Failed to enable Rx loopback: {self._tx_device_name}->{self._rx_device_name}"
-            self._logger.warn(result_msg)
-            return ResultCode.FAILED, result_msg
-        finally:
-            self._rx_device_proxy = None
-            self._tx_device_proxy = None
-            self._link_name = ""
-            self._link_enabled = False
-
-        return (
-            ResultCode.OK,
-            f"Disconnected Tx Rx. {self._rx_device_name} now in serial loopback.",
-        )
-
-    def clear_counters(
-        self: SlimLinkComponentManager,
-    ) -> tuple[ResultCode, str]:
-        """
-        Clears the HPS tx and rx device's read counters.
-
-        :return: A tuple containing a return code and a string
-                message indicating status. The message is for
-                information purpose only.
-        :rtype: (ResultCode, str)
-        """
-        self._logger.debug(
-            "Entering SlimLinkComponentManager.clearCounters()  -  "
-            + self._link_name
-        )
-        if self._simulation_mode == SimulationMode.TRUE:
-            return self.slim_link_simulator.clear_counters()
-
-        if (
-            (not self._link_enabled)
-            or (self._tx_device_proxy is None)
-            or (self._rx_device_proxy is None)
-        ):
-            msg = "Tx and Rx devices have not been connected."
-            return ResultCode.OK, msg
-
-        try:
-            self._tx_device_proxy.clear_read_counters()
-            self._rx_device_proxy.clear_read_counters()
-        except tango.DevFailed:
-            result_msg = f"Clearing counters failed: {self._link_name}"
-            self._logger.error(result_msg)
-            return ResultCode.FAILED, result_msg
-
-        return ResultCode.OK, f"Counters cleared: {self._link_name}"
->>>>>>> 5332a529
+# -*- coding: utf-8 -*-
+#
+# This file is part of the SKA Mid.CBF MCS project
+#
+# Distributed under the terms of the GPL license.
+# See LICENSE.txt for more info.
+
+# Copyright (c) 2022 National Research Council of Canada
+
+from __future__ import annotations
+
+import threading
+from typing import Any, Callable, Optional, Tuple
+
+import backoff
+import tango
+from ska_control_model import TaskStatus
+from ska_tango_base.commands import ResultCode
+from ska_tango_base.control_model import (
+    HealthState,
+    PowerState,
+    SimulationMode,
+)
+from ska_tango_testing import context
+from ska_tango_base.control_model import HealthState, PowerMode, SimulationMode
+
+from ska_mid_cbf_mcs.commons.global_enum import const
+from ska_mid_cbf_mcs.component.component_manager import (
+    CbfComponentManager,
+    CommunicationStatus,
+)
+from ska_mid_cbf_mcs.slim.slim_link_simulator import SlimLinkSimulator
+
+
+class SlimLinkComponentManager(CbfComponentManager):
+    """
+    A component manager for a SLIM link, which is made up of a Tx and Rx device
+    from the ds-slim-tx-rx HPS device server.
+    """
+
+    def __init__(
+        self: SlimLinkComponentManager,
+        *args: Any,
+        simulation_mode: SimulationMode = SimulationMode.TRUE,
+        **kwargs: Any,
+    ) -> None:
+        """
+        Initialize a new instance.
+
+        :param simulation_mode: Enum that identifies if the simulator should be used
+        """
+        super().__init__(*args, **kwargs)
+        self.simulation_mode = simulation_mode
+
+        self._link_name = ""
+        self._tx_device_name = ""
+        self._rx_device_name = ""
+        self._tx_device_proxy = None
+        self._rx_device_proxy = None
+        self._link_enabled = False  # True when tx rx are connected
+
+        self.slim_link_simulator = SlimLinkSimulator(
+            logger=self.logger,
+        )
+
+    @property
+    def tx_device_name(self: SlimLinkComponentManager) -> str:
+        """
+        The name of the HPS tx device that the link is associated with.
+
+        :return: the tx device name.
+        :rtype: str
+        """
+        if self._simulation_mode == SimulationMode.TRUE:
+            return self.slim_link_simulator._tx_device_name
+        return self._tx_device_name
+
+    @tx_device_name.setter
+    def tx_device_name(
+        self: SlimLinkComponentManager, tx_device_name: str
+    ) -> None:
+        """
+        Sets the tx device name value.
+
+        :param tx_device_name: The tx device name.
+        """
+        if self.simulation_mode:
+            self.slim_link_simulator.tx_device_name = tx_device_name
+        self._tx_device_name = tx_device_name
+
+    @property
+    def rx_device_name(self: SlimLinkComponentManager) -> str:
+        """
+        The name of the HPS rx device that the link is associated with.
+
+        :return: the rx device name.
+        :rtype: str
+        """
+        if self._simulation_mode == SimulationMode.TRUE:
+            return self.slim_link_simulator._rx_device_name
+        return self._rx_device_name
+
+    @rx_device_name.setter
+    def rx_device_name(
+        self: SlimLinkComponentManager, rx_device_name: str
+    ) -> None:
+        """
+        Sets the rx device name value.
+
+        :param rx_device_name: The rx device name.
+        """
+        if self.simulation_mode:
+            self.slim_link_simulator.rx_device_name = rx_device_name
+        self._rx_device_name = rx_device_name
+
+    @property
+    def link_name(self: SlimLinkComponentManager) -> str:
+        """
+        The name of the SLIM link.
+
+        :return: the link name.
+        :rtype: str
+        """
+        if self._simulation_mode == SimulationMode.TRUE:
+            return self.slim_link_simulator._link_name
+        return self._link_name
+
+    @property
+    def tx_idle_ctrl_word(self: SlimLinkComponentManager) -> int:
+        """
+        The idle control word set in the tx device. Initially generated
+        in the HPS by hashing the tx device's FQDN.
+
+        :return: the tx idle control word.
+        :raise Tango exception: if the tx device is not set.
+        :rtype: int
+        """
+        if self.simulation_mode == SimulationMode.TRUE:
+            return self.slim_link_simulator.tx_idle_ctrl_word
+        if self._tx_device_proxy is None:
+            tango.Except.throw_exception(
+                "SlimLink_tx_idle_ctrl_word",
+                "Tx Rx are not yet connected",
+                "tx_idle_ctrl_word()",
+            )
+
+        return self._tx_device_proxy.idle_ctrl_word
+
+    @property
+    def rx_idle_ctrl_word(self: SlimLinkComponentManager) -> int:
+        """
+        The last idle control word received in the datastream by the HPS rx device.
+
+        :return: the rx idle control word.
+        :raise Tango exception: if the rx device is not set.
+        :rtype: int
+        """
+        if self.simulation_mode == SimulationMode.TRUE:
+            return self.slim_link_simulator.rx_idle_ctrl_word
+        if self._rx_device_proxy is None:
+            tango.Except.throw_exception(
+                "SlimLink_rx_idle_ctrl_word",
+                "Tx Rx are not yet connected",
+                "rx_idle_ctrl_word()",
+            )
+
+        return self._rx_device_proxy.idle_ctrl_word
+
+    @property
+    def bit_error_rate(self: SlimLinkComponentManager) -> float:
+        """
+        The bit-error rate in 66b-word-errors per second.
+
+        :return: The bit error rate.
+        :raise Tango exception: if the rx device is not set.
+        :rtype: float
+        """
+        if self.simulation_mode == SimulationMode.TRUE:
+            return self.slim_link_simulator.bit_error_rate
+
+        if self._rx_device_proxy is None:
+            tango.Except.throw_exception(
+                "SlimLink_Bit_Error_Rate",
+                "Tx Rx are not yet connected",
+                "bit_error_rate()",
+            )
+
+        return self._rx_device_proxy.bit_error_rate
+
+    @property
+    def rx_debug_alignment_and_lock_status(
+        self: SlimLinkComponentManager,
+    ) -> list[bool]:
+        """
+        Returns the Debug Alignment and Lock Status flags of the rx HPS device
+        If rx_device_proxy is not connected or tango.DevFailed is caught when accessing rx_debug_alignment_and_lock_status from the rx_device_proxy, returns an empty list
+
+        :return: Debug Alignment and Lock Status flags of the rx HPS Device
+        :rtype: list[int]
+        """
+        res = []
+
+        # if in simulation mode
+        if self._simulation_mode == SimulationMode.TRUE:
+            return self.slim_link_simulator.rx_debug_alignment_and_lock_status
+
+        # if the device proxy has not been set
+        if self._rx_device_proxy is None:
+            self._logger.error(
+                "error reading  rx_debug_alignment_and_lock_status: Tx Rx are not yet connected"
+            )
+            return res
+
+        # catch errors when trying to read from the device proxy
+        try:
+            return self._rx_device_proxy.debug_alignment_and_lock_status
+        except tango.DevFailed as df:
+            self._logger.error(
+                f"error reading rx_debug_alignment_and_lock_status: {df}"
+            )
+            return res
+
+    @property
+    def rx_link_occupancy(self: SlimLinkComponentManager) -> float:
+        """
+        Retrieves and return the link occupancy of the rx device
+
+        :return: Link Occupancy of the rx Device, defaults to -1.0 if not possible
+        :raise Tango exception: if the rx device is not set.
+        :rtype: float
+        """
+        res = -1.0
+
+        # if in simulation mode
+        if self._simulation_mode == SimulationMode.TRUE:
+            return self.slim_link_simulator.rx_link_occupancy
+
+        # if the device proxy has not been set
+        if self._rx_device_proxy is None:
+            self._logger.error(
+                "error reading rx_link_occupancy: Tx Rx are not yet connected"
+            )
+            return res
+
+        # catch errors when trying to read from the device proxy
+        try:
+            return self._rx_device_proxy.link_occupancy
+        except tango.DevFailed as df:
+            self._logger.error(f"error reading rx_link_occupancy: {df}")
+            return res
+
+    @property
+    def tx_link_occupancy(self: SlimLinkComponentManager) -> float:
+        """
+        Retrieves and return the link occupancy of the tx device
+
+        :return: Link Occupancy of the tx Device, defaults to -1.0 if not possible
+        :raise Tango exception: if the tx device is not set.
+        :rtype: float
+        """
+        res = -1.0
+
+        # if in simulation mode
+        if self._simulation_mode == SimulationMode.TRUE:
+            return self.slim_link_simulator.tx_link_occupancy
+
+        # if the device proxy has not been set
+        if self._tx_device_proxy is None:
+            self._logger.error(
+                "error reading tx_link_occupancy: Tx Rx are not yet connected"
+            )
+            return res
+
+        # catch errors when trying to read from the device proxy
+        try:
+            return self._tx_device_proxy.link_occupancy
+        except tango.DevFailed as df:
+            self._logger.error(f"error reading tx_link_occupancy: {df}")
+            return res
+
+    @property
+    def simulation_mode(self):
+        """
+        Get the simulation mode.
+        """
+        return self._simulation_mode
+
+    @simulation_mode.setter
+    def simulation_mode(self, value) -> None:
+        """
+        Set the simulation mode value.
+
+        :param value: The simulation mode.
+        """
+        self._simulation_mode = value
+
+    def read_counters(
+        self: SlimLinkComponentManager,
+    ) -> list[int]:
+        """
+        An array holding the counter values from the HPS tx and rx devices in the order:
+        [0] rx_word_count
+        [1] rx_packet_count
+        [2] rx_idle_word_count
+        [3] rx_idle_error_count
+        [4] rx_block_lost_count
+        [5] rx_cdr_lost_count
+        [6] tx_word_count
+        [7] tx_packet_count
+        [8] tx_idle_word_count
+
+        :return: The read_counters array.
+        :raise Tango exception: if link is not enabled.
+        :rtype: list[int]
+        """
+        if self.simulation_mode == SimulationMode.TRUE:
+            return self.slim_link_simulator.read_counters()
+
+        if (
+            not self._link_enabled
+            or (self._tx_device_proxy is None)
+            or (self._rx_device_proxy is None)
+        ):
+            tango.Except.throw_exception(
+                "SlimLink_Read_Counters",
+                "Tx Rx are not yet connected",
+                "read_counters()",
+            )
+
+        tx_counts = self._tx_device_proxy.read_counters
+        rx_counts = self._rx_device_proxy.read_counters
+        self.logger.debug(f"tx_counts = {tx_counts}")
+        self.logger.debug(f"rx_counts = {rx_counts}")
+        return [
+            rx_counts[0],
+            rx_counts[1],
+            rx_counts[2],
+            rx_counts[3],
+            rx_counts[4],
+            rx_counts[5],
+            tx_counts[0],
+            tx_counts[1],
+            tx_counts[2],
+        ]
+
+    def start_communicating(self: SlimLinkComponentManager) -> None:
+        """Establish communication with the component, then start monitoring."""
+
+        super().start_communicating()
+        # This moves the op state model
+        self._update_component_state(power=PowerState.ON)
+
+    def stop_communicating(self: SlimLinkComponentManager) -> None:
+        """Stop communication with the component."""
+
+        self._update_component_state(power=PowerState.UNKNOWN)
+        # This moves the op state model
+        super().stop_communicating()
+
+    @backoff.on_exception(
+        backoff.constant,
+        (Exception, tango.DevFailed),
+        max_tries=6,
+        interval=1.5,
+        jitter=None,
+    )
+    def ping_slim_tx_rx(self: SlimLinkComponentManager) -> None:
+        """
+        Attempts to connect to the Talon board for the first time
+        after power-on.
+        """
+        self._ping_count += 1
+        self._tx_device_proxy.ping()
+        self._rx_device_proxy.ping()
+
+    def sync_idle_ctrl_words(self: SlimLinkComponentManager) -> None:
+        idle_ctrl_word = self.tx_idle_ctrl_word
+
+        # If Tx's IdleCtrlWord reads as None, regenerate.
+        if idle_ctrl_word is None:
+            idle_ctrl_word = hash(self._tx_device_name) & 0x00FFFFFFFFFFFFFF
+            self.logger.warning(
+                f"SlimTx idle_ctrl_word could not be read. Regenerating idle_ctrl_word={idle_ctrl_word}."
+            )
+            self._tx_device_proxy.idle_ctrl_word = idle_ctrl_word
+        self._rx_device_proxy.idle_ctrl_word = idle_ctrl_word
+
+    def init_tx_for_loopback(self: SlimLinkComponentManager) -> None:
+        # To put SLIM Rx back in serial loopback, we need to determine
+        # the Tx device name it should reference for ICW comparisons.
+        rx = self._rx_device_name
+        index = rx.split("/")[2].split("-")[1][2:]
+        mesh = rx.split("/")[2].split("-")[0]
+        rx_arr = rx.split("/")
+        tx = rx_arr[0] + "/" + rx_arr[1] + "/" + mesh + "-tx" + index
+        self._tx_device_name = tx
+
+    # ---------------------
+    # Long Running Commands
+    # ---------------------
+
+    def is_connect_slim_tx_rx_allowed(self: SlimLinkComponentManager) -> bool:
+        self.logger.debug("Checking if ConnectTxRx is allowed.")
+        return self.communication_state == CommunicationStatus.ESTABLISHED
+
+    def _connect_slim_tx_rx(
+        self: SlimLinkComponentManager,
+        task_callback: Optional[Callable] = None,
+        task_abort_event: Optional[threading.Event] = None,
+        **kwargs,
+    ) -> None:
+        """
+        Link the HPS Tx and Rx devices by synchronizing their idle control words
+        and disabling serial loopback. Begin monitoring the Tx and Rx.
+
+        :param task_callback: Calls device's _command_tracker.update_comand_info(). Set by SumbittedSlowCommand's do().
+        :param task_abort_event: Calls self._task_executor._abort_event. Set by AbortCommandsCommand's do().
+        :return: A tuple containing a return code and a string
+                message indicating status. The message is for
+                information purpose only.
+        :rtype: (ResultCode, str)
+        """
+        self.logger.debug(
+            f"Entering SlimLinkComponentManager.connect_slim_tx_rx()  -  {self._tx_device_name}->{self._rx_device_name}"
+        )
+        task_callback(status=TaskStatus.IN_PROGRESS)
+
+        if self.task_abort_event_is_set(
+            "ConnectTxRx", task_callback, task_abort_event
+        ):
+            return
+
+        if self.simulation_mode == SimulationMode.TRUE:
+            self.slim_link_simulator.connect_slim_tx_rx()
+        else:
+            # Tx and Rx device names must be set to create proxies.
+            if self._rx_device_name == "" or self._tx_device_name == "":
+                task_callback(
+                    status=TaskStatus.FAILED,
+                    result=(
+                        ResultCode.FAILED,
+                        "DsSlimTxRx device names have not been set.",
+                    ),
+                )
+                return
+
+            try:
+                self._tx_device_proxy = context.DeviceProxy(
+                    device_name=self._tx_device_name
+                )
+                self._rx_device_proxy = context.DeviceProxy(
+                    device_name=self._rx_device_name
+                )
+                self.logger.debug("DsSlimTxRx device proxies acquired.")
+
+                self._ping_count = 0
+                self.ping_slim_tx_rx()
+                self.logger.debug(
+                    f"DsSlimTxRx devices responded to pings after {self._ping_count} tries"
+                )
+
+                self.sync_idle_ctrl_words()
+                self.logger.debug(
+                    f"Tx idle_ctrl_word: {self._tx_device_proxy.idle_ctrl_word} type: {type(self._tx_device_proxy.idle_ctrl_word)}\n"
+                    + f"Rx idle_ctrl_word: {self._rx_device_proxy.idle_ctrl_word} type: {type(self._rx_device_proxy.idle_ctrl_word)}"
+                )
+
+                # Take SLIM Rx out of serial loopback
+                self._rx_device_proxy.initialize_connection(False)
+
+                self.clear_counters()
+            except AttributeError as ae:
+                self._update_communication_state(
+                    CommunicationStatus.NOT_ESTABLISHED
+                )
+                task_callback(
+                    exception=ae,
+                    status=TaskStatus.FAILED,
+                    result=(
+                        ResultCode.FAILED,
+                        "AttributeError encountered. Ensure DsSlimTxRx devices are running.",
+                    ),
+                )
+                return
+            except tango.DevFailed as df:
+                self._update_communication_state(
+                    CommunicationStatus.NOT_ESTABLISHED
+                )
+                task_callback(
+                    exception=df,
+                    status=TaskStatus.FAILED,
+                    result=(
+                        ResultCode.FAILED,
+                        df.args[0].desc,
+                    ),
+                )
+                return
+            self._link_enabled = True
+            self._link_name = f"{self._tx_device_name}->{self._rx_device_name}"
+            task_callback(
+                status=TaskStatus.COMPLETED,
+                result=(
+                    ResultCode.OK,
+                    "ConnectTxRx completed OK",
+                ),
+            )
+
+    def connect_slim_tx_rx(
+        self: SlimLinkComponentManager,
+        task_callback: Optional[Callable] = None,
+        **kwargs: Any,
+    ) -> Tuple[ResultCode, str]:
+        self.logger.debug(f"ComponentState={self._component_state}")
+        return self.submit_task(
+            self._connect_slim_tx_rx,
+            is_cmd_allowed=self.is_connect_slim_tx_rx_allowed,
+            task_callback=task_callback,
+        )
+
+    def verify_connection(
+        self: SlimLinkComponentManager,
+    ) -> tuple[ResultCode, str]:
+        """
+        Performs a health check on the SLIM link. No check is done if the link
+        is not active; instead, the health state is set to UNKNOWN.
+
+        :return: A tuple containing a return code and a string
+                message indicating status. The message is for
+                information purpose only.
+        :rtype: (ResultCode, str)
+        """
+        self.logger.debug(
+            "Entering SlimLinkComponentManager.verify_connection()  -  "
+            + self._link_name
+        )
+
+        if self.simulation_mode == SimulationMode.TRUE:
+            return self.slim_link_simulator.verify_connection()
+
+        if (
+            (not self._link_enabled)
+            or (self._tx_device_proxy is None)
+            or (self._rx_device_proxy is None)
+        ):
+            self.logger.warn("Tx and Rx devices have not been connected.")
+            self._update_device_health_state(HealthState.UNKNOWN)
+            return ResultCode.OK, "VerifyConnection completed OK"
+
+        error_msg = ""
+        error_flag = False
+        try:
+            if self.rx_idle_ctrl_word != self.tx_idle_ctrl_word:
+                error_flag = True
+                error_msg += (
+                    "Expected and received idle control word do not match. "
+                )
+            counters = self.read_counters()
+            if counters[4] != 0:
+                error_flag = True
+                error_msg += "block_lost_count not zero. "
+            if counters[5] != 0:
+                error_flag = True
+                error_msg += "cdr_lost_count not zero. "
+            if self.bit_error_rate > const.BER_PASS_THRESHOLD:
+                error_flag = True
+                error_msg += (
+                    f"bit-error-rate higher than {const.BER_PASS_THRESHOLD}. "
+                )
+        except tango.DevFailed as df:
+            self._update_communication_state(
+                CommunicationStatus.NOT_ESTABLISHED
+            )
+            error_msg = f"VerifyConnection FAILED: {self._link_name} - {df.args[0].desc}"
+            self.logger.error(error_msg)
+            self._update_device_health_state(HealthState.FAILED)
+            return ResultCode.FAILED, error_msg
+        if error_flag:
+            self.logger.warn(
+                f"{self._link_name}: failed health check - {error_msg}"
+            )
+            self._update_device_health_state(HealthState.FAILED)
+            return ResultCode.OK, "VerifyConnection completed OK"
+        self._update_device_health_state(HealthState.OK)
+        return ResultCode.OK, "VerifyConnection completed OK"
+
+    def is_disconnect_slim_tx_rx_allowed(
+        self: SlimLinkComponentManager,
+    ) -> bool:
+        self.logger.debug("Checking if DisconnectTxRx is allowed.")
+        return self.communication_state == CommunicationStatus.ESTABLISHED
+
+    def _disconnect_slim_tx_rx(
+        self: SlimLinkComponentManager,
+        task_callback: Optional[Callable] = None,
+        task_abort_event: Optional[threading.Event] = None,
+        **kwargs,
+    ) -> None:
+        """
+        Stops controlling and monitoring the HPS tx and rx devices. The link
+        becomes inactive. Serial loopback is re-established.
+
+        :param task_callback: Calls device's _command_tracker.update_comand_info(). Set by SumbittedSlowCommand's do().
+        :param task_abort_event: Calls self._task_executor._abort_event. Set by AbortCommandsCommand's do().
+        :return: A tuple containing a return code and a string
+                message indicating status. The message is for
+                information purpose only.
+        :rtype: (ResultCode, str)
+        """
+        self.logger.debug(
+            "Entering SlimLinkComponentManager.disconnect_slim_tx_rx()  -  "
+            + self._link_name
+        )
+        task_callback(status=TaskStatus.IN_PROGRESS)
+
+        if self.task_abort_event_is_set(
+            "DisconnectTxRx", task_callback, task_abort_event
+        ):
+            return
+
+        if self.simulation_mode == SimulationMode.TRUE:
+            self.slim_link_simulator.disconnect_slim_tx_rx()
+        else:
+            if self._rx_device_proxy is None:
+                task_callback(
+                    status=TaskStatus.FAILED,
+                    result=(
+                        ResultCode.FAILED,
+                        "Rx proxy is not set. SlimLink must be connected before it can be disconnected.",
+                    ),
+                )
+                return
+
+            try:
+                self.init_tx_for_loopback()
+                self._tx_device_proxy = context.DeviceProxy(
+                    device_name=self._tx_device_name
+                )
+                self.sync_idle_ctrl_words()
+                self._rx_device_proxy.initialize_connection(True)
+            except AttributeError as ae:
+                self._update_communication_state(
+                    CommunicationStatus.NOT_ESTABLISHED
+                )
+                task_callback(
+                    exception=ae,
+                    status=TaskStatus.FAILED,
+                    result=(
+                        ResultCode.FAILED,
+                        "AttributeError encountered. Ensure DsSlimTxRx devices are running.",
+                    ),
+                )
+                return
+            except tango.DevFailed as df:
+                self._update_communication_state(
+                    CommunicationStatus.NOT_ESTABLISHED
+                )
+                task_callback(
+                    exception=df,
+                    status=TaskStatus.FAILED,
+                    result=(
+                        ResultCode.FAILED,
+                        df.args[0].desc,
+                    ),
+                )
+                return
+            finally:
+                self._rx_device_proxy = None
+                self._tx_device_proxy = None
+                self._link_name = ""
+                self._link_enabled = False
+
+            task_callback(
+                status=TaskStatus.COMPLETED,
+                result=(
+                    ResultCode.OK,
+                    "DisconnectTxRx completed OK",
+                ),
+            )
+
+    def disconnect_slim_tx_rx(
+        self: SlimLinkComponentManager,
+        task_callback: Optional[Callable] = None,
+        **kwargs: Any,
+    ) -> Tuple[ResultCode, str]:
+        self.logger.info(f"ComponentState={self._component_state}")
+        return self.submit_task(
+            self._disconnect_slim_tx_rx,
+            is_cmd_allowed=self.is_disconnect_slim_tx_rx_allowed,
+            task_callback=task_callback,
+        )
+
+    def clear_counters(
+        self: SlimLinkComponentManager,
+    ) -> tuple[ResultCode, str]:
+        """
+        Clears the HPS tx and rx device's read counters.
+
+        :return: A tuple containing a return code and a string
+                message indicating status. The message is for
+                information purpose only.
+        :rtype: (ResultCode, str)
+        """
+        self.logger.debug(
+            "Entering SlimLinkComponentManager.clearCounters()  -  "
+            + self._link_name
+        )
+        if self.simulation_mode == SimulationMode.TRUE:
+            return self.slim_link_simulator.clear_counters()
+
+        if (
+            (not self._link_enabled)
+            or (self._tx_device_proxy is None)
+            or (self._rx_device_proxy is None)
+        ):
+            self.logger.warn("Tx and Rx devices have not been connected.")
+            return ResultCode.OK, "ClearCounters completed OK"
+
+        try:
+            self._tx_device_proxy.clear_read_counters()
+            self._rx_device_proxy.clear_read_counters()
+        except tango.DevFailed:
+            self._update_communication_state(
+                CommunicationStatus.NOT_ESTABLISHED
+            )
+            result_msg = f"Clearing counters failed: {self._link_name}"
+            self.logger.error(result_msg)
+            return ResultCode.FAILED, result_msg
+
+        return ResultCode.OK, "ClearCounters completed OK"