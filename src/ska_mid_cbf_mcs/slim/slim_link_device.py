--- conflicted
+++ resolved
@@ -1,1045 +1,468 @@
-<<<<<<< HEAD
-# -*- coding: utf-8 -*-
-#
-# This file is part of the SlimLink project
-#
-#
-#
-# Distributed under the terms of the GPL license.
-# See LICENSE.txt for more info.
-
-# Copyright (c) 2019 National Research Council of Canada
-
-from __future__ import annotations
-
-from typing import Any, Optional, Tuple
-
-# tango imports
-from ska_tango_base import SKABaseDevice
-from ska_tango_base.commands import (
-    FastCommand,
-    ResultCode,
-    SubmittedSlowCommand,
-)
-
-# Additional import
-from ska_tango_base.control_model import (
-    AdminMode,
-    HealthState,
-    PowerState,
-    SimulationMode,
-)
-from tango import DebugIt
-from tango.server import attribute, command
-
-from ska_mid_cbf_mcs.component.component_manager import CommunicationStatus
-from ska_mid_cbf_mcs.device.base_device import CbfDevice
-from ska_mid_cbf_mcs.slim.slim_link_component_manager import (
-    SlimLinkComponentManager,
-)
-
-__all__ = ["SlimLink", "main"]
-
-
-class SlimLink(CbfDevice):
-    """
-    TANGO device class for SLIM link device.
-    """
-
-    # -----------------
-    # Device Properties
-    # -----------------
-
-    # None at this time...
-
-    # ---------------
-    # General methods
-    # ---------------
-
-    def create_component_manager(self: SlimLink) -> SlimLinkComponentManager:
-        """
-        Create and return a component manager for this device.
-
-        :return: a component manager for this device
-        :rtype: SlimLinkComponentManager
-        """
-        self._communication_status: Optional[CommunicationStatus] = None
-        self._component_power_mode: Optional[PowerState] = None
-        self._health_state = HealthState.UNKNOWN
-
-        return SlimLinkComponentManager(
-            logger=self.logger,
-            health_state_callback=self._update_health_state,
-            communication_state_callback=self._communication_state_changed,
-            component_state_callback=self._component_state_changed,
-        )
-
-    def init_command_objects(self: SlimLink) -> None:
-        """
-        Sets up the command objects
-        """
-        super().init_command_objects()
-
-        self.register_command_object(
-            "ConnectTxRx",
-            SubmittedSlowCommand(
-                command_name="ConnectTxRx",
-                command_tracker=self._command_tracker,
-                component_manager=self.component_manager,
-                method_name="connect_slim_tx_rx",
-                logger=self.logger,
-            ),
-        )
-        self.register_command_object(
-            "VerifyConnection",
-            self.VerifyConnectionCommand(
-                device=self,
-                component_manager=self.component_manager,
-                logger=self.logger,
-            ),
-        )
-        self.register_command_object(
-            "DisconnectTxRx",
-            SubmittedSlowCommand(
-                command_name="DisconnectTxRx",
-                command_tracker=self._command_tracker,
-                component_manager=self.component_manager,
-                method_name="disconnect_slim_tx_rx",
-                logger=self.logger,
-            ),
-        )
-        self.register_command_object(
-            "ClearCounters",
-            self.ClearCountersCommand(
-                device=self,
-                component_manager=self.component_manager,
-                logger=self.logger,
-            ),
-        )
-
-    def always_executed_hook(self: SlimLink) -> None:
-        """Hook to be executed before any commands."""
-
-    def delete_device(self: SlimLink) -> None:
-        """Hook to delete device."""
-
-    # ----------
-    # Callbacks
-    # ----------
-
-    # None at this time...
-    # We currently rely on the SKABaseDevice implemented callbacks.
-
-    # -----------------
-    # Attribute Methods
-    # -----------------
-
-    @attribute(dtype=str)
-    def txDeviceName(self: SlimLink) -> str:
-        """
-        Read the txDeviceName of the device.
-
-        :return: txDeviceName of the device.
-        """
-        return self.component_manager.tx_device_name
-
-    @txDeviceName.write
-    def txDeviceName(self: SlimLink, value: str) -> None:
-        """
-        Set the txDeviceName of the device.
-
-        :param value: str
-        """
-        self.logger.debug(f"Writing txDeviceName to {value}")
-        self.component_manager.tx_device_name = value
-
-    @attribute(dtype=str)
-    def rxDeviceName(self: SlimLink) -> str:
-        """
-        Read the rxDeviceName of the device.
-
-        :return: rxDeviceName of the device.
-        """
-        return self.component_manager.rx_device_name
-
-    @rxDeviceName.write
-    def rxDeviceName(self: SlimLink, value: str) -> None:
-        """
-        Set the rxDeviceName of the device.
-
-        :param value: str
-        """
-        self.logger.debug(f"Writing txDeviceName to {value}")
-        self.component_manager.rx_device_name = value
-
-    @attribute(dtype=str)
-    def linkName(self: SlimLink) -> str:
-        """
-        Read the linkName of the device.
-
-        :return: linkName of the device.
-        """
-        return self.component_manager.link_name
-
-    @attribute(dtype=int)
-    def txIdleCtrlWord(self: SlimLink) -> int:
-        """
-        Read the txIdleCtrlWord of the device.
-
-        :return: txIdleCtrlWord of the device.
-        """
-        return self.component_manager.tx_idle_ctrl_word
-
-    @attribute(dtype=int)
-    def rxIdleCtrlWord(self: SlimLink) -> int:
-        """
-        Read the rxIdleCtrlWord of the device.
-
-        :return: rxIdleCtrlWord of the device.
-        """
-        return self.component_manager.rx_idle_ctrl_word
-
-    @attribute(dtype=float)
-    def bitErrorRate(self: SlimLink) -> float:
-        """
-        Read the bitErrorRate of the device.
-
-        :return: bitErrorRate of the device.
-        """
-        return self.component_manager.bit_error_rate
-
-    @attribute(dtype=[int], max_dim_x=9)
-    def read_counters(self: SlimLink) -> list[int]:
-        """
-        Read the counters attribute.
-
-        :return: the counters array.
-        :rtype: list[int]
-        """
-        return self.component_manager.read_counters()
-
-    @attribute(dtype=HealthState)
-    def healthState(self: SlimLink) -> HealthState:
-        """
-        Read the Health State of the device. This overrides the ska-tango-base
-        implementation.
-
-        :return: Health State of the device.
-        :rtype: HealthState
-        """
-        return self._health_state
-
-    @attribute(dtype=SimulationMode, memorized=True, hw_memorized=True)
-    def simulationMode(self: SlimLink) -> SimulationMode:
-        """
-        Read the Simulation Mode of the device.
-
-        :return: Simulation Mode of the device.
-        """
-        return self._simulation_mode
-
-    @simulationMode.write
-    def simulationMode(self: SlimLink, value: SimulationMode) -> None:
-        """
-        Set the simulation mode of the device.
-
-        :param value: SimulationMode
-        """
-        self.logger.debug(f"Writing simulationMode to {value}")
-        self._simulation_mode = value
-        self.component_manager.simulation_mode = value
-
-    # --------
-    # Commands
-    # --------
-
-    class InitCommand(SKABaseDevice.InitCommand):
-        """
-        A class for the SlimLink's init_device() "command".
-        """
-
-        def do(self: SlimLink.InitCommand) -> tuple[ResultCode, str]:
-            """
-            Stateless hook for device initialisation.
-
-            :return: A tuple containing a return code and a string
-                message indicating status. The message is for
-                information purpose only.
-            :rtype: (ResultCode, str)
-            """
-            (result_code, message) = super().do()
-            self._device._simulation_mode = SimulationMode.TRUE
-
-            return (result_code, message)
-
-    class VerifyConnectionCommand(FastCommand):
-        """
-        The command class for the VerifyConnection command.
-
-        Run several health checks on the SLIM Link.
-        """
-
-        def __init__(
-            self: SlimLink.VerifyConnectionCommand,
-            *args: Any,
-            device: SlimLink,
-            component_manager: SlimLinkComponentManager,
-            **kwargs: Any,
-        ) -> None:
-            self.device = device
-            self.component_manager = component_manager
-            super().__init__(*args, **kwargs)
-
-        def is_allowed(self: SlimLink.VerifyConnectionCommand) -> bool:
-            if self.device._admin_mode == AdminMode.ONLINE:
-                return True
-            return False
-
-        def do(
-            self: SlimLink.VerifyConnectionCommand,
-        ) -> Tuple[ResultCode, str]:
-            """
-            Implement VerifyConnection command functionality.
-
-            :return: The HealthState enum describing the link's status.
-            :rtype: (ResultCode, str)
-            """
-            if self.is_allowed():
-                return self.component_manager.verify_connection()
-            else:
-                return (
-                    ResultCode.REJECTED,
-                    "Device is offline. Failed to issue VerifyConnection command.",
-                )
-
-    @command(
-        dtype_out="DevVarLongStringArray",
-        doc_out="Tuple containing a return code and a string message indicating the status of the command.",
-    )
-    @DebugIt()
-    def VerifyConnection(self: SlimLink) -> None:
-        command_handler = self.get_command_object("VerifyConnection")
-        return_code, message = command_handler()
-        return [[return_code], [message]]
-
-    class ClearCountersCommand(FastCommand):
-        """
-        The command class for the ClearCounters command.
-
-        Clear the read counters array on Tx and Rx sides of the SLIM Link.
-        """
-
-        def __init__(
-            self: SlimLink.ClearCountersCommand,
-            *args: Any,
-            device: SlimLink,
-            component_manager: SlimLinkComponentManager,
-            **kwargs: Any,
-        ) -> None:
-            self.device = device
-            self.component_manager = component_manager
-            super().__init__(*args, **kwargs)
-
-        def is_allowed(self: SlimLink.ClearCountersCommand) -> bool:
-            if self.device._admin_mode == AdminMode.ONLINE:
-                return True
-            return False
-
-        def do(self: SlimLink.ClearCountersCommand) -> Tuple[ResultCode, str]:
-            """
-            Implement ClearCounters command functionality.
-
-            :return: A tuple containing a return code and a string
-                message indicating status. The message is for
-                information purpose only.
-            :rtype: (ResultCode, str)
-            """
-            if self.is_allowed():
-                return self.component_manager.clear_counters()
-            else:
-                return (
-                    ResultCode.REJECTED,
-                    "Device is offline. Failed to issue ClearCounters command.",
-                )
-
-    @command(
-        dtype_out="DevVarLongStringArray",
-        doc_out="Tuple containing a return code and a string message indicating the status of the command.",
-    )
-    @DebugIt()
-    def ClearCounters(self: SlimLink) -> None:
-        command_handler = self.get_command_object("ClearCounters")
-        return_code, message = command_handler()
-        return [[return_code], [message]]
-
-    # ---------------------
-    # Long Running Commands
-    # ---------------------
-
-    @command(
-        dtype_out="DevVarLongStringArray",
-        doc_out="Tuple containing a return code and a string message indicating the status of the command.",
-    )
-    @DebugIt()
-    def ConnectTxRx(self: SlimLink) -> None:
-        command_handler = self.get_command_object("ConnectTxRx")
-        result_code_message, command_id = command_handler()
-        return [[result_code_message], [command_id]]
-
-    @command(
-        dtype_out="DevVarLongStringArray",
-        doc_out="Tuple containing a return code and a string message indicating the status of the command.",
-    )
-    @DebugIt()
-    def DisconnectTxRx(self: SlimLink) -> None:
-        command_handler = self.get_command_object("DisconnectTxRx")
-        result_code_message, command_id = command_handler()
-        return [[result_code_message], [command_id]]
-
-
-# ----------
-# Run server
-# ----------
-
-
-def main(args=None, **kwargs):
-    return SlimLink.run_server(args=args or None, **kwargs)
-
-
-if __name__ == "__main__":
-    main()
-=======
-# -*- coding: utf-8 -*-
-#
-# This file is part of the SlimLink project
-#
-#
-#
-# Distributed under the terms of the GPL license.
-# See LICENSE.txt for more info.
-
-# Copyright (c) 2019 National Research Council of Canada
-
-from __future__ import annotations
-
-from typing import Optional, Tuple
-
-# tango imports
-import tango
-from ska_tango_base import SKABaseDevice
-from ska_tango_base.commands import ResponseCommand, ResultCode
-
-# Additional import
-# PROTECTED REGION ID(SlimLink.additional_import) ENABLED START #
-from ska_tango_base.control_model import (
-    AdminMode,
-    HealthState,
-    PowerMode,
-    SimulationMode,
-)
-from tango import AttrWriteType, DebugIt
-from tango.server import attribute, command, run
-
-from ska_mid_cbf_mcs.component.component_manager import CommunicationStatus
-from ska_mid_cbf_mcs.slim.slim_link_component_manager import (
-    SlimLinkComponentManager,
-)
-
-# PROTECTED REGION END #    //  SlimLink.additional_import
-
-__all__ = ["SlimLink", "main"]
-
-
-class SlimLink(SKABaseDevice):
-    """
-    TANGO device class for SLIM link device.
-    """
-
-    # PROTECTED REGION ID(SlimLink.class_variable) ENABLED START #
-    # PROTECTED REGION END #    //  SlimLink.class_variable
-
-    # -----------------
-    # Device Properties
-    # -----------------
-
-    # ----------
-    # Attributes
-    # ----------
-
-    txDeviceName = attribute(
-        dtype="DevString",
-        access=AttrWriteType.READ_WRITE,
-        label="Tx Device FQDN",
-        doc="FQDN of the link's Tx device",
-    )
-
-    rxDeviceName = attribute(
-        dtype="DevString",
-        access=AttrWriteType.READ_WRITE,
-        label="Rx Device FQDN",
-        doc="FQDN of the link's Rx device",
-    )
-
-    linkName = attribute(
-        dtype="DevString",
-        access=AttrWriteType.READ,
-        label="Link Name",
-        doc="Link name made up of the Tx and Rx FQDNs",
-    )
-
-    txIdleCtrlWord = attribute(
-        dtype="DevULong64",
-        access=AttrWriteType.READ,
-        label="Tx Idle control word",
-        doc="Idle control word read by the link's Tx device",
-    )
-
-    rxIdleCtrlWord = attribute(
-        dtype="DevULong64",
-        access=AttrWriteType.READ,
-        label="Rx Idle control word",
-        doc="Idle control word read by the link's Rx device",
-    )
-
-    bitErrorRate = attribute(
-        dtype="DevFloat",
-        access=AttrWriteType.READ,
-        label="Bit Error Rate",
-        doc="Bit Error Rate (BER) calculated by the link's Rx device",
-    )
-
-    counters = attribute(
-        dtype=("DevULong64",),
-        max_dim_x=9,
-        access=AttrWriteType.READ,
-        label="TxRx Counters",
-        doc="""
-            An array holding the counter values from the tx and rx devices in the order:
-            [0] rx_word_count
-            [1] rx_packet_count
-            [2] rx_idle_word_count
-            [3] rx_idle_error_count
-            [4] rx_block_lost_count
-            [5] rx_cdr_lost_count
-            [6] tx_word_count
-            [7] tx_packet_count
-            [8] tx_idle_word_count
-        """,
-    )
-
-    simulationMode = attribute(
-        dtype=SimulationMode,
-        access=AttrWriteType.READ_WRITE,
-        memorized=True,
-        doc="Reports the simulation mode of the device. \nSome devices may implement "
-        "both modes, while others will have simulators that set simulationMode "
-        "to True while the real devices always set simulationMode to False.",
-    )
-
-    rx_debug_alignment_and_lock_status = attribute(
-        dtype=("DevBoolean",),
-        access=AttrWriteType.READ,
-        max_dim_x=4,
-        label="Rx Debug Alignment and Lock Status",
-        doc="""
-            Alignment and lock status rollup attribute for debug
-            Indicated read only values will be ignored on attribute writes.
-
-            [0]: 66b block alignment lost. Read '1' = alignment lost. Write '1' to clear.
-            [1]: 66b block aligned. Read '1' = aligned. Read only.
-            [2]: Clock data recovery lock lost. Read '1' = CDR lock lost. Write '1' to clear.
-            [3]: Clock data recovery locked. Read '1' = CDR locked. Read only.
-            """,
-    )
-
-    rx_link_occupancy = attribute(
-        dtype="DevDouble",
-        access=AttrWriteType.READ,
-        label="Rx Link Occupancy",
-        doc="The Rx Link Occupancy as a percentage (0-1)",
-    )
-
-    tx_link_occupancy = attribute(
-        dtype="DevDouble",
-        access=AttrWriteType.READ,
-        label="Tx Link Occupancy",
-        doc="The Tx Link Occupancy as a percentage (0-1)",
-    )
-
-    # ---------------
-    # General methods
-    # ---------------
-
-    def create_component_manager(self: SlimLink) -> SlimLinkComponentManager:
-        """
-        Create and return a component manager for this device.
-
-        :return: a component manager for this device
-        :rtype: SlimLinkComponentManager
-        """
-        self._communication_status: Optional[CommunicationStatus] = None
-        self._component_power_mode: Optional[PowerMode] = None
-        self._health_state = HealthState.UNKNOWN
-
-        return SlimLinkComponentManager(
-            update_health_state=self._update_health_state,
-            logger=self.logger,
-            push_change_event_callback=self.push_change_event,
-            communication_status_changed_callback=self._communication_status_changed,
-            component_power_mode_changed_callback=self._component_power_mode_changed,
-            component_fault_callback=self._component_fault,
-        )
-
-    def init_command_objects(self: SlimLink) -> None:
-        """
-        Sets up the command objects
-        """
-        super().init_command_objects()
-
-        device_args = (self, self.logger)
-        self.register_command_object(
-            "ConnectTxRx", self.ConnectTxRxCommand(*device_args)
-        )
-        self.register_command_object(
-            "VerifyConnection", self.VerifyConnectionCommand(*device_args)
-        )
-        self.register_command_object(
-            "DisconnectTxRx",
-            self.DisconnectTxRxCommand(*device_args),
-        )
-        self.register_command_object(
-            "ClearCounters", self.ClearCountersCommand(*device_args)
-        )
-
-    def always_executed_hook(self: SlimLink) -> None:
-        # PROTECTED REGION ID(SlimLink.always_executed_hook) ENABLED START #
-        """Hook to be executed before any commands."""
-        # PROTECTED REGION END #    //  SlimLink.always_executed_hook
-
-    def delete_device(self: SlimLink) -> None:
-        # PROTECTED REGION ID(SlimLink.delete_device) ENABLED START #
-        """Hook to delete device."""
-        # PROTECTED REGION END #    //  SlimLink.delete_device
-
-    # ----------
-    # Callbacks
-    # ----------
-
-    def _communication_status_changed(
-        self: SlimLink, communication_status: CommunicationStatus
-    ) -> None:
-        """
-        Handle change in communications status between component manager and component.
-
-        This is a callback hook, called by the component manager when
-        the communications status changes. It is implemented here to
-        drive the op_state.
-
-        :param communication_status: the status of communications
-            between the component manager and its component.
-        """
-
-        self._communication_status = communication_status
-
-        if communication_status == CommunicationStatus.DISABLED:
-            self.op_state_model.perform_action("component_disconnected")
-        elif communication_status == CommunicationStatus.NOT_ESTABLISHED:
-            self.op_state_model.perform_action("component_unknown")
-        elif (
-            communication_status == CommunicationStatus.ESTABLISHED
-            and self._component_power_mode is not None
-        ):
-            self._component_power_mode_changed(self._component_power_mode)
-        else:  # self._component_power_mode is None
-            pass  # wait for a power mode update
-
-    def _component_power_mode_changed(
-        self: SlimLink, power_mode: PowerMode
-    ) -> None:
-        """
-        Handle change in the power mode of the component.
-
-        This is a callback hook, called by the component manager when
-        the power mode of the component changes. It is implemented here
-        to drive the op_state.
-
-        :param power_mode: the power mode of the component.
-        """
-        self._component_power_mode = power_mode
-
-        if self._communication_status == CommunicationStatus.ESTABLISHED:
-            action_map = {
-                PowerMode.OFF: "component_off",
-                PowerMode.STANDBY: "component_standby",
-                PowerMode.ON: "component_on",
-                PowerMode.UNKNOWN: "component_unknown",
-            }
-            self.op_state_model.perform_action(action_map[power_mode])
-
-    def _component_fault(self: SlimLink, faulty: bool) -> None:
-        """
-        Handle component fault
-
-        :param faulty: True if component is faulty.
-        """
-        if faulty:
-            self.op_state_model.perform_action("component_fault")
-            self.set_status("The device is in FAULT state.")
-        else:
-            self.set_status("The device has recovered from FAULT state.")
-
-    def _update_health_state(self: SlimLink, state: HealthState) -> None:
-        """
-        Update the device's health state
-
-        :param state: HealthState describing the link's status.
-        """
-        if self._health_state != state:
-            self.logger.info(f"Updating health state to {state}")
-            self._health_state = state
-            self.push_change_event("healthState", self._health_state)
-
-    # -----------------
-    # Attribute Methods
-    # -----------------
-
-    def read_txDeviceName(self: SlimLink) -> str:
-        # PROTECTED REGION ID(SlimLink.txDeviceName_read) ENABLED START #
-        """
-        Read the txDeviceName attribute.
-
-        :return: the txDeviceName FQDN.
-        :rtype: str
-        """
-        return self.component_manager.tx_device_name
-        # PROTECTED REGION END #    //  SlimLink.txDeviceName_read
-
-    def write_txDeviceName(self: SlimLink, value: str) -> None:
-        # PROTECTED REGION ID(SlimLink.txDeviceName_write) ENABLED START #
-        """
-        Write the txDeviceName attribute.
-
-        :param value: the txDeviceName FQDN.
-        """
-        self.component_manager.tx_device_name = value
-        # PROTECTED REGION END #    //  SlimLink.txDeviceName_write
-
-    def read_rxDeviceName(self: SlimLink) -> str:
-        # PROTECTED REGION ID(SlimLink.rxDeviceName_read) ENABLED START #
-        """
-        Read the rxDeviceName attribute.
-
-        :return: the rxDeviceName FQDN.
-        :rtype: str
-        """
-        return self.component_manager.rx_device_name
-        # PROTECTED REGION END #    //  SlimLink.rxDeviceName_read
-
-    def write_rxDeviceName(self: SlimLink, value: str) -> None:
-        # PROTECTED REGION ID(SlimLink.rxDeviceName_write) ENABLED START #
-        """
-        Write the rxDeviceName attribute.
-
-        :param value: the rxDeviceName FQDN.
-        """
-        self.component_manager.rx_device_name = value
-        # PROTECTED REGION END #    //  SlimLink.rxDeviceName_write
-
-    def read_linkName(self: SlimLink) -> str:
-        # PROTECTED REGION ID(SlimLink.linkName_read) ENABLED START #
-        """
-        Read the linkName attribute.
-
-        :return: the link name. Empty if not active.
-        :rtype: str
-        """
-        return self.component_manager.link_name
-        # PROTECTED REGION END #    //  SlimLink.linkName_read
-
-    def read_txIdleCtrlWord(self: SlimLink) -> int:
-        # PROTECTED REGION ID(SlimLink.txIdleCtrlWord_read) ENABLED START #
-        """
-        Read the txIdleCtrlWord attribute.
-
-        :return: the HPS tx device's idle ctrl word.
-        :rtype: int
-        """
-        return self.component_manager.tx_idle_ctrl_word
-        # PROTECTED REGION END #    //  SlimLink.txIdleCtrlWord_read
-
-    def read_rxIdleCtrlWord(self: SlimLink) -> int:
-        # PROTECTED REGION ID(SlimLink.rxIdleCtrlWord_read) ENABLED START #
-        """
-        Read the rxIdleCtrlWord attribute.
-
-        :return: the HPS rx device's idle ctrl word.
-        :rtype: int
-        """
-        return self.component_manager.rx_idle_ctrl_word
-        # PROTECTED REGION END #    //  SlimLink.rxIdleCtrlWord_read
-
-    def read_bitErrorRate(self: SlimLink) -> float:
-        # PROTECTED REGION ID(SlimLink.bitErrorRate_read) ENABLED START #
-        """
-        Read the bitErrorRate attribute.
-
-        :return: the bitErrorRate value.
-        :rtype: float
-        """
-        return self.component_manager.bit_error_rate
-        # PROTECTED REGION END #    //  SlimLink.bitErrorRate_read
-
-    def read_counters(self: SlimLink) -> list[int]:
-        # PROTECTED REGION ID(SlimLink.counters_read) ENABLED START #
-        """
-        Read the counters attribute.
-
-        :return: the counters array.
-        :rtype: list[int]
-        """
-        return self.component_manager.read_counters()
-        # PROTECTED REGION END #    //  SlimLink.counters_read
-
-    def read_healthState(self: SlimLink):
-        # PROTECTED REGION ID(SlimLink.healthState_read) ENABLED START #
-        """
-        Read the Health State of the device. This overrides the ska-tango-base
-        implementation.
-
-        :return: Health State of the device.
-        :rtype: HealthState
-        """
-        return self._health_state
-        # PROTECTED REGION END #    //  SlimLink.healthState_read
-
-    def read_rx_debug_alignment_and_lock_status(self: SlimLink) -> list[bool]:
-        """
-        Read the Debug Alignment and Lock Status Flag of the rx Device
-
-        :return Debug Alignment and Lock Status Flag of the rx Device
-        :rtype list[bool]
-        """
-        return self.component_manager.rx_debug_alignment_and_lock_status
-
-    def read_rx_link_occupancy(self: SlimLink) -> float:
-        """
-        Read the Link Occupancy of the rx Device
-
-        :return: Link Occupancy value of the rx Device
-        :rtype: float
-        """
-        return self.component_manager.rx_link_occupancy
-
-    def read_tx_link_occupancy(self: SlimLink) -> float:
-        """
-        Read the Link Occupancy of the tx Device
-
-        :return: Link Occupancy value of the tx Device
-        :rtype: float
-        """
-        return self.component_manager.tx_link_occupancy
-
-    def write_simulationMode(self, value):
-        # PROTECTED REGION ID(SlimLink.simulationMode_write) ENABLED START #
-        """
-        Set the Simulation Mode of the device. This overrides the ska-tango-base
-        implementation.
-
-        :param value: SimulationMode
-        """
-        super().write_simulationMode(value)
-        self.component_manager.simulation_mode = value
-        # PROTECTED REGION END #    //  SlimLink.simulationMode_write
-
-    # --------
-    # Commands
-    # --------
-
-    class InitCommand(SKABaseDevice.InitCommand):
-        """
-        A class for the SlimLink's init_device() "command".
-        """
-
-        def do(self: SlimLink.InitCommand) -> tuple[ResultCode, str]:
-            """
-            Stateless hook for device initialisation.
-
-            :return: A tuple containing a return code and a string
-                message indicating status. The message is for
-                information purpose only.
-            :rtype: (ResultCode, str)
-            """
-            (result_code, message) = super().do()
-
-            device = self.target
-            device.write_simulationMode(True)
-
-            return (result_code, message)
-
-    class ConnectTxRxCommand(ResponseCommand):
-        """
-        The command class for the ConnectTxRx command.
-
-        Connect the SLIM Tx and Rx HPS devices to form the link.
-        """
-
-        def do(
-            self: SlimLink.ConnectTxRxCommand,
-        ) -> Tuple[ResultCode, str]:
-            """
-            Implement ConnectTxRx command functionality.
-
-            :return: A tuple containing a return code and a string
-                message indicating status. The message is for
-                information purpose only.
-            :rtype: (ResultCode, str)
-            """
-            if self.target.read_adminMode() == AdminMode.ONLINE:
-                component_manager = self.target.component_manager
-                return component_manager.connect_slim_tx_rx()
-            else:
-                return (
-                    ResultCode.FAILED,
-                    "Device is offline. Failed to issue ConnectTxRx command.",
-                )
-
-    @command(
-        dtype_out="DevVarLongStringArray",
-        doc_out="Tuple containing a return code and a string message indicating the status of the command.",
-    )
-    @DebugIt()
-    def ConnectTxRx(self: SlimLink) -> tango.DevVarLongStringArray:
-        # PROTECTED REGION ID(SlimLink.ConnectTxRx) ENABLED START #
-        handler = self.get_command_object("ConnectTxRx")
-        return_code, message = handler()
-        return [[return_code], [message]]
-        # PROTECTED REGION END #    //  SlimLink.ConnectTxRx
-
-    class VerifyConnectionCommand(ResponseCommand):
-        """
-        The command class for the VerifyConnection command.
-
-        Run several health checks on the SLIM Link.
-        """
-
-        def do(
-            self: SlimLink.VerifyConnectionCommand,
-        ) -> Tuple[ResultCode, str]:
-            """
-            Implement VerifyConnection command functionality.
-
-            :return: The HealthState enum describing the link's status.
-            :rtype: (ResultCode, str)
-            """
-            if self.target.read_adminMode() == AdminMode.ONLINE:
-                component_manager = self.target.component_manager
-                return component_manager.verify_connection()
-            else:
-                return (
-                    ResultCode.FAILED,
-                    "Device is offline. Failed to issue VerifyConnection command.",
-                )
-
-    @command(
-        dtype_out="DevVarLongStringArray",
-        doc_out="Tuple containing a return code and a string message indicating the status of the command.",
-    )
-    @DebugIt()
-    def VerifyConnection(self: SlimLink) -> tango.DevVarLongStringArray:
-        # PROTECTED REGION ID(SlimLink.VerifyConnection) ENABLED START #
-        handler = self.get_command_object("VerifyConnection")
-        return_code, message = handler()
-        return [[return_code], [message]]
-        # PROTECTED REGION END #    //  SlimLink.VerifyConnection
-
-    class DisconnectTxRxCommand(ResponseCommand):
-        """
-        The command class for the DisconnectTxRx command.
-
-        Disconnect the Tx and Rx devices. Set Rx to serial loopback mode.
-        """
-
-        def do(
-            self: SlimLink.DisconnectTxRxCommand,
-        ) -> Tuple[ResultCode, str]:
-            """
-            Implement DisconnectTxRx command functionality.
-
-            :return: A tuple containing a return code and a string
-                message indicating status. The message is for
-                information purpose only.
-            :rtype: (ResultCode, str)
-            """
-            if self.target.read_adminMode() == AdminMode.ONLINE:
-                component_manager = self.target.component_manager
-                return component_manager.disconnect_slim_tx_rx()
-            else:
-                return (
-                    ResultCode.FAILED,
-                    "Device is offline. Failed to issue DisconnectTxRx command.",
-                )
-
-    @command(
-        dtype_out="DevVarLongStringArray",
-        doc_out="Tuple containing a return code and a string message indicating the status of the command.",
-    )
-    @DebugIt()
-    def DisconnectTxRx(self: SlimLink) -> tango.DevVarLongStringArray:
-        # PROTECTED REGION ID(SlimLink.DisconnectTxRx) ENABLED START #
-        handler = self.get_command_object("DisconnectTxRx")
-        return_code, message = handler()
-        return [[return_code], [message]]
-        # PROTECTED REGION END #    //  SlimLink.DisconnectTxRx
-
-    class ClearCountersCommand(ResponseCommand):
-        """
-        The command class for the ClearCounters command.
-
-        Clear the read counters array on Tx and Rx sides of the SLIM Link.
-        """
-
-        def do(self: SlimLink.ClearCountersCommand) -> Tuple[ResultCode, str]:
-            """
-            Implement ClearCounters command functionality.
-
-            :return: A tuple containing a return code and a string
-                message indicating status. The message is for
-                information purpose only.
-            :rtype: (ResultCode, str)
-            """
-            if self.target.read_adminMode() == AdminMode.ONLINE:
-                component_manager = self.target.component_manager
-                return component_manager.clear_counters()
-            else:
-                return (
-                    ResultCode.FAILED,
-                    "Device is offline. Failed to issue ClearCounters command.",
-                )
-
-    @command(
-        dtype_out="DevVarLongStringArray",
-        doc_out="Tuple containing a return code and a string message indicating the status of the command.",
-    )
-    @DebugIt()
-    def ClearCounters(self: SlimLink) -> tango.DevVarLongStringArray:
-        # PROTECTED REGION ID(SlimLink.ClearCounters) ENABLED START #
-        handler = self.get_command_object("ClearCounters")
-        return_code, message = handler()
-        return [[return_code], [message]]
-        # PROTECTED REGION END #    //  SlimLink.ClearCounters
-
-
-# ----------
-# Run server
-# ----------
-
-
-def main(args=None, **kwargs):
-    # PROTECTED REGION ID(SlimLink.main) ENABLED START #
-    return run((SlimLink,), args=args, **kwargs)
-    # PROTECTED REGION END #    //  SlimLink.main
-
-
-if __name__ == "__main__":
-    main()
->>>>>>> 5332a529
+# -*- coding: utf-8 -*-
+#
+# This file is part of the SlimLink project
+#
+#
+#
+# Distributed under the terms of the GPL license.
+# See LICENSE.txt for more info.
+
+# Copyright (c) 2019 National Research Council of Canada
+
+from __future__ import annotations
+
+from typing import Any, Optional, Tuple
+
+# tango imports
+from ska_tango_base import SKABaseDevice
+from ska_tango_base.commands import (
+    FastCommand,
+    ResultCode,
+    SubmittedSlowCommand,
+)
+
+# Additional import
+from ska_tango_base.control_model import (
+    AdminMode,
+    HealthState,
+    PowerState,
+    SimulationMode,
+)
+from tango import DebugIt
+from tango.server import attribute, command
+
+from ska_mid_cbf_mcs.component.component_manager import CommunicationStatus
+from ska_mid_cbf_mcs.device.base_device import CbfDevice
+from ska_mid_cbf_mcs.slim.slim_link_component_manager import (
+    SlimLinkComponentManager,
+)
+
+__all__ = ["SlimLink", "main"]
+
+
+class SlimLink(CbfDevice):
+    """
+    TANGO device class for SLIM link device.
+    """
+
+    # -----------------
+    # Device Properties
+    # -----------------
+
+    # None at this time...
+    
+    
+    rx_debug_alignment_and_lock_status = attribute(
+        dtype=("DevBoolean",),
+        access=AttrWriteType.READ,
+        max_dim_x=4,
+        label="Rx Debug Alignment and Lock Status",
+        doc="""
+            Alignment and lock status rollup attribute for debug
+            Indicated read only values will be ignored on attribute writes.
+
+            [0]: 66b block alignment lost. Read '1' = alignment lost. Write '1' to clear.
+            [1]: 66b block aligned. Read '1' = aligned. Read only.
+            [2]: Clock data recovery lock lost. Read '1' = CDR lock lost. Write '1' to clear.
+            [3]: Clock data recovery locked. Read '1' = CDR locked. Read only.
+            """,
+    )
+
+    rx_link_occupancy = attribute(
+        dtype="DevDouble",
+        access=AttrWriteType.READ,
+        label="Rx Link Occupancy",
+        doc="The Rx Link Occupancy as a percentage (0-1)",
+    )
+
+    tx_link_occupancy = attribute(
+        dtype="DevDouble",
+        access=AttrWriteType.READ,
+        label="Tx Link Occupancy",
+        doc="The Tx Link Occupancy as a percentage (0-1)",
+    )
+
+    # ---------------
+    # General methods
+    # ---------------
+
+    def create_component_manager(self: SlimLink) -> SlimLinkComponentManager:
+        """
+        Create and return a component manager for this device.
+
+        :return: a component manager for this device
+        :rtype: SlimLinkComponentManager
+        """
+        self._communication_status: Optional[CommunicationStatus] = None
+        self._component_power_mode: Optional[PowerState] = None
+        self._health_state = HealthState.UNKNOWN
+
+        return SlimLinkComponentManager(
+            logger=self.logger,
+            health_state_callback=self._update_health_state,
+            communication_state_callback=self._communication_state_changed,
+            component_state_callback=self._component_state_changed,
+        )
+
+    def init_command_objects(self: SlimLink) -> None:
+        """
+        Sets up the command objects
+        """
+        super().init_command_objects()
+
+        self.register_command_object(
+            "ConnectTxRx",
+            SubmittedSlowCommand(
+                command_name="ConnectTxRx",
+                command_tracker=self._command_tracker,
+                component_manager=self.component_manager,
+                method_name="connect_slim_tx_rx",
+                logger=self.logger,
+            ),
+        )
+        self.register_command_object(
+            "VerifyConnection",
+            self.VerifyConnectionCommand(
+                device=self,
+                component_manager=self.component_manager,
+                logger=self.logger,
+            ),
+        )
+        self.register_command_object(
+            "DisconnectTxRx",
+            SubmittedSlowCommand(
+                command_name="DisconnectTxRx",
+                command_tracker=self._command_tracker,
+                component_manager=self.component_manager,
+                method_name="disconnect_slim_tx_rx",
+                logger=self.logger,
+            ),
+        )
+        self.register_command_object(
+            "ClearCounters",
+            self.ClearCountersCommand(
+                device=self,
+                component_manager=self.component_manager,
+                logger=self.logger,
+            ),
+        )
+
+    def always_executed_hook(self: SlimLink) -> None:
+        """Hook to be executed before any commands."""
+
+    def delete_device(self: SlimLink) -> None:
+        """Hook to delete device."""
+
+    # ----------
+    # Callbacks
+    # ----------
+
+    # None at this time...
+    # We currently rely on the SKABaseDevice implemented callbacks.
+
+    # -----------------
+    # Attribute Methods
+    # -----------------
+
+    @attribute(dtype=str)
+    def txDeviceName(self: SlimLink) -> str:
+        """
+        Read the txDeviceName of the device.
+
+        :return: txDeviceName of the device.
+        """
+        return self.component_manager.tx_device_name
+
+    @txDeviceName.write
+    def txDeviceName(self: SlimLink, value: str) -> None:
+        """
+        Set the txDeviceName of the device.
+
+        :param value: str
+        """
+        self.logger.debug(f"Writing txDeviceName to {value}")
+        self.component_manager.tx_device_name = value
+
+    @attribute(dtype=str)
+    def rxDeviceName(self: SlimLink) -> str:
+        """
+        Read the rxDeviceName of the device.
+
+        :return: rxDeviceName of the device.
+        """
+        return self.component_manager.rx_device_name
+
+    @rxDeviceName.write
+    def rxDeviceName(self: SlimLink, value: str) -> None:
+        """
+        Set the rxDeviceName of the device.
+
+        :param value: str
+        """
+        self.logger.debug(f"Writing txDeviceName to {value}")
+        self.component_manager.rx_device_name = value
+
+    @attribute(dtype=str)
+    def linkName(self: SlimLink) -> str:
+        """
+        Read the linkName of the device.
+
+        :return: linkName of the device.
+        """
+        return self.component_manager.link_name
+
+    @attribute(dtype=int)
+    def txIdleCtrlWord(self: SlimLink) -> int:
+        """
+        Read the txIdleCtrlWord of the device.
+
+        :return: txIdleCtrlWord of the device.
+        """
+        return self.component_manager.tx_idle_ctrl_word
+
+    @attribute(dtype=int)
+    def rxIdleCtrlWord(self: SlimLink) -> int:
+        """
+        Read the rxIdleCtrlWord of the device.
+
+        :return: rxIdleCtrlWord of the device.
+        """
+        return self.component_manager.rx_idle_ctrl_word
+
+    @attribute(dtype=float)
+    def bitErrorRate(self: SlimLink) -> float:
+        """
+        Read the bitErrorRate of the device.
+
+        :return: bitErrorRate of the device.
+        """
+        return self.component_manager.bit_error_rate
+
+    @attribute(dtype=[int], max_dim_x=9)
+    def read_counters(self: SlimLink) -> list[int]:
+        """
+        Read the counters attribute.
+
+        :return: the counters array.
+        :rtype: list[int]
+        """
+        return self.component_manager.read_counters()
+
+    @attribute(dtype=HealthState)
+    def healthState(self: SlimLink) -> HealthState:
+        """
+        Read the Health State of the device. This overrides the ska-tango-base
+        implementation.
+
+        :return: Health State of the device.
+        :rtype: HealthState
+        """
+        return self._health_state
+
+    
+    def read_rx_debug_alignment_and_lock_status(self: SlimLink) -> list[bool]:
+        """
+        Read the Debug Alignment and Lock Status Flag of the rx Device
+
+        :return Debug Alignment and Lock Status Flag of the rx Device
+        :rtype list[bool]
+        """
+        return self.component_manager.rx_debug_alignment_and_lock_status
+
+    def read_rx_link_occupancy(self: SlimLink) -> float:
+        """
+        Read the Link Occupancy of the rx Device
+
+        :return: Link Occupancy value of the rx Device
+        :rtype: float
+        """
+        return self.component_manager.rx_link_occupancy
+
+    def read_tx_link_occupancy(self: SlimLink) -> float:
+        """
+        Read the Link Occupancy of the tx Device
+
+        :return: Link Occupancy value of the tx Device
+        :rtype: float
+        """
+        return self.component_manager.tx_link_occupancy
+
+    @attribute(dtype=SimulationMode, memorized=True, hw_memorized=True)
+    def simulationMode(self: SlimLink) -> SimulationMode:
+        """
+        Read the Simulation Mode of the device.
+
+        :return: Simulation Mode of the device.
+        """
+        return self._simulation_mode
+
+    @simulationMode.write
+    def simulationMode(self: SlimLink, value: SimulationMode) -> None:
+        """
+        Set the simulation mode of the device.
+
+        :param value: SimulationMode
+        """
+        self.logger.debug(f"Writing simulationMode to {value}")
+        self._simulation_mode = value
+        self.component_manager.simulation_mode = value
+
+    # --------
+    # Commands
+    # --------
+
+    class InitCommand(SKABaseDevice.InitCommand):
+        """
+        A class for the SlimLink's init_device() "command".
+        """
+
+        def do(self: SlimLink.InitCommand) -> tuple[ResultCode, str]:
+            """
+            Stateless hook for device initialisation.
+
+            :return: A tuple containing a return code and a string
+                message indicating status. The message is for
+                information purpose only.
+            :rtype: (ResultCode, str)
+            """
+            (result_code, message) = super().do()
+            self._device._simulation_mode = SimulationMode.TRUE
+
+            return (result_code, message)
+
+    class VerifyConnectionCommand(FastCommand):
+        """
+        The command class for the VerifyConnection command.
+
+        Run several health checks on the SLIM Link.
+        """
+
+        def __init__(
+            self: SlimLink.VerifyConnectionCommand,
+            *args: Any,
+            device: SlimLink,
+            component_manager: SlimLinkComponentManager,
+            **kwargs: Any,
+        ) -> None:
+            self.device = device
+            self.component_manager = component_manager
+            super().__init__(*args, **kwargs)
+
+        def is_allowed(self: SlimLink.VerifyConnectionCommand) -> bool:
+            if self.device._admin_mode == AdminMode.ONLINE:
+                return True
+            return False
+
+        def do(
+            self: SlimLink.VerifyConnectionCommand,
+        ) -> Tuple[ResultCode, str]:
+            """
+            Implement VerifyConnection command functionality.
+
+            :return: The HealthState enum describing the link's status.
+            :rtype: (ResultCode, str)
+            """
+            if self.is_allowed():
+                return self.component_manager.verify_connection()
+            else:
+                return (
+                    ResultCode.REJECTED,
+                    "Device is offline. Failed to issue VerifyConnection command.",
+                )
+
+    @command(
+        dtype_out="DevVarLongStringArray",
+        doc_out="Tuple containing a return code and a string message indicating the status of the command.",
+    )
+    @DebugIt()
+    def VerifyConnection(self: SlimLink) -> None:
+        command_handler = self.get_command_object("VerifyConnection")
+        return_code, message = command_handler()
+        return [[return_code], [message]]
+
+    class ClearCountersCommand(FastCommand):
+        """
+        The command class for the ClearCounters command.
+
+        Clear the read counters array on Tx and Rx sides of the SLIM Link.
+        """
+
+        def __init__(
+            self: SlimLink.ClearCountersCommand,
+            *args: Any,
+            device: SlimLink,
+            component_manager: SlimLinkComponentManager,
+            **kwargs: Any,
+        ) -> None:
+            self.device = device
+            self.component_manager = component_manager
+            super().__init__(*args, **kwargs)
+
+        def is_allowed(self: SlimLink.ClearCountersCommand) -> bool:
+            if self.device._admin_mode == AdminMode.ONLINE:
+                return True
+            return False
+
+        def do(self: SlimLink.ClearCountersCommand) -> Tuple[ResultCode, str]:
+            """
+            Implement ClearCounters command functionality.
+
+            :return: A tuple containing a return code and a string
+                message indicating status. The message is for
+                information purpose only.
+            :rtype: (ResultCode, str)
+            """
+            if self.is_allowed():
+                return self.component_manager.clear_counters()
+            else:
+                return (
+                    ResultCode.REJECTED,
+                    "Device is offline. Failed to issue ClearCounters command.",
+                )
+
+    @command(
+        dtype_out="DevVarLongStringArray",
+        doc_out="Tuple containing a return code and a string message indicating the status of the command.",
+    )
+    @DebugIt()
+    def ClearCounters(self: SlimLink) -> None:
+        command_handler = self.get_command_object("ClearCounters")
+        return_code, message = command_handler()
+        return [[return_code], [message]]
+
+    # ---------------------
+    # Long Running Commands
+    # ---------------------
+
+    @command(
+        dtype_out="DevVarLongStringArray",
+        doc_out="Tuple containing a return code and a string message indicating the status of the command.",
+    )
+    @DebugIt()
+    def ConnectTxRx(self: SlimLink) -> None:
+        command_handler = self.get_command_object("ConnectTxRx")
+        result_code_message, command_id = command_handler()
+        return [[result_code_message], [command_id]]
+
+    @command(
+        dtype_out="DevVarLongStringArray",
+        doc_out="Tuple containing a return code and a string message indicating the status of the command.",
+    )
+    @DebugIt()
+    def DisconnectTxRx(self: SlimLink) -> None:
+        command_handler = self.get_command_object("DisconnectTxRx")
+        result_code_message, command_id = command_handler()
+        return [[result_code_message], [command_id]]
+
+
+# ----------
+# Run server
+# ----------
+
+
+def main(args=None, **kwargs):
+    return SlimLink.run_server(args=args or None, **kwargs)
+
+
+if __name__ == "__main__":
+    main()