--- conflicted
+++ resolved
@@ -1,1151 +1,748 @@
-<<<<<<< HEAD
-# -*- coding: utf-8 -*-
-#
-# This file is part of the SKA Mid.CBF MCS project
-#
-#
-#
-# Distributed under the terms of the GPL license.
-# See LICENSE.txt for more info.
-
-# Copyright (c) 2023 National Research Council of Canada
-
-
-from __future__ import annotations
-
-import re
-import threading
-from typing import Any, Callable, List, Optional, Tuple
-
-import tango
-import yaml
-from ska_control_model import TaskStatus
-from ska_tango_base.commands import ResultCode
-from ska_tango_base.control_model import (
-    AdminMode,
-    HealthState,
-    PowerState,
-    SimulationMode,
-)
-from ska_tango_testing import context
-
-from ska_mid_cbf_mcs.component.component_manager import (
-    CbfComponentManager,
-    CommunicationStatus,
-)
-
-__all__ = ["SlimComponentManager"]
-
-
-class SlimComponentManager(CbfComponentManager):
-    """
-    Manages a Serial Lightweight Interconnect Mesh (SLIM).
-    """
-
-    def __init__(
-        self: SlimComponentManager,
-        *args: Any,
-        link_fqdns: List[str],
-        simulation_mode: SimulationMode = SimulationMode.TRUE,
-        **kwargs: Any,
-    ) -> None:
-        """
-        Initialise a new instance.
-
-        :param link_fqdns: a list of SLIM Link FQDNs
-        :param simulation_mode: Enum that identifies if the simulator should be used
-        """
-        super().__init__(*args, **kwargs)
-        self.simulation_mode = simulation_mode
-
-        self._mesh_configured = False
-        self._config_str = ""
-
-        # a list of [tx_fqdn, rx_fqdn] for active links.
-        self._active_links = []
-
-        # SLIM Link Device proxies
-        self._link_fqdns = link_fqdns
-        self._dp_links = []
-
-    def start_communicating(self) -> None:
-        """Establish communication with the component, then start monitoring."""
-        self.logger.debug("Entering SlimComponentManager.start_communicating")
-
-        if self.communication_state == CommunicationStatus.ESTABLISHED:
-            self.logger.info("Already communicating.")
-            return
-
-        super().start_communicating()
-
-        self._dp_links = []
-        self.logger.debug(f"Link FQDNs: {self._link_fqdns}")
-        if self._link_fqdns is None:
-            self._update_communication_state(
-                CommunicationStatus.NOT_ESTABLISHED
-            )
-            self.logger.error(
-                "'Links' device property is unpopulated. Check charts."
-            )
-            return
-
-        for fqdn in self._link_fqdns:
-            try:
-                dp = context.DeviceProxy(device_name=fqdn)
-                dp.adminMode = AdminMode.ONLINE
-                self._dp_links.append(dp)
-            except AttributeError as ae:
-                # Thrown if the device exists in the db but the executable is not running.
-                self._update_communication_state(
-                    CommunicationStatus.NOT_ESTABLISHED
-                )
-                self.logger.error(
-                    f"Attribute error {ae}. Ensure SlimLink devices are running."
-                )
-                return
-            except tango.DevFailed as df:
-                # Thrown if the device doesn't exist in the db.
-                self._update_communication_state(
-                    CommunicationStatus.NOT_ESTABLISHED
-                )
-                self.logger.error(
-                    f"Failed to set AdminMode of {fqdn} to ONLINE: {df.args[0].desc}"
-                )
-                return
-        # This moves the op state model.
-        self._update_component_state(power=PowerState.OFF)
-
-    def stop_communicating(self) -> None:
-        """Stop communication with the component."""
-        self.logger.debug("Entering SlimComponentManager.stop_communicating")
-
-        for dp in self._dp_links:
-            dp.adminMode = AdminMode.OFFLINE
-        self._update_component_state(power=PowerState.UNKNOWN)
-        # This moves the op state model.
-        super().stop_communicating()
-
-    @property
-    def is_communicating(self) -> bool:
-        """
-        Returns whether or not the SLIM can be communicated with.
-
-        :return: whether the SLIM is communicating
-        """
-        return (
-            self.communication_state == CommunicationStatus.ESTABLISHED
-        ) and self._mesh_configured
-
-    def on(self) -> Tuple[ResultCode, str]:
-        """
-        On command. Currently just returns OK. The device
-        does nothing until mesh configuration is provided via
-        the Configure command.
-
-        :return: A tuple containing a return code and a string
-            message indicating status. The message is for
-            information purpose only.
-        :rtype: (ResultCode, str)
-        """
-        self.logger.debug("Entering SlimComponentManager.on")
-
-        self._update_component_state(power=PowerState.ON)
-        return (ResultCode.OK, "On completed OK")
-
-    def get_configuration_string(self) -> str:
-        """
-        Returns the configurations string used to configure the SLIM.
-
-        :return: the SLIM configuration string
-        :rtype: str
-        """
-        return self._config_str
-
-    def get_link_fqdns(self) -> List[str]:
-        """
-        Returns a list of SLIM Link FQDNs.
-
-        :return: the SLIM links assosiated with the mesh.
-        :rtype: List[str]
-        """
-        fqdns = []
-        for idx, txrx in enumerate(self._active_links):
-            fqdn = self._link_fqdns[idx]
-            fqdns.append(fqdn)
-        return fqdns
-
-    def get_link_names(self) -> List[str]:
-        """
-        Returns a list of SLIM Link names, formatted 'tx_device_name->rx_device_name'.
-
-        :return: the names of SLIM links assosiated with the mesh.
-        :rtype: List[str]
-        """
-        names = []
-        for idx, txrx in enumerate(self._active_links):
-            name = self._dp_links[idx].linkName
-            names.append(name)
-        return names
-
-    def get_health_summary(self) -> List[HealthState]:
-        """
-        Returns a list of HealthState enums describing the status of each link.
-
-        :return: the health state of each SLIM link in the mesh.
-        :rtype: List[HealthState]
-        """
-        summary = []
-        for idx, txrx in enumerate(self._active_links):
-            link_health = self._dp_links[idx].healthState
-            summary.append(link_health)
-        return summary
-
-    def get_bit_error_rate(self) -> List[float]:
-        """
-        Returns a list containing the bit-error rates for each link.
-
-        :return: the bit-error rate (BER) of each SLIM link in the mesh.
-        :rtype: List[float]
-        """
-        bers = []
-        for idx, txrx in enumerate(self._active_links):
-            ber = self._dp_links[idx].bitErrorRate
-            bers.append(ber)
-        return bers
-
-    def _parse_link(self, link: str):
-        """
-        Each link is in the format of "tx_fqdn -> rx_fqdn". If the
-        link is disabled, then the text ends with [x].
-
-        :param link: a string describing a singular SLIM link.
-
-        :return: the pair of HPS tx and rx device FQDNs that make up a link.
-        :rtype: List[str]
-        """
-        tmp = re.sub(r"[\s\t]", "", link)  # removes all whitespaces
-
-        # ignore disabled links or lines without the expected format
-        if tmp.endswith("[x]") or ("->" not in tmp):
-            return None
-        txrx = tmp.split("->")
-        if len(txrx) != 2:
-            return None
-        return txrx
-
-    def _validate_mesh_config(self, links: list) -> None:
-        """
-        Checks if the requested SLIM configuration is valid.
-
-        :param links: a list of HPS tx and rx device pairs to be configured as SLIM links.
-        :raise Tango exception: if SLIM configuration is not valid.
-        """
-        tx_set = set([x[0] for x in links])
-        rx_set = set([y[1] for y in links])
-        if len(tx_set) != len(rx_set) or len(tx_set) != len(links):
-            msg = "Tx and Rx devices must be unique in the configuration."
-            self.logger.error(msg)
-            tango.Except.throw_exception(
-                "Slim_Validate_",
-                msg,
-                "_validate_mesh_config()",
-            )
-        return
-
-    def _parse_links_yaml(self, yaml_str: str) -> list[list[str]]:
-        """
-        Parse a yaml string containing the mesh links.
-
-        :param yaml_str: the string defining the mesh links
-        :raise Tango exception: if the configuration is not valid yaml.
-        :return: a list of HPS tx and rx device pairs as [Tx FQDN, Rx FQDN]
-        :rtype: list[list[str]]
-        """
-        links = list()
-        try:
-            data = yaml.safe_load(yaml_str)
-        except yaml.YAMLError as e:
-            self.logger.error(f"Failed to load YAML: {e}")
-            tango.Except.throw_exception(
-                "Slim_Parse_YAML",
-                "Cannot parse SLIM configuration YAML",
-                "_parse_links_yaml()",
-            )
-        for k, v in data.items():
-            for line in v:
-                txrx = self._parse_link(line)
-                if txrx is not None:
-                    links.append(txrx)
-        self._validate_mesh_config(
-            links
-        )  # throws exception if validation fails
-        return links
-
-    def _initialize_links(self) -> Tuple[ResultCode, str]:
-        """
-        Triggers the configured SLIM links to connect and starts polling each link's health state.
-
-        :return: A tuple containing a return code and a string
-            message indicating status. The message is for
-            information purpose only.
-        :rtype: (ResultCode, str)
-        """
-        self.logger.debug(
-            f"Creating {len(self._active_links)} links: {self._active_links}"
-        )
-        if len(self._active_links) == 0:
-            self.logger.warn(
-                "No active links are defined in the mesh configuration"
-            )
-            return ResultCode.OK, "_initialize_links completed OK"
-        if len(self._active_links) > len(self._dp_links):
-            msg = "Too many links defined in the link configuration. Not enough SlimLink devices exist."
-            self.logger.error(msg)
-            return ResultCode.FAILED, msg
-        try:
-            for idx, txrx in enumerate(self._active_links):
-                self._dp_links[idx].txDeviceName = txrx[0]
-                self._dp_links[idx].rxDeviceName = txrx[1]
-
-                # The SLIM link may need to wait for Tx/Rx to initialize
-                self._dp_links[idx].set_timeout_millis(10000)
-                [rc, msg] = self._dp_links[idx].ConnectTxRx()
-                self._dp_links[idx].set_timeout_millis(3000)
-
-                # TODO: Need to add guard incase LRC was rejected.
-                # TODO: Need to add LRC wait mechanism
-                if rc[0] is not ResultCode.OK:
-                    return rc[0], msg[0]
-
-                # TODO: Should replace polling here with a subscription to the link's healthState
-                # poll link health every 20 seconds
-                self._dp_links[idx].poll_command("VerifyConnection", 20000)
-        except tango.DevFailed as df:
-            self.logger.error(
-                f"Failed to initialize SLIM links: {df.args[0].desc}"
-            )
-            raise df
-        except IndexError as ie:
-            msg = "Not enough Links defined in device properties"
-            self.logger.error(f"msg - {ie}")
-            tango.Except.throw_exception(
-                "IndexError",
-                msg,
-                "_initialize_links()",
-            )
-
-        self.logger.info("Successfully initialized SLIM links")
-        self._mesh_configured = True
-        return ResultCode.OK, "_initialize_links completed OK"
-
-    def _disconnect_links(self) -> Tuple[ResultCode, str]:
-        """
-        Triggers the configured SLIM links to disconnect and cease polling health states.
-
-        :return: A tuple containing a return code and a string
-            message indicating status. The message is for
-            information purpose only.
-        :rtype: (ResultCode, str)
-        """
-        self.logger.debug(
-            f"Disconnecting {len(self._active_links)} links: {self._active_links}"
-        )
-        if len(self._active_links) == 0:
-            self.logger.info(
-                "No active links are defined in the SlimLink configuration"
-            )
-            return ResultCode.OK, "_disconnect_links completed OK"
-        try:
-            for idx, txrx in enumerate(self._active_links):
-                self._dp_links[idx].stop_poll_command("VerifyConnection")
-                [rc, msg] = self._dp_links[idx].DisconnectTxRx()
-
-                # TODO: Need to add guard incase LRC was rejected.
-                # TODO: Need to add LRC wait mechanism
-                if rc[0] is not ResultCode.OK:
-                    return rc[0], msg[0]
-        except tango.DevFailed as df:
-            self.logger.error(
-                f"Failed to disconnect SLIM links: {df.args[0].desc}"
-            )
-            raise df
-
-        self.logger.info("Successfully disconnected SLIM links")
-        self._mesh_configured = False
-        return ResultCode.OK, "_disconnect_links completed OK"
-
-    # ---------------------
-    # Long Running Commands
-    # ---------------------
-
-    def is_off_allowed(self) -> bool:
-        self.logger.debug("Checking if Off is allowed.")
-        return self.power_state == PowerState.ON
-
-    def _off(
-        self: SlimComponentManager,
-        task_callback: Optional[Callable] = None,
-        task_abort_event: Optional[threading.Event] = None,
-        **kwargs,
-    ) -> Tuple[ResultCode, str]:
-        """
-        Off command. Disconnects SLIM Links if mesh is configured, else returns OK.
-
-        :return: A tuple containing a return code and a string
-            message indicating status. The message is for
-            information purpose only.
-        :rtype: (ResultCode, str)
-        """
-        self.logger.debug("Entering SlimComponentManager.off")
-        task_callback(status=TaskStatus.IN_PROGRESS)
-
-        if self.task_abort_event_is_set(
-            "Off", task_callback, task_abort_event
-        ):
-            return
-
-        self._update_component_state(power=PowerState.OFF)
-
-        try:
-            rc, msg = self._disconnect_links()
-            if rc is not ResultCode.OK:
-                task_callback(
-                    status=TaskStatus.FAILED,
-                    result=(rc, msg),
-                )
-                return
-        except tango.DevFailed as df:
-            task_callback(
-                exception=df,
-                status=TaskStatus.FAILED,
-                result=(
-                    ResultCode.FAILED,
-                    df.args[0].desc,
-                ),
-            )
-            return
-
-        task_callback(
-            status=TaskStatus.COMPLETED,
-            result=(
-                ResultCode.OK,
-                "Off completed OK",
-            ),
-        )
-
-    def off(
-        self: SlimComponentManager,
-        task_callback: Optional[Callable] = None,
-        **kwargs: Any,
-    ) -> Tuple[ResultCode, str]:
-        self.logger.debug(f"ComponentState={self._component_state}")
-        return self.submit_task(
-            self._off,
-            is_cmd_allowed=self.is_off_allowed,
-            task_callback=task_callback,
-        )
-
-    def is_configure_allowed(self) -> bool:
-        self.logger.debug("Checking if Configure is allowed.")
-        return self.communication_state == CommunicationStatus.ESTABLISHED
-
-    def _configure(
-        self: SlimComponentManager,
-        config_str: str,
-        task_callback: Optional[Callable] = None,
-        task_abort_event: Optional[threading.Event] = None,
-        **kwargs,
-    ) -> None:
-        """
-        Configure command. Parses the mesh configuration.
-
-        :param config_str: a string in YAML format describing the links to be created.
-        :param task_callback: Calls device's _command_tracker.update_comand_info(). Set by SumbittedSlowCommand's do().
-        :param task_abort_event: Calls self._task_executor._abort_event. Set by AbortCommandsCommand's do().
-        """
-        self.logger.debug("Entering SlimComponentManager.configure()")
-        task_callback(status=TaskStatus.IN_PROGRESS)
-
-        if self.task_abort_event_is_set(
-            "Configure", task_callback, task_abort_event
-        ):
-            return
-        # Each element in the config is [tx_fqdn, rx_fqdn]
-        self._config_str = config_str
-
-        try:
-            self._active_links = self._parse_links_yaml(self._config_str)
-
-            self.logger.debug(
-                f"Configuring {len(self._dp_links)} links with simulationMode = {self.simulation_mode}"
-            )
-            for dp in self._dp_links:
-                dp.adminMode = AdminMode.OFFLINE
-                dp.simulationMode = self.simulation_mode
-                dp.adminMode = AdminMode.ONLINE
-
-            if self._mesh_configured:
-                self.logger.debug(
-                    "SLIM was previously configured. Disconnecting links before re-initializing."
-                )
-                rc, msg = self._disconnect_links()
-                if rc is not ResultCode.OK:
-                    task_callback(
-                        status=TaskStatus.FAILED,
-                        result=(
-                            rc,
-                            msg,
-                        ),
-                    )
-                    return
-            self.logger.debug("Initializing SLIM Links")
-            rc, msg = self._initialize_links()
-            if rc is not ResultCode.OK:
-                task_callback(
-                    status=TaskStatus.FAILED,
-                    result=(
-                        rc,
-                        msg,
-                    ),
-                )
-                return
-        except AttributeError as ae:
-            self._update_communication_state(
-                CommunicationStatus.NOT_ESTABLISHED
-            )
-            task_callback(
-                exception=ae,
-                status=TaskStatus.FAILED,
-                result=(
-                    ResultCode.FAILED,
-                    "AttributeError encountered. Ensure SlimLink devices are running.",
-                ),
-            )
-            return
-        except tango.DevFailed as df:
-            self._update_communication_state(
-                CommunicationStatus.NOT_ESTABLISHED
-            )
-            task_callback(
-                exception=df,
-                status=TaskStatus.FAILED,
-                result=(
-                    ResultCode.FAILED,
-                    df.args[0].desc,
-                ),
-            )
-            return
-
-        task_callback(
-            status=TaskStatus.COMPLETED,
-            result=(
-                ResultCode.OK,
-                "Configure completed OK",
-            ),
-        )
-
-    def configure(
-        self: SlimComponentManager,
-        config_str: str,
-        task_callback: Optional[Callable] = None,
-        **kwargs: Any,
-    ) -> Tuple[ResultCode, str]:
-        self.logger.info(f"ComponentState={self._component_state}")
-        return self.submit_task(
-            self._configure,
-            args=[config_str],
-            is_cmd_allowed=self.is_configure_allowed,
-            task_callback=task_callback,
-        )
-=======
-# -*- coding: utf-8 -*-
-#
-# This file is part of the SKA Mid.CBF MCS project
-#
-#
-#
-# Distributed under the terms of the GPL license.
-# See LICENSE.txt for more info.
-
-# Copyright (c) 2023 National Research Council of Canada
-
-
-from __future__ import annotations
-
-import logging
-import re
-from typing import Callable, Optional
-
-import tango
-import yaml
-from beautifultable import BeautifulTable
-from ska_tango_base.commands import ResultCode
-from ska_tango_base.control_model import (
-    AdminMode,
-    HealthState,
-    PowerMode,
-    SimulationMode,
-)
-
-from ska_mid_cbf_mcs.commons.global_enum import const
-from ska_mid_cbf_mcs.component.component_manager import (
-    CbfComponentManager,
-    CommunicationStatus,
-)
-from ska_mid_cbf_mcs.device_proxy import CbfDeviceProxy
-
-# from ska_mid_cbf_mcs.slim.slim_link import SLIMLink
-
-__all__ = ["SlimComponentManager"]
-
-
-class SlimComponentManager(CbfComponentManager):
-    """
-    Manages a Serial Lightweight Interconnect Mesh (SLIM).
-    """
-
-    def __init__(
-        self: SlimComponentManager,
-        link_fqdns: list[str],
-        logger: logging.Logger,
-        push_change_event_callback: Optional[Callable],
-        communication_status_changed_callback: Callable[
-            [CommunicationStatus], None
-        ],
-        component_power_mode_changed_callback: Callable[[PowerMode], None],
-        component_fault_callback: Callable[[bool], None],
-        simulation_mode: SimulationMode = SimulationMode.TRUE,
-    ) -> None:
-        """
-        Initialise a new instance.
-
-        :param link_fqdns: a list of SLIM Link FQDNs
-        :param logger: a logger for this object to use
-        :param push_change_event_callback: callback used when the base classes want to send an event
-        :param communication_status_changed_callback: callback used when the status of the communications channel between the component manager and its component changes
-        :param component_power_mode_changed_callback: callback used when the component power mode changes
-        :param component_fault_callback: callback used in event of component fault
-        :param simulation_mode: simulation mode identifies if the real power switch
-                driver or the simulator should be used
-        """
-        self.connected = False
-        self._simulation_mode = simulation_mode
-        self.mesh_configured = False
-        self._config_str = ""
-
-        # a list of [tx_fqdn, rx_fqdn] for active links.
-        self._active_links = []
-
-        # SLIM Link Device proxies
-        self._link_fqdns = link_fqdns
-        self._dp_links = []
-
-        super().__init__(
-            logger=logger,
-            push_change_event_callback=push_change_event_callback,
-            communication_status_changed_callback=communication_status_changed_callback,
-            component_power_mode_changed_callback=component_power_mode_changed_callback,
-            component_fault_callback=component_fault_callback,
-        )
-
-    def start_communicating(self) -> None:
-        """Establish communication with the component, then start monitoring."""
-        self._logger.info("Entering SlimComponentManager.start_communicating")
-
-        if self.connected:
-            self._logger.info("Already communicating.")
-            return
-
-        super().start_communicating()
-
-        self._logger.debug(f"Link FQDNs: {self._link_fqdns}")
-
-        self._dp_links = []
-        if len(self._dp_links) == 0 and self._link_fqdns is not None:
-            for fqdn in self._link_fqdns:
-                dp = CbfDeviceProxy(fqdn=fqdn, logger=self._logger)
-                dp.adminMode = AdminMode.ONLINE
-                self._dp_links.append(dp)
-
-        self.update_communication_status(CommunicationStatus.ESTABLISHED)
-        self.update_component_power_mode(PowerMode.OFF)
-        self.connected = True
-
-    def stop_communicating(self) -> None:
-        """Stop communication with the component."""
-        self._logger.info("Entering SlimComponentManager.stop_communicating")
-        super().stop_communicating()
-        for dp in self._dp_links:
-            dp.adminMode = AdminMode.OFFLINE
-        self.update_component_power_mode(PowerMode.UNKNOWN)
-        self.connected = False
-
-    @property
-    def is_communicating(self) -> bool:
-        """
-        Returns whether or not the SLIM can be communicated with.
-
-        :return: whether the SLIM is communicating
-        """
-        if self.connected:
-            self._logger.info("The SLIM is not communicating")
-            return True
-        else:
-            self._logger.info("The SLIM is currently not communicating")
-            return False
-
-    def on(self) -> tuple[ResultCode, str]:
-        """
-        On command. Currently just returns OK. The device
-        does nothing until mesh configuration is provided via
-        the Configure command.
-
-        :return: A tuple containing a return code and a string
-            message indicating status. The message is for
-            information purpose only.
-        :rtype: (ResultCode, str)
-        """
-        self._logger.debug("Entering SlimComponentManager.on")
-        self.update_component_power_mode(PowerMode.ON)
-        return (ResultCode.OK, "On command completed OK")
-
-    def off(self) -> tuple[ResultCode, str]:
-        """
-        Off command. Disconnects SLIM Links if mesh is configured, else returns OK.
-
-        :return: A tuple containing a return code and a string
-            message indicating status. The message is for
-            information purpose only.
-        :rtype: (ResultCode, str)
-        """
-        self._logger.debug("Entering SlimComponentManager.off")
-        self.update_component_power_mode(PowerMode.OFF)
-
-        if self.mesh_configured:
-            rc, msg = self._disconnect_links()
-            if rc is not ResultCode.OK:
-                return (rc, msg)
-
-        return (ResultCode.OK, "Off command completed OK")
-
-    def configure(self, config_str) -> tuple[ResultCode, str]:
-        """
-        Configure command. Parses the mesh configuration.
-
-        :param config_str: a string in YAML format describing the links to be created.
-        :return: A tuple containing a return code and a string
-            message indicating status. The message is for
-            information purpose only.
-        :rtype: (ResultCode, str)
-        """
-
-        # each element is [tx_fqdn, rx_fqdn]
-        self._config_str = config_str
-        self._active_links = self._parse_links_yaml(self._config_str)
-
-        self._logger.info(
-            f"Setting simulation mode = {self._simulation_mode} to {len(self._dp_links)} links"
-        )
-        for dp in self._dp_links:
-            dp.write_attribute("adminMode", AdminMode.OFFLINE)
-            dp.write_attribute("simulationMode", self._simulation_mode)
-            dp.write_attribute("adminMode", AdminMode.ONLINE)
-
-        if self.mesh_configured:
-            self._disconnect_links()
-
-        rc, msg = self._initialize_links()
-
-        if rc is not ResultCode.OK:
-            self._logger.error("Failed to Parse the SLIM config.")
-            return (rc, msg)
-
-        return (rc, msg)
-
-    def get_configuration_string(self) -> str:
-        """
-        Returns the configurations string used to configure the SLIM.
-
-        :return: the SLIM configuration string
-        :rtype: str
-        """
-        return self._config_str
-
-    def get_link_fqdns(self) -> list[str]:
-        """
-        Returns a list of SLIM Link FQDNs.
-
-        :return: the SLIM links assosiated with the mesh.
-        :rtype: list[str]
-        """
-        fqdns = []
-        for idx, txrx in enumerate(self._active_links):
-            fqdn = self._link_fqdns[idx]
-            fqdns.append(fqdn)
-        return fqdns
-
-    def get_link_names(self) -> list[str]:
-        """
-        Returns a list of SLIM Link names, formatted 'tx_device_name->rx_device_name'.
-
-        :return: the names of SLIM links assosiated with the mesh.
-        :rtype: list[str]
-        """
-        names = []
-        for idx, txrx in enumerate(self._active_links):
-            name = self._dp_links[idx].linkName
-            names.append(name)
-        return names
-
-    def get_health_summary(self) -> list[HealthState]:
-        """
-        Returns a list of HealthState enums describing the status of each link.
-
-        :return: the health state of each SLIM link in the mesh.
-        :rtype: list[HealthState]
-        """
-        summary = []
-        for idx, txrx in enumerate(self._active_links):
-            link_health = self._dp_links[idx].healthState
-            summary.append(link_health)
-        return summary
-
-    def get_bit_error_rate(self) -> list[float]:
-        """
-        Returns a list containing the bit-error rates for each link.
-
-        :return: the bit-error rate (BER) of each SLIM link in the mesh.
-        :rtype: list[float]
-        """
-        bers = []
-        for idx, txrx in enumerate(self._active_links):
-            ber = self._dp_links[idx].bitErrorRate
-            bers.append(ber)
-        return bers
-
-    def get_device_counters(self) -> list[list[int]]:
-        """
-        Returns a list containing the counters array for each link
-
-        :return: the counter array for each SLIM link in the mesh
-        :rtype: List[List[int]]
-        """
-
-        counters = []
-        for idx, txrx in enumerate(self._active_links):
-            counter = self._dp_links[idx].counters
-            counters.append(counter)
-
-        return counters
-
-    def _calculate_rx_idle_word_rate_float(
-        self, rx_idle_word_count: int, rx_idle_error_count: int
-    ) -> tuple[str, str]:
-        """
-        TODO
-        Calculates and return a string the rate of Rx Idle Error Word Count over Rx Idle Word Count
-        Along with a status that indicates if the Rate passes the Bit Error Rate Threshold
-        Returns a tuple of the rate and the pass/fail BER status
-
-        :return: A tuple of (rx_idle_word_error_rate,rx_ber_pass_status)
-        :rtype: tuple[str,str]
-        """
-        if rx_idle_word_count == 0:
-            rx_idle_word_error_rate = "NaN"
-            rx_ber_pass_status = "Unknown"
-        else:
-            rx_idle_word_rate_float = rx_idle_error_count / rx_idle_word_count
-            rx_idle_word_error_rate = f"{rx_idle_word_rate_float:.3e}"
-            if rx_idle_word_rate_float < const.BER_PASS_THRESHOLD:
-                rx_ber_pass_status = "Passed"
-            else:
-                rx_ber_pass_status = "Failed"
-        return (rx_idle_word_error_rate, rx_ber_pass_status)
-
-    def slim_test(self: SlimComponentManager) -> tuple[ResultCode, str]:
-        counters: list[int] = []
-        names: list[str] = []
-        rx_idle_word_error_rate_and_ber_pass_status: list[tuple[str, str]] = []
-
-        # grab the common values we need for the individual tests
-        # to minimize device proxy access
-        # try block to catch exceptions from devicce proxy access
-
-        for idx, txrx in enumerate(self._active_links):
-            dp_link = self._dp_links[idx]
-            counter = dp_link.counters
-            rx_idle_word_count = counter[2]
-            rx_idle_error_count = counter[3]
-            counters.append(counter)
-            names.append(dp_link.linkName)
-            rx_idle_word_error_rate_and_ber_pass_status.append(
-                self._calculate_rx_idle_word_rate_float(
-                    rx_idle_word_count, rx_idle_error_count
-                )
-            )
-
-        # Summary check for SLIM Link Status and Bit Error Rate
-        self._slim_links_ber_check_summary(
-            counters, names, rx_idle_word_error_rate_and_ber_pass_status
-        )
-
-        # More detail table for the SLIM Link health
-        self._slim_table(
-            counters, names, rx_idle_word_error_rate_and_ber_pass_status
-        )
-
-        return (ResultCode.OK, "SLIM Test Completed")
-
-    def _slim_links_ber_check_summary(
-        self: SlimComponentManager,
-        all_counters: list[int],
-        names: list[str],
-        rx_idle_word_error_rate_and_ber_pass_status: list[tuple[str]],
-    ):
-        """
-        Logs a summary status of the SLIM Link health for each device on the Mesh
-        Specifically, this will calcualte the bit-error rate for a rx device in the mesh
-        and compared to a threshold set in global_enum.py
-        """
-
-        res = "\nSLIM BER Check:\n\n"
-        for idx in range(len(self._active_links)):
-            counters = all_counters[idx]
-            # tx rx fqdn link name
-            name = names[idx]
-
-            rx_word_count = counters[0]
-            rx_idle_word_count = counters[2]
-
-            # word error rate: a ratio of rx idle error count compared to the
-            # count of rx idle word transmitted
-            (
-                rx_idle_word_error_rate,
-                rx_ber_pass_status,
-            ) = rx_idle_word_error_rate_and_ber_pass_status[idx]
-            rx_words = rx_word_count + rx_idle_word_count
-
-            res += f"Link Name: {name}\n"
-            res += f"Slim Link status (rx_status): {rx_ber_pass_status}\n"
-            res += f"rx_wer:{rx_idle_word_error_rate}\n"
-            res += f"rx_rate_gbps:{rx_idle_word_count / rx_words * const.GBPS if rx_words != 0 else 'NaN'}\n"
-            res += "\n"
-        self._logger.info(res)
-
-    def _slim_table(
-        self: SlimComponentManager,
-        all_counters: list[int],
-        names: list[str],
-        rx_idle_word_error_rate_and_ber_pass_status: list[tuple[str, str]],
-    ):
-        """
-        Logs a summary for the rx and tx device on the Mesh
-        """
-
-        table = BeautifulTable(maxwidth=180)
-        table.columns.header = [
-            "Link",
-            "CDR locked\n(lost)",
-            "Block Aligned\n(lost)",
-            "Tx Data (Gbps)\n(words)",
-            "Tx Idle (Gbps)",
-            "Rx Data\n(Gbps)\n(words)",
-            "Rx Idle\n(Gbps)",
-            "Idle Error\nCount",
-            "Word\nError Rate",
-        ]
-
-        for idx in range(len(self._active_links)):
-            dp_link = self._dp_links[idx]
-            counters = all_counters[idx]
-            # tx rx fqdn link name
-            name = names[idx]
-            (
-                rx_idle_word_error_rate,
-                _,
-            ) = rx_idle_word_error_rate_and_ber_pass_status[idx]
-
-            rx_debug_alignment_and_lock_statuses = (
-                dp_link.rx_debug_alignment_and_lock_status
-            )
-            rx_link_occupancy = dp_link.rx_link_occupancy
-            tx_link_occupancy = dp_link.tx_link_occupancy
-
-            rx_word_count = counters[0]
-            rx_idle_word_count = counters[2]
-            rx_idle_error_count = counters[3]
-            tx_word_count = counters[6]
-            tx_idle_word_count = counters[8]
-            tx_words = tx_word_count + tx_idle_word_count
-            rx_words = rx_word_count + rx_idle_word_count
-
-            # spliting up the tx rx name from the tx rx fqdn link name
-            tx_name = (name.split("->"))[0]
-            rx_name = (name.split("->"))[1]
-
-            # Making the tx rx name shorter by keeping only the board name and the tx/rx port
-            short_name_one = (
-                (tx_name.split("/"))[0] + "/" + (tx_name.split("/"))[-1]
-            )
-            short_name_two = (
-                (rx_name.split("/"))[0] + "/" + (rx_name.split("/"))[-1]
-            )
-
-            data_row = (
-                f"{short_name_one}\n->{short_name_two}",
-                f"{rx_debug_alignment_and_lock_statuses[3]}\n({rx_debug_alignment_and_lock_statuses[2]})",
-                f"{rx_debug_alignment_and_lock_statuses[1]}\n({rx_debug_alignment_and_lock_statuses[0]})",
-                f"{tx_link_occupancy * const.GBPS:.2f}\n({tx_word_count})",
-                # Guard for divide by zero
-                f"{tx_idle_word_count/tx_words * const.GBPS:.2f}"
-                if tx_words != 0
-                else "NaN",
-                f"{rx_link_occupancy * const.GBPS:.2f}\n({rx_word_count})",
-                # Guard for divide by zero
-                f"{rx_idle_word_count/rx_words * const.GBPS:.2f}"
-                if rx_words != 0
-                else "NaN",
-                f"{rx_idle_error_count} /\n{rx_words:.2e}",
-                rx_idle_word_error_rate,
-            )
-            table.rows.append(data_row)
-
-        self._logger.info(f"\nSLIM Health Summary Table\n{table}")
-
-    def _parse_link(self, link: str):
-        """
-        Each link is in the format of "tx_fqdn -> rx_fqdn". If the
-        link is disabled, then the text ends with [x].
-
-        :param link: a string describing a singular SLIM link.
-
-        :return: the pair of HPS tx and rx device FQDNs that make up a link.
-        :rtype: list[str]
-        """
-        tmp = re.sub(r"[\s\t]", "", link)  # removes all whitespaces
-
-        # ignore disabled links or lines without the expected format
-        if tmp.endswith("[x]") or ("->" not in tmp):
-            return None
-        txrx = tmp.split("->")
-        if len(txrx) != 2:
-            return None
-        return txrx
-
-    def _validate_mesh_config(self, links: list) -> None:
-        """
-        Checks if the requested SLIM configuration is valid.
-
-        :param links: a list of HPS tx and rx device pairs to be configured as SLIM links.
-        :raise Tango exception: if SLIM configuration is not valid.
-        """
-        tx_set = set([x[0] for x in links])
-        rx_set = set([y[1] for y in links])
-        if len(tx_set) != len(rx_set) or len(tx_set) != len(links):
-            msg = "Tx and Rx devices must be unique in the configuration."
-            self._logger.error(msg)
-            tango.Except.throw_exception(
-                "Slim_Validate_",
-                msg,
-                "_validate_mesh_config()",
-            )
-        return
-
-    def _parse_links_yaml(self, yaml_str: str) -> list[list[str]]:
-        """
-        Parse a yaml string containing the mesh links.
-
-        :param yaml_str: the string defining the mesh links
-        :raise Tango exception: if the configuration is not valid yaml.
-        :return: a list of HPS tx and rx device pairs as [Tx FQDN, Rx FQDN]
-        :rtype: list[list[str]]
-        """
-        links = list()
-        try:
-            data = yaml.safe_load(yaml_str)
-        except yaml.YAMLError as e:
-            self._logger.error(f"Failed to load YAML: {e}")
-            tango.Except.throw_exception(
-                "Slim_Parse_YAML",
-                "Cannot parse SLIM configuration YAML",
-                "_parse_links_yaml()",
-            )
-        for k, v in data.items():
-            for line in v:
-                txrx = self._parse_link(line)
-                if txrx is not None:
-                    links.append(txrx)
-        self._validate_mesh_config(
-            links
-        )  # throws exception if validation fails
-        return links
-
-    def _initialize_links(self) -> tuple[ResultCode, str]:
-        """
-        Triggers the configured SLIM links to connect and starts polling each link's health state.
-
-        :return: A tuple containing a return code and a string
-            message indicating status. The message is for
-            information purpose only.
-        :rtype: (ResultCode, str)
-        """
-        self._logger.info(
-            f"Creating {len(self._active_links)} links: {self._active_links}"
-        )
-        if len(self._active_links) == 0:
-            msg = "No active links are defined in the mesh configuration"
-            self._logger.warn(msg)
-            return (ResultCode.OK, msg)
-        try:
-            for idx, txrx in enumerate(self._active_links):
-                self._dp_links[idx].txDeviceName = txrx[0]
-                self._dp_links[idx].rxDeviceName = txrx[1]
-
-                # The SLIM link may need to wait for Tx/Rx to initialize
-                self._dp_links[idx].set_timeout_millis(10000)
-                rc, msg = self._dp_links[idx].command_inout("ConnectTxRx")
-
-                self._dp_links[idx].set_timeout_millis(3000)
-                # poll link health every 20 seconds
-                if self._simulation_mode is False:
-                    self._dp_links[idx].poll_command("VerifyConnection", 20000)
-        except tango.DevFailed as df:
-            msg = f"Failed to initialize SLIM links: {df.args[0].desc}"
-            self._logger.error(msg)
-            return (ResultCode.FAILED, msg)
-        msg = "Successfully set up SLIM links"
-        self._logger.info(msg)
-        self.mesh_configured = True
-        return (ResultCode.OK, msg)
-
-    def _disconnect_links(self) -> tuple[ResultCode, str]:
-        """
-        Triggers the configured SLIM links to disconnect and cease polling health states.
-
-        :return: A tuple containing a return code and a string
-            message indicating status. The message is for
-            information purpose only.
-        :rtype: (ResultCode, str)
-        """
-        self._logger.info(
-            f"Disconnecting {len(self._active_links)} links: {self._active_links}"
-        )
-        if len(self._active_links) == 0:
-            msg = "No active links are defined in the mesh configuration"
-            self._logger.info(msg)
-            return (ResultCode.OK, msg)
-        try:
-            for idx, txrx in enumerate(self._active_links):
-                # To guard against stop_poll_command from calling when in simulation mode
-                if self._simulation_mode is False:
-                    self._dp_links[idx].stop_poll_command("VerifyConnection")
-                rc, msg = self._dp_links[idx].command_inout("DisconnectTxRx")
-        except tango.DevFailed as df:
-            msg = f"Failed to disconnect SLIM links: {df.args[0].desc}"
-            self._logger.error(msg)
-            return (ResultCode.FAILED, msg)
-        msg = "Disconnected SLIM links"
-        self._logger.info(msg)
-        self.mesh_configured = False
-        return (ResultCode.OK, msg)
->>>>>>> 5332a529
+# -*- coding: utf-8 -*-
+#
+# This file is part of the SKA Mid.CBF MCS project
+#
+#
+#
+# Distributed under the terms of the GPL license.
+# See LICENSE.txt for more info.
+
+# Copyright (c) 2023 National Research Council of Canada
+
+
+from __future__ import annotations
+
+import re
+import threading
+from typing import Any, Callable, Optional
+
+import tango
+import yaml
+from ska_control_model import TaskStatus
+from beautifultable import BeautifulTable
+from ska_tango_base.commands import ResultCode
+from ska_tango_base.control_model import (
+    AdminMode,
+    HealthState,
+    PowerState,
+    SimulationMode,
+)
+from ska_tango_testing import context
+
+from ska_mid_cbf_mcs.commons.global_enum import const
+from ska_mid_cbf_mcs.component.component_manager import (
+    CbfComponentManager,
+    CommunicationStatus,
+)
+
+__all__ = ["SlimComponentManager"]
+
+
+class SlimComponentManager(CbfComponentManager):
+    """
+    Manages a Serial Lightweight Interconnect Mesh (SLIM).
+    """
+
+    def __init__(
+        self: SlimComponentManager,
+        *args: Any,
+        link_fqdns: List[str],
+        simulation_mode: SimulationMode = SimulationMode.TRUE,
+        **kwargs: Any,
+    ) -> None:
+        """
+        Initialise a new instance.
+
+        :param link_fqdns: a list of SLIM Link FQDNs
+        :param simulation_mode: Enum that identifies if the simulator should be used
+        """
+        super().__init__(*args, **kwargs)
+        self.simulation_mode = simulation_mode
+
+        self._mesh_configured = False
+        self._config_str = ""
+
+        # a list of [tx_fqdn, rx_fqdn] for active links.
+        self._active_links = []
+
+        # SLIM Link Device proxies
+        self._link_fqdns = link_fqdns
+        self._dp_links = []
+
+    def start_communicating(self) -> None:
+        """Establish communication with the component, then start monitoring."""
+        self.logger.debug("Entering SlimComponentManager.start_communicating")
+
+        if self.communication_state == CommunicationStatus.ESTABLISHED:
+            self.logger.info("Already communicating.")
+            return
+
+        super().start_communicating()
+
+        self._dp_links = []
+        self.logger.debug(f"Link FQDNs: {self._link_fqdns}")
+        if self._link_fqdns is None:
+            self._update_communication_state(
+                CommunicationStatus.NOT_ESTABLISHED
+            )
+            self.logger.error(
+                "'Links' device property is unpopulated. Check charts."
+            )
+            return
+
+        for fqdn in self._link_fqdns:
+            try:
+                dp = context.DeviceProxy(device_name=fqdn)
+                dp.adminMode = AdminMode.ONLINE
+                self._dp_links.append(dp)
+            except AttributeError as ae:
+                # Thrown if the device exists in the db but the executable is not running.
+                self._update_communication_state(
+                    CommunicationStatus.NOT_ESTABLISHED
+                )
+                self.logger.error(
+                    f"Attribute error {ae}. Ensure SlimLink devices are running."
+                )
+                return
+            except tango.DevFailed as df:
+                # Thrown if the device doesn't exist in the db.
+                self._update_communication_state(
+                    CommunicationStatus.NOT_ESTABLISHED
+                )
+                self.logger.error(
+                    f"Failed to set AdminMode of {fqdn} to ONLINE: {df.args[0].desc}"
+                )
+                return
+        # This moves the op state model.
+        self._update_component_state(power=PowerState.OFF)
+
+    def stop_communicating(self) -> None:
+        """Stop communication with the component."""
+        self.logger.debug("Entering SlimComponentManager.stop_communicating")
+
+        for dp in self._dp_links:
+            dp.adminMode = AdminMode.OFFLINE
+        self._update_component_state(power=PowerState.UNKNOWN)
+        # This moves the op state model.
+        super().stop_communicating()
+
+    @property
+    def is_communicating(self) -> bool:
+        """
+        Returns whether or not the SLIM can be communicated with.
+
+        :return: whether the SLIM is communicating
+        """
+        return self.communication_state == CommunicationStatus.ESTABLISHED
+
+    def on(self) -> tuple[ResultCode, str]:
+        """
+        On command. Currently just returns OK. The device
+        does nothing until mesh configuration is provided via
+        the Configure command.
+
+        :return: A tuple containing a return code and a string
+            message indicating status. The message is for
+            information purpose only.
+        :rtype: (ResultCode, str)
+        """
+        self.logger.debug("Entering SlimComponentManager.on")
+
+        self._update_component_state(power=PowerState.ON)
+        return (ResultCode.OK, "On completed OK")
+
+    def get_configuration_string(self) -> str:
+        """
+        Returns the configurations string used to configure the SLIM.
+
+        :return: the SLIM configuration string
+        :rtype: str
+        """
+        return self._config_str
+
+    def get_link_fqdns(self) -> list[str]:
+        """
+        Returns a list of SLIM Link FQDNs.
+
+        :return: the SLIM links assosiated with the mesh.
+        :rtype: list[str]
+        """
+        fqdns = []
+        for idx, txrx in enumerate(self._active_links):
+            fqdn = self._link_fqdns[idx]
+            fqdns.append(fqdn)
+        return fqdns
+
+    def get_link_names(self) -> list[str]:
+        """
+        Returns a list of SLIM Link names, formatted 'tx_device_name->rx_device_name'.
+
+        :return: the names of SLIM links assosiated with the mesh.
+        :rtype: list[str]
+        """
+        names = []
+        for idx, txrx in enumerate(self._active_links):
+            name = self._dp_links[idx].linkName
+            names.append(name)
+        return names
+
+    def get_health_summary(self) -> list[HealthState]:
+        """
+        Returns a list of HealthState enums describing the status of each link.
+
+        :return: the health state of each SLIM link in the mesh.
+        :rtype: list[HealthState]
+        """
+        summary = []
+        for idx, txrx in enumerate(self._active_links):
+            link_health = self._dp_links[idx].healthState
+            summary.append(link_health)
+        return summary
+
+    def get_bit_error_rate(self) -> list[float]:
+        """
+        Returns a list containing the bit-error rates for each link.
+
+        :return: the bit-error rate (BER) of each SLIM link in the mesh.
+        :rtype: list[float]
+        """
+        bers = []
+        for idx, txrx in enumerate(self._active_links):
+            ber = self._dp_links[idx].bitErrorRate
+            bers.append(ber)
+        return bers
+
+    def get_device_counters(self) -> list[list[int]]:
+        """
+        Returns a list containing the counters array for each link
+
+        :return: the counter array for each SLIM link in the mesh
+        :rtype: List[List[int]]
+        """
+
+        counters = []
+        for idx, txrx in enumerate(self._active_links):
+            counter = self._dp_links[idx].counters
+            counters.append(counter)
+
+        return counters
+
+    def _calculate_rx_idle_word_rate_float(
+        self, rx_idle_word_count: int, rx_idle_error_count: int
+    ) -> tuple[str, str]:
+        """
+        TODO
+        Calculates and return a string the rate of Rx Idle Error Word Count over Rx Idle Word Count
+        Along with a status that indicates if the Rate passes the Bit Error Rate Threshold
+        Returns a tuple of the rate and the pass/fail BER status
+
+        :return: A tuple of (rx_idle_word_error_rate,rx_ber_pass_status)
+        :rtype: tuple[str,str]
+        """
+        if rx_idle_word_count == 0:
+            rx_idle_word_error_rate = "NaN"
+            rx_ber_pass_status = "Unknown"
+        else:
+            rx_idle_word_rate_float = rx_idle_error_count / rx_idle_word_count
+            rx_idle_word_error_rate = f"{rx_idle_word_rate_float:.3e}"
+            if rx_idle_word_rate_float < const.BER_PASS_THRESHOLD:
+                rx_ber_pass_status = "Passed"
+            else:
+                rx_ber_pass_status = "Failed"
+        return (rx_idle_word_error_rate, rx_ber_pass_status)
+
+    def slim_test(self: SlimComponentManager) -> tuple[ResultCode, str]:
+        counters: list[int] = []
+        names: list[str] = []
+        rx_idle_word_error_rate_and_ber_pass_status: list[tuple[str, str]] = []
+
+        # grab the common values we need for the individual tests
+        # to minimize device proxy access
+        # try block to catch exceptions from devicce proxy access
+
+        for idx, txrx in enumerate(self._active_links):
+            dp_link = self._dp_links[idx]
+            counter = dp_link.counters
+            rx_idle_word_count = counter[2]
+            rx_idle_error_count = counter[3]
+            counters.append(counter)
+            names.append(dp_link.linkName)
+            rx_idle_word_error_rate_and_ber_pass_status.append(
+                self._calculate_rx_idle_word_rate_float(
+                    rx_idle_word_count, rx_idle_error_count
+                )
+            )
+
+        # Summary check for SLIM Link Status and Bit Error Rate
+        self._slim_links_ber_check_summary(
+            counters, names, rx_idle_word_error_rate_and_ber_pass_status
+        )
+
+        # More detail table for the SLIM Link health
+        self._slim_table(
+            counters, names, rx_idle_word_error_rate_and_ber_pass_status
+        )
+
+        return (ResultCode.OK, "SLIM Test Completed")
+
+    def _slim_links_ber_check_summary(
+        self: SlimComponentManager,
+        all_counters: list[int],
+        names: list[str],
+        rx_idle_word_error_rate_and_ber_pass_status: list[tuple[str]],
+    ):
+        """
+        Logs a summary status of the SLIM Link health for each device on the Mesh
+        Specifically, this will calcualte the bit-error rate for a rx device in the mesh
+        and compared to a threshold set in global_enum.py
+        """
+
+        res = "\nSLIM BER Check:\n\n"
+        for idx in range(len(self._active_links)):
+            counters = all_counters[idx]
+            # tx rx fqdn link name
+            name = names[idx]
+
+            rx_word_count = counters[0]
+            rx_idle_word_count = counters[2]
+
+            # word error rate: a ratio of rx idle error count compared to the
+            # count of rx idle word transmitted
+            (
+                rx_idle_word_error_rate,
+                rx_ber_pass_status,
+            ) = rx_idle_word_error_rate_and_ber_pass_status[idx]
+            rx_words = rx_word_count + rx_idle_word_count
+
+            res += f"Link Name: {name}\n"
+            res += f"Slim Link status (rx_status): {rx_ber_pass_status}\n"
+            res += f"rx_wer:{rx_idle_word_error_rate}\n"
+            res += f"rx_rate_gbps:{rx_idle_word_count / rx_words * const.GBPS if rx_words != 0 else 'NaN'}\n"
+            res += "\n"
+        self._logger.info(res)
+
+    def _slim_table(
+        self: SlimComponentManager,
+        all_counters: list[int],
+        names: list[str],
+        rx_idle_word_error_rate_and_ber_pass_status: list[tuple[str, str]],
+    ):
+        """
+        Logs a summary for the rx and tx device on the Mesh
+        """
+
+        table = BeautifulTable(maxwidth=180)
+        table.columns.header = [
+            "Link",
+            "CDR locked\n(lost)",
+            "Block Aligned\n(lost)",
+            "Tx Data (Gbps)\n(words)",
+            "Tx Idle (Gbps)",
+            "Rx Data\n(Gbps)\n(words)",
+            "Rx Idle\n(Gbps)",
+            "Idle Error\nCount",
+            "Word\nError Rate",
+        ]
+
+        for idx in range(len(self._active_links)):
+            dp_link = self._dp_links[idx]
+            counters = all_counters[idx]
+            # tx rx fqdn link name
+            name = names[idx]
+            (
+                rx_idle_word_error_rate,
+                _,
+            ) = rx_idle_word_error_rate_and_ber_pass_status[idx]
+
+            rx_debug_alignment_and_lock_statuses = (
+                dp_link.rx_debug_alignment_and_lock_status
+            )
+            rx_link_occupancy = dp_link.rx_link_occupancy
+            tx_link_occupancy = dp_link.tx_link_occupancy
+
+            rx_word_count = counters[0]
+            rx_idle_word_count = counters[2]
+            rx_idle_error_count = counters[3]
+            tx_word_count = counters[6]
+            tx_idle_word_count = counters[8]
+            tx_words = tx_word_count + tx_idle_word_count
+            rx_words = rx_word_count + rx_idle_word_count
+
+            # spliting up the tx rx name from the tx rx fqdn link name
+            tx_name = (name.split("->"))[0]
+            rx_name = (name.split("->"))[1]
+
+            # Making the tx rx name shorter by keeping only the board name and the tx/rx port
+            short_name_one = (
+                (tx_name.split("/"))[0] + "/" + (tx_name.split("/"))[-1]
+            )
+            short_name_two = (
+                (rx_name.split("/"))[0] + "/" + (rx_name.split("/"))[-1]
+            )
+
+            data_row = (
+                f"{short_name_one}\n->{short_name_two}",
+                f"{rx_debug_alignment_and_lock_statuses[3]}\n({rx_debug_alignment_and_lock_statuses[2]})",
+                f"{rx_debug_alignment_and_lock_statuses[1]}\n({rx_debug_alignment_and_lock_statuses[0]})",
+                f"{tx_link_occupancy * const.GBPS:.2f}\n({tx_word_count})",
+                # Guard for divide by zero
+                f"{tx_idle_word_count/tx_words * const.GBPS:.2f}"
+                if tx_words != 0
+                else "NaN",
+                f"{rx_link_occupancy * const.GBPS:.2f}\n({rx_word_count})",
+                # Guard for divide by zero
+                f"{rx_idle_word_count/rx_words * const.GBPS:.2f}"
+                if rx_words != 0
+                else "NaN",
+                f"{rx_idle_error_count} /\n{rx_words:.2e}",
+                rx_idle_word_error_rate,
+            )
+            table.rows.append(data_row)
+
+        self._logger.info(f"\nSLIM Health Summary Table\n{table}")
+
+    def _parse_link(self, link: str):
+        """
+        Each link is in the format of "tx_fqdn -> rx_fqdn". If the
+        link is disabled, then the text ends with [x].
+
+        :param link: a string describing a singular SLIM link.
+
+        :return: the pair of HPS tx and rx device FQDNs that make up a link.
+        :rtype: list[str]
+        """
+        tmp = re.sub(r"[\s\t]", "", link)  # removes all whitespaces
+
+        # ignore disabled links or lines without the expected format
+        if tmp.endswith("[x]") or ("->" not in tmp):
+            return None
+        txrx = tmp.split("->")
+        if len(txrx) != 2:
+            return None
+        return txrx
+
+    def _validate_mesh_config(self, links: list) -> None:
+        """
+        Checks if the requested SLIM configuration is valid.
+
+        :param links: a list of HPS tx and rx device pairs to be configured as SLIM links.
+        :raise Tango exception: if SLIM configuration is not valid.
+        """
+        tx_set = set([x[0] for x in links])
+        rx_set = set([y[1] for y in links])
+        if len(tx_set) != len(rx_set) or len(tx_set) != len(links):
+            msg = "Tx and Rx devices must be unique in the configuration."
+            self.logger.error(msg)
+            tango.Except.throw_exception(
+                "Slim_Validate_",
+                msg,
+                "_validate_mesh_config()",
+            )
+        return
+
+    def _parse_links_yaml(self, yaml_str: str) -> list[list[str]]:
+        """
+        Parse a yaml string containing the mesh links.
+
+        :param yaml_str: the string defining the mesh links
+        :raise Tango exception: if the configuration is not valid yaml.
+        :return: a list of HPS tx and rx device pairs as [Tx FQDN, Rx FQDN]
+        :rtype: list[list[str]]
+        """
+        links = list()
+        try:
+            data = yaml.safe_load(yaml_str)
+        except yaml.YAMLError as e:
+            self.logger.error(f"Failed to load YAML: {e}")
+            tango.Except.throw_exception(
+                "Slim_Parse_YAML",
+                "Cannot parse SLIM configuration YAML",
+                "_parse_links_yaml()",
+            )
+        for k, v in data.items():
+            for line in v:
+                txrx = self._parse_link(line)
+                if txrx is not None:
+                    links.append(txrx)
+        self._validate_mesh_config(
+            links
+        )  # throws exception if validation fails
+        return links
+
+    def _initialize_links(self) -> tuple[ResultCode, str]:
+        """
+        Triggers the configured SLIM links to connect and starts polling each link's health state.
+
+        :return: A tuple containing a return code and a string
+            message indicating status. The message is for
+            information purpose only.
+        :rtype: (ResultCode, str)
+        """
+        self.logger.debug(
+            f"Creating {len(self._active_links)} links: {self._active_links}"
+        )
+        if len(self._active_links) == 0:
+            self.logger.warn(
+                "No active links are defined in the mesh configuration"
+            )
+            return ResultCode.OK, "_initialize_links completed OK"
+        if len(self._active_links) > len(self._dp_links):
+            msg = "Too many links defined in the link configuration. Not enough SlimLink devices exist."
+            self.logger.error(msg)
+            return ResultCode.FAILED, msg
+        try:
+            for idx, txrx in enumerate(self._active_links):
+                self._dp_links[idx].txDeviceName = txrx[0]
+                self._dp_links[idx].rxDeviceName = txrx[1]
+
+                # The SLIM link may need to wait for Tx/Rx to initialize
+                self._dp_links[idx].set_timeout_millis(10000)
+                [rc, msg] = self._dp_links[idx].ConnectTxRx()
+                self._dp_links[idx].set_timeout_millis(3000)
+
+                # TODO: Need to add guard incase LRC was rejected.
+                # TODO: Need to add LRC wait mechanism
+                if rc[0] is not ResultCode.OK:
+                    return rc[0], msg[0]
+
+                # TODO: Should replace polling here with a subscription to the link's healthState
+                # poll link health every 20 seconds
+                if self._simulation_mode is False:
+                    self._dp_links[idx].poll_command("VerifyConnection", 20000)
+        except tango.DevFailed as df:
+            self.logger.error(
+                f"Failed to initialize SLIM links: {df.args[0].desc}"
+            )
+            raise df
+        except IndexError as ie:
+            msg = "Not enough Links defined in device properties"
+            self.logger.error(f"msg - {ie}")
+            tango.Except.throw_exception(
+                "IndexError",
+                msg,
+                "_initialize_links()",
+            )
+
+        self.logger.info("Successfully initialized SLIM links")
+        self._mesh_configured = True
+        return ResultCode.OK, "_initialize_links completed OK"
+
+    def _disconnect_links(self) -> tuple[ResultCode, str]:
+        """
+        Triggers the configured SLIM links to disconnect and cease polling health states.
+
+        :return: A tuple containing a return code and a string
+            message indicating status. The message is for
+            information purpose only.
+        :rtype: (ResultCode, str)
+        """
+        self.logger.debug(
+            f"Disconnecting {len(self._active_links)} links: {self._active_links}"
+        )
+        if len(self._active_links) == 0:
+            self.logger.info(
+                "No active links are defined in the SlimLink configuration"
+            )
+            return ResultCode.OK, "_disconnect_links completed OK"
+        try:
+            for idx, txrx in enumerate(self._active_links):
+                self._dp_links[idx].stop_poll_command("VerifyConnection")
+                [rc, msg] = self._dp_links[idx].DisconnectTxRx()
+
+                # TODO: Need to add guard incase LRC was rejected.
+                # TODO: Need to add LRC wait mechanism
+                if rc[0] is not ResultCode.OK:
+                    return rc[0], msg[0]
+        except tango.DevFailed as df:
+            self.logger.error(
+                f"Failed to disconnect SLIM links: {df.args[0].desc}"
+            )
+            raise df
+
+        self.logger.info("Successfully disconnected SLIM links")
+        self._mesh_configured = False
+        return ResultCode.OK, "_disconnect_links completed OK"
+
+    # ---------------------
+    # Long Running Commands
+    # ---------------------
+
+    def is_off_allowed(self) -> bool:
+        self.logger.debug("Checking if Off is allowed.")
+        return self.power_state == PowerState.ON
+
+    def _off(
+        self: SlimComponentManager,
+        task_callback: Optional[Callable] = None,
+        task_abort_event: Optional[threading.Event] = None,
+        **kwargs,
+    ) -> Tuple[ResultCode, str]:
+        """
+        Off command. Disconnects SLIM Links if mesh is configured, else returns OK.
+
+        :return: A tuple containing a return code and a string
+            message indicating status. The message is for
+            information purpose only.
+        :rtype: (ResultCode, str)
+        """
+        self.logger.debug("Entering SlimComponentManager.off")
+        task_callback(status=TaskStatus.IN_PROGRESS)
+
+        if self.task_abort_event_is_set(
+            "Off", task_callback, task_abort_event
+        ):
+            return
+
+        self._update_component_state(power=PowerState.OFF)
+
+        try:
+            rc, msg = self._disconnect_links()
+            if rc is not ResultCode.OK:
+                task_callback(
+                    status=TaskStatus.FAILED,
+                    result=(rc, msg),
+                )
+                return
+        except tango.DevFailed as df:
+            task_callback(
+                exception=df,
+                status=TaskStatus.FAILED,
+                result=(
+                    ResultCode.FAILED,
+                    df.args[0].desc,
+                ),
+            )
+            return
+
+        task_callback(
+            status=TaskStatus.COMPLETED,
+            result=(
+                ResultCode.OK,
+                "Off completed OK",
+            ),
+        )
+
+    def off(
+        self: SlimComponentManager,
+        task_callback: Optional[Callable] = None,
+        **kwargs: Any,
+    ) -> Tuple[ResultCode, str]:
+        self.logger.debug(f"ComponentState={self._component_state}")
+        return self.submit_task(
+            self._off,
+            is_cmd_allowed=self.is_off_allowed,
+            task_callback=task_callback,
+        )
+
+    def is_configure_allowed(self) -> bool:
+        self.logger.debug("Checking if Configure is allowed.")
+        return self.communication_state == CommunicationStatus.ESTABLISHED
+
+    def _configure(
+        self: SlimComponentManager,
+        config_str: str,
+        task_callback: Optional[Callable] = None,
+        task_abort_event: Optional[threading.Event] = None,
+        **kwargs,
+    ) -> None:
+        """
+        Configure command. Parses the mesh configuration.
+
+        :param config_str: a string in YAML format describing the links to be created.
+        :param task_callback: Calls device's _command_tracker.update_comand_info(). Set by SumbittedSlowCommand's do().
+        :param task_abort_event: Calls self._task_executor._abort_event. Set by AbortCommandsCommand's do().
+        """
+        self.logger.debug("Entering SlimComponentManager.configure()")
+        task_callback(status=TaskStatus.IN_PROGRESS)
+
+        if self.task_abort_event_is_set(
+            "Configure", task_callback, task_abort_event
+        ):
+            return
+        # Each element in the config is [tx_fqdn, rx_fqdn]
+        self._config_str = config_str
+
+        try:
+            self._active_links = self._parse_links_yaml(self._config_str)
+
+            self.logger.debug(
+                f"Configuring {len(self._dp_links)} links with simulationMode = {self.simulation_mode}"
+            )
+            for dp in self._dp_links:
+                dp.adminMode = AdminMode.OFFLINE
+                dp.simulationMode = self.simulation_mode
+                dp.adminMode = AdminMode.ONLINE
+
+            if self._mesh_configured:
+                self.logger.debug(
+                    "SLIM was previously configured. Disconnecting links before re-initializing."
+                )
+                rc, msg = self._disconnect_links()
+                if rc is not ResultCode.OK:
+                    task_callback(
+                        status=TaskStatus.FAILED,
+                        result=(
+                            rc,
+                            msg,
+                        ),
+                    )
+                    return
+            self.logger.debug("Initializing SLIM Links")
+            rc, msg = self._initialize_links()
+            if rc is not ResultCode.OK:
+                task_callback(
+                    status=TaskStatus.FAILED,
+                    result=(
+                        rc,
+                        msg,
+                    ),
+                )
+                return
+        except AttributeError as ae:
+            self._update_communication_state(
+                CommunicationStatus.NOT_ESTABLISHED
+            )
+            task_callback(
+                exception=ae,
+                status=TaskStatus.FAILED,
+                result=(
+                    ResultCode.FAILED,
+                    "AttributeError encountered. Ensure SlimLink devices are running.",
+                ),
+            )
+            return
+        except tango.DevFailed as df:
+            self._update_communication_state(
+                CommunicationStatus.NOT_ESTABLISHED
+            )
+            task_callback(
+                exception=df,
+                status=TaskStatus.FAILED,
+                result=(
+                    ResultCode.FAILED,
+                    df.args[0].desc,
+                ),
+            )
+            return
+
+        task_callback(
+            status=TaskStatus.COMPLETED,
+            result=(
+                ResultCode.OK,
+                "Configure completed OK",
+            ),
+        )
+
+    def configure(
+        self: SlimComponentManager,
+        config_str: str,
+        task_callback: Optional[Callable] = None,
+        **kwargs: Any,
+    ) -> Tuple[ResultCode, str]:
+        self.logger.info(f"ComponentState={self._component_state}")
+        return self.submit_task(
+            self._configure,
+            args=[config_str],
+            is_cmd_allowed=self.is_configure_allowed,
+            task_callback=task_callback,
+        )