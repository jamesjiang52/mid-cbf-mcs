# -*- coding: utf-8 -*-
#
# This file is part of the Mid.CBF project
#
#
#
# Distributed under the terms of the GPL license.
# See LICENSE.txt for more info.

# Copyright (c) 2024 National Research Council of Canada

"""
CbfObsDevice

Generic observing device for Mid.CBF
"""

from __future__ import annotations

from typing import Any, Callable, Optional, cast

from ska_control_model import (
    ObsState,
    ObsStateModel,
    PowerState,
    ResultCode,
    SimulationMode,
)
from ska_tango_base.base.base_device import DevVarLongStringArrayType
from ska_tango_base.commands import SubmittedSlowCommand
from ska_tango_base.obs.obs_device import SKAObsDevice
from tango import DebugIt
from tango.server import attribute, command, device_property
from transitions.extensions import LockedMachine as Machine

from ska_mid_cbf_mcs.device.base_device import CbfFastCommand

__all__ = ["CbfSubElementObsStateMachine", "CbfObsDevice", "main"]


class CbfSubElementObsStateMachine(Machine):
    """
    The observation state machine used by a generic Mid.CBF sub-element ObsDevice.

    NOTE: entirely cribbed from ska-csp-lmc-base CspSubElementObsStateMachine,
    to decouple MCS from their ska-tango-base version dependency

    Compared to the SKA Observation State Machine, it implements a
    smaller number of states, number that can be further decreased
    depending on the necessities of the different sub-elements.

    The implemented states are:

    * **IDLE**: the device is unconfigured.

    * **CONFIGURING_IDLE**: the device is unconfigured, but
      configuration is in progress.

    * **CONFIGURING_READY**: the device is configured, but configuration
      is in progress.

    * **READY**: the device is configured and is ready to perform
      observations

    * **SCANNING**: the device is performing the observation.

    * **ABORTING**: the device is processing an abort.

    * **ABORTED**: the device has completed the abort request.

    * **FAULT**: the device component has experienced an error from
      which it can be recovered only via manual intervention invoking a
      reset command that forces the device to the base state (IDLE).

    The actions supported divide into command-oriented actions and
    component monitoring actions.

    The command-oriented actions are:

    * **configure_invoked** and **configure_completed**: bookending the
      Configure() command, and hence the CONFIGURING state
    * **abort_invoked** and **abort_completed**: bookending the Abort()
      command, and hence the ABORTING state
    * **obsreset_invoked** and **obsreset_completed**: bookending the
      ObsReset() command, and hence the OBSRESETTING state
    * **end_invoked**, **scan_invoked**, **end_scan_invoked**: these
      result in reflexive transitions, and are purely there to indicate
      states in which the End(), Scan() and EndScan() commands are
      permitted to be run

    The component-oriented actions are:

    * **component_obsfault**: the monitored component has experienced an
      observation fault
    * **component_unconfigured**: the monitored component has become
      unconfigured
    * **component_configured**: the monitored component has become
      configured
    * **component_scanning**: the monitored component has started
      scanning
    * **component_not_scanning**: the monitored component has stopped
      scanning

    A diagram of the state machine is shown below. Reflexive transitions
    and transitions to FAULT obs state are omitted to simplify the
    diagram.

    .. uml:: obs_state_machine.uml
       :caption: Diagram of the CSP subelement obs state machine
    """

    def __init__(
        self, callback: Optional[Callable] = None, **extra_kwargs: Any
    ) -> None:
        """
        Initialise the model.

        :param callback: A callback to be called when the state changes
        :param extra_kwargs: Additional keywords arguments to pass to super class
            initialiser (useful for graphing)
        """
        self._callback = callback

        states = [
            "IDLE",
            "CONFIGURING_IDLE",  # device CONFIGURING but component is unconfigured
            "CONFIGURING_READY",  # device CONFIGURING and component is configured
            "READY",
            "SCANNING",
            "ABORTING",
            "ABORTED",
            "RESETTING",
            "FAULT",
        ]
        transitions = [
            {
                "source": "*",
                "trigger": "component_obsfault",
                "dest": "FAULT",
            },
            {
                "source": "IDLE",
                "trigger": "configure_invoked",
                "dest": "CONFIGURING_IDLE",
            },
            {
                "source": "CONFIGURING_IDLE",
                "trigger": "configure_completed",
                "dest": "IDLE",
            },
            {
                "source": "READY",
                "trigger": "configure_invoked",
                "dest": "CONFIGURING_READY",
            },
            {
                "source": "CONFIGURING_IDLE",
                "trigger": "component_configured",
                "dest": "CONFIGURING_READY",
            },
            {
                "source": "CONFIGURING_READY",
                "trigger": "configure_completed",
                "dest": "READY",
            },
            {
                "source": "READY",
                "trigger": "end_invoked",
                "dest": "READY",
            },
            {
                "source": "READY",
                "trigger": "component_unconfigured",
                "dest": "IDLE",
            },
            {
                "source": "READY",
                "trigger": "scan_invoked",
                "dest": "READY",
            },
            {
                "source": "READY",
                "trigger": "component_scanning",
                "dest": "SCANNING",
            },
            {
                "source": "SCANNING",
                "trigger": "end_scan_invoked",
                "dest": "SCANNING",
            },
            {
                "source": "SCANNING",
                "trigger": "component_not_scanning",
                "dest": "READY",
            },
            {
                "source": [
                    "IDLE",
                    "CONFIGURING_IDLE",
                    "CONFIGURING_READY",
                    "READY",
                    "SCANNING",
                    "RESETTING",
                ],
                "trigger": "abort_invoked",
                "dest": "ABORTING",
            },
            # Aborting implies trying to stop the monitored component
            # while it is doing something. Thus the monitored component
            # may send some events while in aborting state.
            {
                "source": "ABORTING",
                "trigger": "component_unconfigured",  # Abort() invoked on ObsReset()
                "dest": "ABORTING",
            },
            {
                "source": "ABORTING",
                "trigger": "component_configured",  # Configure() was just finishing
                "dest": "ABORTING",
            },
            {
                "source": ["ABORTING"],
                "trigger": "component_not_scanning",  # Aborting implies stopping scan
                "dest": "ABORTING",
            },
            {
                "source": ["ABORTING"],
                "trigger": "component_scanning",  # Abort() invoked as scan is starting
                "dest": "ABORTING",
            },
            {
                "source": "ABORTING",
                "trigger": "abort_completed",
                "dest": "ABORTED",
            },
            {
                "source": ["ABORTED", "FAULT"],
                "trigger": "obsreset_invoked",
                "dest": "RESETTING",
            },
            {
                "source": "RESETTING",
                "trigger": "component_unconfigured",  # Resetting implies deconfiguring
                "dest": "RESETTING",
            },
            {
                "source": "RESETTING",
                "trigger": "obsreset_completed",
                "dest": "IDLE",
            },
        ]
        super().__init__(
            states=states,
            initial="IDLE",
            transitions=transitions,
            after_state_change=self._state_changed,
            **extra_kwargs,
        )
        self._state_changed()

    def _state_changed(self) -> None:
        """
        State machine callback that is called every time the obs_state changes.

        Responsible for ensuring that callbacks are called.
        """
        if self._callback is not None:
            self._callback(self.state)


class CbfObsDevice(SKAObsDevice):
    """
    A generic base observing device for Mid.CBF.
    Extends SKAObsDevice to override certain key values.
    """

    # -----------------
    # Device Properties
    # -----------------

    DeviceID = device_property(dtype="uint16", default_value=1)

    # ----------
    # Attributes
    # ----------

    @attribute(dtype="uint16", doc="The observing device ID.")
    def deviceID(self: CbfObsDevice) -> int:
        """
        Read the device's ID.

        :return: the current DeviceID value
        """
        return self.DeviceID

    @attribute(
        dtype="uint64",
        doc="The scan identification number to be inserted in the output products.",
    )
    def scanID(self: CbfObsDevice) -> int:
        """
        Read the current scan ID of the device.

        :return: the current scan_id value
        """
        return self.component_manager.scan_id

    @attribute(
        dtype="str",
        doc="The configuration ID specified into the JSON configuration.",
    )
    def configurationID(self: CbfObsDevice) -> str:
        """
        Read the current configuration ID of the device.

        :return: the current config_id value
        """
        return self.component_manager.config_id

    @attribute(dtype="str", doc="The last valid scan configuration.")
    def lastScanConfiguration(self: CbfObsDevice) -> str:
        """
        Read the last valid scan configuration of the device.

        :return: the current _last_scan_configuration value
        """
        return self._last_scan_configuration

    @attribute(dtype=SimulationMode, memorized=True, hw_memorized=True)
    def simulationMode(self: CbfObsDevice) -> SimulationMode:
        """
        Read the Simulation Mode of the device.

        :return: Simulation Mode of the device.
        """
        return self._simulation_mode

    @simulationMode.write
    def simulationMode(self: CbfObsDevice, value: SimulationMode) -> None:
        """
        Set the simulation mode of the device.

        :param value: SimulationMode
        """
        self.logger.debug(f"Writing simulationMode to {value}")
        self._simulation_mode = value
        self.component_manager.simulation_mode = value

    # ----------
    # Callbacks
    # ----------

    def _component_state_changed(
        self: CbfObsDevice,
        fault: Optional[bool] = None,
        power: Optional[PowerState] = None,
        resourced: Optional[bool] = None,
        configured: Optional[bool] = None,
        scanning: Optional[bool] = None,
        obsfault: Optional[bool] = None,
    ) -> None:
        super()._component_state_changed(fault=fault, power=power)

        if resourced is not None:
            if resourced:
                self.obs_state_model.perform_action("component_resourced")
            else:
                self.obs_state_model.perform_action("component_unresourced")
        if configured is not None:
            if configured:
                self.obs_state_model.perform_action("component_configured")
            else:
                self.obs_state_model.perform_action("component_unconfigured")
        if scanning is not None:
            if scanning:
                self.obs_state_model.perform_action("component_scanning")
            else:
                self.obs_state_model.perform_action("component_not_scanning")
        if obsfault is not None:
            if obsfault:
                self.obs_state_model.perform_action("component_obsfault")
            # NOTE: to recover from obsfault, ObsReset or Restart must be invoked

    def _obs_command_running(
        self: CbfObsDevice, hook: str, running: bool
    ) -> None:
        """
        Callback provided to component manager to drive the obs state model into
        transitioning states during the relevant command's submitted thread.

        :param hook: the observing command-specific hook
        :param running: True when thread begins, False when thread completes
        """
        action = "invoked" if running else "completed"
        self.obs_state_model.perform_action(f"{hook}_{action}")

    def _update_obs_state(self: CbfObsDevice, obs_state: ObsState) -> None:
        """
        Perform Tango operations in response to a change in obsState.

        This helper method is passed to the observation state model as a
        callback, so that the model can trigger actions in the Tango
        device.

        Overridden here to supply new ObsState value to component manager property

        :param obs_state: the new obs_state value
        """
        self.logger.debug(f"ObsState updating to {ObsState(obs_state).name}")
        super()._update_obs_state(obs_state=obs_state)
        if hasattr(self, "component_manager"):
            self.component_manager.obs_state = obs_state

    # ---------------
    # General methods
    # ---------------

    def _init_state_model(self: CbfObsDevice) -> None:
        """Set up the state model for the device."""
        super()._init_state_model()

        # CbfObsDevice uses the reduced observing state machine defined above
        self.obs_state_model = ObsStateModel(
            logger=self.logger,
            callback=self._update_obs_state,
            state_machine_factory=CbfSubElementObsStateMachine,
        )

    def init_command_objects(self: CbfObsDevice) -> None:
        """Set up the command objects."""
        super().init_command_objects()

        for command_name, method_name in [
            ("ConfigureScan", "configure_scan"),
            ("Scan", "scan"),
            ("EndScan", "end_scan"),
            ("GoToIdle", "go_to_idle"),
            ("Abort", "abort"),
            ("ObsReset", "obs_reset"),
        ]:
            self.register_command_object(
                command_name,
                SubmittedSlowCommand(
                    command_name=command_name,
                    command_tracker=self._command_tracker,
                    component_manager=self.component_manager,
                    method_name=method_name,
                    logger=self.logger,
                ),
            )

    # --------
    # Commands
    # --------

    class InitCommand(SKAObsDevice.InitCommand):
        # pylint: disable=protected-access  # command classes are friend classes
        """A class for the CbfObsDevice's init_device() "command"."""

        def do(
            self: CbfObsDevice.InitCommand,
            *args: Any,
            **kwargs: Any,
        ) -> tuple[ResultCode, str]:
            """
            Stateless hook for device initialisation.

            :param args: positional arguments to this do method
            :param kwargs: keyword arguments to this do method

            :return: A tuple containing a return code and a string
                message indicating status. The message is for
                information purpose only.
            """
            (result_code, msg) = super().do(*args, **kwargs)

            # Set initial simulation mode to True
            self._device._simulation_mode = SimulationMode.TRUE

            self._device._obs_state = ObsState.IDLE
            self._device._commanded_obs_state = ObsState.IDLE

            # JSON string, deliberately left in Tango layer
            self._device._last_scan_configuration = ""

            return (result_code, msg)

    @command(dtype_out="DevVarLongStringArray")
    @DebugIt()
    def Standby(self: CbfObsDevice) -> DevVarLongStringArrayType:
        """
        Put the device into standby mode.

        To modify behaviour for this command, modify the do() method of
        the command class.

        :return: A tuple containing a return code and a string
            message indicating status. The message is for
            information purpose only.
        """
        return (
            [ResultCode.REJECTED],
            [
                "Standby command rejected; Mid.CBF does not currently implement standby state."
            ],
        )

<<<<<<< HEAD
    class OnCommand(CbfFastCommand):
        """
        A class for the CbfObsDevice's on command.
        """

        def do(
            self: CbfObsDevice.OnCommand,
        ) -> tuple[ResultCode, str]:
            """
            Stateless hook for device initialisation.

            :return: A tuple containing a return code and a string
                message indicating status. The message is for
                information purpose only.
            :rtype: (ResultCode, str)
            """
            return self.component_manager.on()

    class OffCommand(CbfFastCommand):
        """
        A class for the CbfObsDevice's off command.
        """

        def do(
            self: CbfObsDevice.OffCommand,
        ) -> tuple[ResultCode, str]:
            """
            Stateless hook for device initialisation.

            :return: A tuple containing a return code and a string
                message indicating status. The message is for
                information purpose only.
            :rtype: (ResultCode, str)
            """
            return self.component_manager.off()

=======
>>>>>>> e7727d33
    @command(
        dtype_in="DevString",
        doc_in="JSON formatted string with the scan configuration.",
        dtype_out="DevVarLongStringArray",
        doc_out=(
            "A tuple containing a return code and a string message "
            "indicating status. The message is for information purpose "
            "only."
        ),
    )
    @DebugIt()
    def ConfigureScan(
        self: CbfObsDevice, argin: str
    ) -> DevVarLongStringArrayType:
        """
        Configure the observing device parameters for the current scan.

        :param argin: JSON formatted string with the scan configuration.

        :return: A tuple containing a return code and a string message
            indicating status. The message is for information purpose
            only.
        """
        command_handler = self.get_command_object("ConfigureScan")
        result_code, command_id = command_handler(argin)
        # store configuration in Tango layer
        self._last_scan_configuration = argin
        return [[result_code], [command_id]]

    @command(
        dtype_in="uint64",
        doc_in="A string with the scan ID",
        dtype_out="DevVarLongStringArray",
        doc_out=(
            "A tuple containing a return code and a string message "
            "indicating status. The message is for information purpose "
            "only."
        ),
    )
    @DebugIt()
    def Scan(self: CbfObsDevice, argin: int) -> DevVarLongStringArrayType:
        """
        Start an observing scan.

        :param argin: Scan ID integer

        :return: A tuple containing a return code and a string message
            indicating status. The message is for information purpose
            only.
        """
        command_handler = self.get_command_object("Scan")
        result_code, command_id = command_handler(argin)
        return [[result_code], [command_id]]

    @command(
        dtype_out="DevVarLongStringArray",
        doc_out=(
            "A tuple containing a return code and a string message "
            "indicating status. The message is for information purpose "
            "only."
        ),
    )
    @DebugIt()
    def EndScan(self: CbfObsDevice) -> DevVarLongStringArrayType:
        """
        End a running scan.

        :return: A tuple containing a return code and a string message
            indicating status. The message is for information purpose
            only.
        """
        command_handler = self.get_command_object("EndScan")
        result_code, command_id = command_handler()
        return [[result_code], [command_id]]

    @command(
        dtype_out="DevVarLongStringArray",
        doc_out=(
            "A tuple containing a return code and a string message "
            "indicating status. The message is for information purpose "
            "only."
        ),
    )
    @DebugIt()
    def GoToIdle(self: CbfObsDevice) -> DevVarLongStringArrayType:
        """
        Transit the device from READY to IDLE obsState.

        :return: A tuple containing a return code and a string message
            indicating status. The message is for information purpose
            only.
        """
        # reset configuration in Tango layer
        self._last_scan_configuration = ""
        command_handler = self.get_command_object("GoToIdle")
        result_code, command_id = command_handler()
        return [[result_code], [command_id]]

    @command(
        dtype_out="DevVarLongStringArray",
        doc_out=(
            "A tuple containing a return code and a string message "
            "indicating status. The message is for information purpose "
            "only."
        ),
    )
    @DebugIt()
    def ObsReset(self: CbfObsDevice) -> DevVarLongStringArrayType:
        """
        Reset the observing device from a FAULT/ABORTED obsState to IDLE.

        :return: A tuple containing a return code and a string message
            indicating status. The message is for information purpose
            only.
        """
        command_handler = self.get_command_object("ObsReset")
        result_code, command_id = command_handler()
        return [[result_code], [command_id]]

    @command(
        dtype_out="DevVarLongStringArray",
        doc_out=(
            "A tuple containing a return code and a string message "
            "indicating status. The message is for information purpose "
            "only."
        ),
    )
    @DebugIt()
    def Abort(self: CbfObsDevice) -> DevVarLongStringArrayType:
        """
        Abort the current observing process and move to ABORTED obsState.

        :return: A tuple containing a return code and a string message
            indicating status. The message is for information purpose
            only.
        """
        command_handler = self.get_command_object("Abort")
        result_code, command_id = command_handler()
        return [[result_code], [command_id]]


# ----------
# Run server
# ----------


def main(*args: str, **kwargs: str) -> int:
    """
    Entry point for module.

    :param args: positional arguments
    :param kwargs: named arguments

    :return: exit code
    """
    return cast(int, CbfObsDevice.run_server(args=args or None, **kwargs))


if __name__ == "__main__":
    main()<|MERGE_RESOLUTION|>--- conflicted
+++ resolved
@@ -505,45 +505,6 @@
             ],
         )
 
-<<<<<<< HEAD
-    class OnCommand(CbfFastCommand):
-        """
-        A class for the CbfObsDevice's on command.
-        """
-
-        def do(
-            self: CbfObsDevice.OnCommand,
-        ) -> tuple[ResultCode, str]:
-            """
-            Stateless hook for device initialisation.
-
-            :return: A tuple containing a return code and a string
-                message indicating status. The message is for
-                information purpose only.
-            :rtype: (ResultCode, str)
-            """
-            return self.component_manager.on()
-
-    class OffCommand(CbfFastCommand):
-        """
-        A class for the CbfObsDevice's off command.
-        """
-
-        def do(
-            self: CbfObsDevice.OffCommand,
-        ) -> tuple[ResultCode, str]:
-            """
-            Stateless hook for device initialisation.
-
-            :return: A tuple containing a return code and a string
-                message indicating status. The message is for
-                information purpose only.
-            :rtype: (ResultCode, str)
-            """
-            return self.component_manager.off()
-
-=======
->>>>>>> e7727d33
     @command(
         dtype_in="DevString",
         doc_in="JSON formatted string with the scan configuration.",
