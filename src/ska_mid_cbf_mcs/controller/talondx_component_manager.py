# -*- coding: utf-8 -*-
#
# This file is part of the SKA Mid.CBF MCS project
#
#
#
# Distributed under the terms of the GPL license.
# See LICENSE.txt for more info.

# Copyright (c) 2019 National Research Council of Canada

from __future__ import annotations

import concurrent.futures
import json
import logging
import os
import time

import backoff
import tango
import yaml
from paramiko import AutoAddPolicy, SSHClient
from paramiko.ssh_exception import NoValidConnectionsError, SSHException
from scp import SCPClient, SCPException
from ska_control_model import SimulationMode
from ska_tango_base.commands import ResultCode
from ska_tango_testing import context

from ska_mid_cbf_mcs.commons.global_enum import const

__all__ = ["TalonDxComponentManager"]


class TalonDxComponentManager:
    """
    A component manager for the Talon-DX boards. Used to configure and start
    the Tango applications on the HPS of each board.
    """

    def __init__(
        self: TalonDxComponentManager,
        talondx_config_path: str,
        hw_config_path: str,
        simulation_mode: SimulationMode,
        logger: logging.Logger,
    ) -> None:
        """
        Initialise a new instance.

        :param talondx_config_path: path to the directory containing configuration
                                    files and artifacts for the Talon boards
        :param hw_config_path: path to the directory containing the hardware
                               configuration file
        :param simulation_mode: simulation mode identifies if the real Talon boards or
                                a simulator should be used; note that currently there
                                is no simulator for the Talon boards, so the component
                                manager does nothing when in simulation mode
        :param logger: a logger for this object to use
        """
        self.talondx_config_path = talondx_config_path
        self._hw_config_path = hw_config_path
        self.simulation_mode = simulation_mode
        self.logger = logger

        self._hw_config = {}
        self.talondx_config = {}
        self.proxies = {}

<<<<<<< HEAD
    # --- Configuration Talon Methods --- #
=======
    def configure_talons(self: TalonDxComponentManager) -> ResultCode:
        """
        Performs all actions to configure the Talon boards after power on and
        start the HPS device servers. This includes: copying the device server
        binaries and FPGA bitstream to the Talon boards, starting the HPS master
        device server and sending the configure command to each DsHpsMaster.

        :return: ResultCode.FAILED if any operations failed, else ResultCode.OK
        """

        # TODO Simulation mode does not do anything yet
        if self.simulation_mode == SimulationMode.TRUE:
            return ResultCode.OK

        if self._read_config() == ResultCode.FAILED:
            return ResultCode.FAILED

        if self._setup_tango_host_file() == ResultCode.FAILED:
            return ResultCode.FAILED

        with concurrent.futures.ThreadPoolExecutor() as executor:
            futures = [
                executor.submit(self._configure_talon_thread, talon_cfg)
                for talon_cfg in self.talondx_config["config_commands"]
            ]
            results = [f.result() for f in futures]

        if any(r[0] == ResultCode.FAILED for r in results):
            self.logger.error(f"Talon configure thread results: {results}")
            return ResultCode.FAILED

        return ResultCode.OK

    def _read_config(self: TalonDxComponentManager) -> ResultCode:
        """
        Read in the configuration files for the Talon boards and the hardware

        :return: ResultCode.FAILED if any operations failed, else ResultCode.OK
        """
        try:
            talondx_config_path = (
                f"{self.talondx_config_path}/talondx-config.json"
            )
            with open(talondx_config_path) as json_fd:
                self.talondx_config = json.load(json_fd)
            with open(self._hw_config_path) as yaml_fd:
                self._hw_config = yaml.safe_load(yaml_fd)
            return ResultCode.OK
        except IOError as e:
            self.logger.error(e)
            return ResultCode.FAILED

    def _configure_talon_thread(
        self: TalonDxComponentManager, talon_cfg
    ) -> tuple[ResultCode, str]:
        if self._clear_talon(talon_cfg) == ResultCode.FAILED:
            return (ResultCode.FAILED, "_clear_talon FAILED")

        if self._configure_talon_networking(talon_cfg) == ResultCode.FAILED:
            return (ResultCode.FAILED, "_configure_talon_networking FAILED")

        if self._copy_binaries_and_bitstream(talon_cfg) == ResultCode.FAILED:
            return (ResultCode.FAILED, "_copy_binaries_and_bitstream FAILED")

        if self._start_hps_master(talon_cfg) == ResultCode.FAILED:
            return (ResultCode.FAILED, "_start_hps_master FAILED")

        if (
            self._create_hps_master_device_proxies(talon_cfg)
            == ResultCode.FAILED
        ):
            return (
                ResultCode.FAILED,
                "_create_hps_master_device_proxies FAILED",
            )

        if self._configure_hps_master(talon_cfg) == ResultCode.FAILED:
            return (ResultCode.FAILED, "_configure_hps_master FAILED")

        target = talon_cfg["target"]

        # Talon Board DS defaults to SimulationMode.TRUE so that some attributes has default values when starting up
        # Since we only need configure a physical Talon Board if SimulationMode.FALSE, the only time we need to set
        # simulation mode of the Talon Board is to SimulationMode.FALSE
        if self.simulation_mode == SimulationMode.FALSE:
            target_talon_fqdn = f"mid_csp_cbf/talon_board/{target}"
            try:
                talon_board_proxy = context.DeviceProxy(
                    device_name=target_talon_fqdn
                )
                talon_board_proxy.simulationMode = SimulationMode.FALSE
                self.logger.info(
                    f"simulationMode set to FALSE for talon{target}"
                )
            except tango.DevFailed as df:
                log_msg = f"Failed to set simulationMode to FALSE for talon{target}; {df}"
                self.logger(log_msg)
                return (ResultCode.FAILED, log_msg)

        self.logger.info(f"Completed configuring talon board {target}")
        return (ResultCode.OK, "_configure_talon_thread completed OK")

    def _setup_tango_host_file(
        self: TalonDxComponentManager,
    ) -> None:
        """
        Copy the hps_master_mcs.sh file from mnt into mnt/talondx-config

        :return: ResultCode.OK if all artifacts were copied successfully,
                 otherwise ResultCode.FAILED
        """
        with open("hps_master_mcs_tmp.sh") as hps_master_file_tmp:
            namespace = os.getenv("NAMESPACE")
            tango_host = os.getenv("TANGO_HOST").split(":")
            cluster_domain = os.getenv("CLUSTER_DOMAIN")
            db_service_name = tango_host[0].split(".")[0]
            port = tango_host[1]
            hostname = f"{db_service_name}.{namespace}.svc.{cluster_domain}"
            replaced_text = hps_master_file_tmp.read().replace(
                "<hostname>:<port>", f"{hostname}:{port}"
            )
        with open("hps_master_mcs.sh", "w") as hps_master_file:
            hps_master_file.write(replaced_text)
>>>>>>> f1ca7f40

    def _secure_copy(
        self: TalonDxComponentManager,
        ssh_client: SSHClient,
        src: str,
        dest: str,
    ) -> None:
        """
        Execute a secure file copy to the specified target address.

        :param ssh_client: SSH client for the Talon board we are trying to SCP to
        :param src: Source file path
        :param dest: Destination file path

        :raise SCPException: if the file copy fails
        """
        with SCPClient(ssh_client.get_transport()) as scp_client:
            scp_client.put(src, remote_path=dest)

    def _configure_talon_networking(
        self: TalonDxComponentManager, talon_cfg
    ) -> ResultCode:
        """
        Configure the networking of the boards including DNS nameserver
        and ifconfig for default gateway

        :param talon_cfg: configuration for the Talon board to configure
        :return: ResultCode.OK if all artifacts were copied successfully,
                 otherwise ResultCode.FAILED
        """
        ret = ResultCode.OK
        try:
            target = talon_cfg["target"]
            ip = self._hw_config["talon_board"][target]
            talon_first_connect_timeout = talon_cfg[
                "talon_first_connect_timeout"
            ]
            self.logger.info(
                f"Copying FPGA bitstream and HPS binaries to {target}"
            )
            with SSHClient() as ssh_client:

                @backoff.on_exception(
                    backoff.expo,
                    NoValidConnectionsError,
                    max_value=3,
                    max_time=talon_first_connect_timeout,
                )
                def make_first_connect(ip: str, ssh_client: SSHClient) -> None:
                    """
                    Attempts to connect to the Talon board for the first time
                    after power-on.

                    :param ip: IP address of the board
                    :param ssh_client: SSH client to use for connection
                    """
                    ssh_client.connect(ip, username="root", password="")

                ssh_client.set_missing_host_key_policy(AutoAddPolicy())
                make_first_connect(ip, ssh_client)

                environment = os.getenv("ENVIRONMENT")
                host_ip = os.getenv("MINIKUBE_HOST_IP")

                if environment == "minikube":
                    ssh_chan = ssh_client.get_transport().open_session()
                    ssh_chan.exec_command(
                        f"ip route add default via {host_ip} dev eth0"
                    )
                    exit_status = ssh_chan.recv_exit_status()
                    if exit_status != 0:
                        self.logger.error(
                            f"Error configuring default ip gateway: {exit_status}"
                        )
                        ret = ResultCode.FAILED

        except NoValidConnectionsError as e:
            self.logger.error(f"{e}")
            self.logger.error(
                f"NoValidConnectionsError while connecting to {target}"
            )
            ret = ResultCode.FAILED
        except SSHException as e:
            self.logger.error(f"{e}")
            self.logger.error(f"SSHException while talking to {target}")
            ret = ResultCode.FAILED
        except yaml.YAMLError as e:
            self.logger.error(f"{e}")
            self.logger.error(f"YAMLError with target {target}")
            ret = ResultCode.FAILED

        return ret

    def _copy_binaries_and_bitstream(
        self: TalonDxComponentManager, talon_cfg
    ) -> ResultCode:
        """
        Copy the relevant device server binaries and FPGA bitstream to each
        Talon board.

        :param talon_cfg: configuration for the Talon board to configure
        :return: ResultCode.OK if all artifacts were copied successfully,
                 otherwise ResultCode.FAILED
        """
        ret = ResultCode.OK

        try:
            target = talon_cfg["target"]
            ip = self._hw_config["talon_board"][target]
            talon_first_connect_timeout = talon_cfg[
                "talon_first_connect_timeout"
            ]
            self.logger.info(
                f"Copying FPGA bitstream and HPS binaries to {target}"
            )

            with SSHClient() as ssh_client:

                @backoff.on_exception(
                    backoff.expo,
                    NoValidConnectionsError,
                    max_time=talon_first_connect_timeout,
                )
                def make_first_connect(ip: str, ssh_client: SSHClient) -> None:
                    """
                    Attempts to connect to the Talon board for the first time
                    after power-on.

                    :param ip: IP address of the board
                    :param ssh_client: SSH client to use for connection
                    """
                    ssh_client.connect(ip, username="root", password="")

                ssh_client.set_missing_host_key_policy(AutoAddPolicy())
                make_first_connect(ip, ssh_client)
                ssh_chan = ssh_client.get_transport().open_session()

                # Make the DS binaries directory
                src_dir = f"{self.talondx_config_path}"
                dest_dir = talon_cfg["ds_path"]
                ssh_chan.exec_command(f"mkdir -p {dest_dir}")
                exit_status = ssh_chan.recv_exit_status()
                if exit_status != 0:
                    self.logger.error(
                        f"Error creating directory {dest_dir} on {target}: {exit_status}"
                    )
                    return ResultCode.FAILED

                # Copy the HPS master binary
                self._secure_copy(
                    ssh_client=ssh_client,
                    src=f"{src_dir}/dshpsmaster/bin/dshpsmaster",
                    dest="/lib/firmware/hps_software",
                )

                # Copy HPS master run script
                self._secure_copy(
                    ssh_client=ssh_client,
                    src="hps_master_mcs.sh",
                    dest="/lib/firmware/hps_software",
                )

                # Clear the existing DS binaries from dest dir
                ssh_chan = ssh_client.get_transport().open_session()
                ssh_chan.exec_command(f"rm -f {dest_dir}/*")
                exit_status = ssh_chan.recv_exit_status()
                if exit_status != 0:
                    self.logger.error(
                        f"Error deleting ds binaries from {dest_dir}: {exit_status}"
                    )
                    return ResultCode.FAILED

                # Copy the remaining DS binaries
                for binary_name in talon_cfg["devices"]:
                    self._secure_copy(
                        ssh_client=ssh_client,
                        src=f"{src_dir}/{binary_name}/bin/{binary_name}",
                        dest=dest_dir,
                    )

                # Copy the FPGA bitstream
                dest_dir = talon_cfg["fpga_path"]
                ssh_chan = ssh_client.get_transport().open_session()
                ssh_chan.exec_command(f"mkdir -p {dest_dir}")
                exit_status = ssh_chan.recv_exit_status()
                if exit_status != 0:
                    self.logger.error(
                        f"Error creating directory {dest_dir} on {target}: {exit_status}"
                    )
                    return ResultCode.FAILED

                fpga_dtb_name = talon_cfg["fpga_dtb_name"]
                self._secure_copy(
                    ssh_client=ssh_client,
                    src=f"{src_dir}/fpga-talon/bin/{fpga_dtb_name}",
                    dest=dest_dir,
                )

                fpga_rbf_name = talon_cfg["fpga_rbf_name"]
                self._secure_copy(
                    ssh_client=ssh_client,
                    src=f"{src_dir}/fpga-talon/bin/{fpga_rbf_name}",
                    dest=dest_dir,
                )

        except NoValidConnectionsError as e:
            self.logger.error(f"{e}")
            self.logger.error(
                f"NoValidConnectionsError while connecting to {target}"
            )
            ret = ResultCode.FAILED
        except SSHException as e:
            self.logger.error(f"{e}")
            self.logger.error(f"SSHException while talking to {target}")
            ret = ResultCode.FAILED
        except SCPException as e:
            self.logger.error(f"{e}")
            self.logger.error(f"Failed to copy file to {target}")
            ret = ResultCode.FAILED
        except FileNotFoundError as e:
            self.logger.error(f"{e}")
            self.logger.error(
                f"Failed to copy file {e.filename}, file does not exist"
            )
            ret = ResultCode.FAILED
        except yaml.YAMLError as e:
            self.logger.error(f"YAMLError with target {target}; {e}")
            ret = ResultCode.FAILED

        return ret

    def _start_hps_master(
        self: TalonDxComponentManager, talon_cfg
    ) -> ResultCode:
        """
        Start the DsHpsMaster on each Talon board.

        :param talon_cfg: configuration for the Talon board to configure
        :return: ResultCode.OK if all HPS masters were started successfully,
                 otherwise ResultCode.FAILED
        """
        ret = ResultCode.OK

        talon = talon_cfg["target"]
        ip = self._hw_config["talon_board"][talon]
        target = f"root@{ip}"
        inst = talon_cfg["server_instance"]

        self.logger.info(f"Starting HPS Master on talon board {talon}")

        try:
            with SSHClient() as ssh_client:
                ssh_client.set_missing_host_key_policy(AutoAddPolicy())
                ssh_client.connect(ip, username="root", password="")
                ssh_chan = ssh_client.get_transport().open_session()

                ssh_chan.exec_command(
                    f"sh /lib/firmware/hps_software/hps_master_mcs.sh {inst}"
                )
                exit_status = ssh_chan.recv_exit_status()
                if exit_status != 0:
                    self.logger.error(
                        f"Error starting HPS master on {target}: {exit_status}"
                    )
                    ret = ResultCode.FAILED

        except NoValidConnectionsError:
            self.logger.error(
                f"NoValidConnectionsError while connecting to {target}"
            )
            ret = ResultCode.FAILED
        except SSHException:
            self.logger.error(f"SSHException while talking to {target}")
            ret = ResultCode.FAILED

        return ret

    def _create_hps_master_device_proxies(
        self: TalonDxComponentManager, talon_cfg
    ) -> ResultCode:
        """
        Attempt to create a device proxy to each DsHpsMaster device.

        :return: ResultCode.OK if all proxies were created successfully,
                 otherwise ResultCode.FAILED
        """
        ret = ResultCode.OK
        fqdn = talon_cfg["ds_hps_master_fqdn"]
        self.logger.info(f"Trying connection to {fqdn} device")
        try:
            self.proxies[fqdn] = context.DeviceProxy(device_name=fqdn)
        except tango.DevFailed as df:
            for item in df.args:
                self.logger.error(
                    f"Failed connection to {fqdn} device: {item.reason}"
                )
            ret = ResultCode.FAILED

        return ret

    def _configure_hps_master(
        self: TalonDxComponentManager, talon_cfg
    ) -> ResultCode:
        """
        Send the configure command to all the DsHpsMaster devices.

        :return: ResultCode.OK if all configure commands were sent successfully,
                 otherwise ResultCode.FAILED
        """
        ret = ResultCode.OK

        hps_master_fqdn = talon_cfg["ds_hps_master_fqdn"]
        hps_master = self.proxies[hps_master_fqdn]

        # Wait for HPS Master
        ping_ok = False
        for i in range(6):
            try:
                hps_master.ping()
                ping_ok = True
                break
            except tango.DevFailed:  # TODO handle unstarted HPS master
                time.sleep(5)

        if not ping_ok:
            self.logger.error(f"Timeout trying to ping {hps_master_fqdn}.")
            return ResultCode.FAILED

        self.logger.info(f"Sending configure command to {hps_master_fqdn}")
        try:
            hps_master.set_timeout_millis(60000)
            cmd_ret = hps_master.configure(json.dumps(talon_cfg))
            if cmd_ret != 0:
                self.logger.error(
                    f"Configure command for {hps_master_fqdn}"
                    f" device failed with error code {cmd_ret}"
                )
                ret = ResultCode.FAILED

        except tango.DevFailed as df:
            for item in df.args:
                self.logger.error(
                    f"Exception while sending configure command"
                    f" to {hps_master_fqdn} device: {str(item.reason)}"
                )
            ret = ResultCode.FAILED

        return ret

    def _generate_kill_script(self: TalonDxComponentManager, talon_cfg) -> str:
        """
        Generate a script to kill all device processes on the Talon board

        :return: the script to kill all device processes
        """
        talon_devices = talon_cfg["devices"] + ["dshpsmaster"]
        kill_script = "#!/bin/sh\n"

        for talon_device in talon_devices:
            kill_script += f"""
            pid=$(ps alx | grep {talon_device} | grep -v grep | awk '{{print $3}}')
            if [ $pid -gt 0 ]
            then kill -9 $pid
            fi
            """

        return kill_script

    def _clear_talon(self: TalonDxComponentManager, talon_cfg) -> ResultCode:
        """
        Clear the Talon board by sending a script to the Talon
        that kills all device processes

        :return: ResultCode.OK if script was sent successfully,
                 otherwise ResultCode.FAILED
        """
        ret = ResultCode.OK
        target = talon_cfg["target"]
        ip = self._hw_config["talon_board"][target]
        talon_first_connect_timeout = talon_cfg["talon_first_connect_timeout"]
        kill_script = self._generate_kill_script(talon_cfg)

        try:
            with SSHClient() as ssh_client:

                @backoff.on_exception(
                    backoff.expo,
                    (NoValidConnectionsError, SSHException),
                    max_value=3,
                    max_time=talon_first_connect_timeout,
                )
                def make_first_connect(ip: str, ssh_client: SSHClient) -> None:
                    """
                    Attempts to connect to the Talon board for the first time
                    after power-on or reboot.

                    :param ip: IP address of the board
                    :param ssh_client: SSH client to use for connection
                    """
                    ssh_client.connect(ip, username="root", password="")

                self.logger.info(f"Clearing Talon board {target}")
                ssh_client.set_missing_host_key_policy(AutoAddPolicy())
                make_first_connect(ip, ssh_client)

                ssh_chan = ssh_client.get_transport().open_session()
                ssh_chan.exec_command(kill_script)
                time.sleep(const.DEFAULT_TIMEOUT)

        except NoValidConnectionsError as e:
            self.logger.error(f"{e}")
            self.logger.error(
                f"NoValidConnectionsError while initially connecting to {target}"
            )
            ret = ResultCode.FAILED
        except SSHException as e:
            self.logger.error(f"{e}")
            self.logger.error(f"SSHException while talking to {target}")
            ret = ResultCode.FAILED

        return ret

    def _configure_talon_thread(
        self: TalonDxComponentManager, talon_cfg
    ) -> tuple(ResultCode, str):
        """
        Configure a single Talon board. This includes clearing the board,
        configuring the networking, copying the device server binaries and
        FPGA bitstream, starting the HPS master device server, creating the
        device proxies and sending the configure command to the HPS master.

        :param talon_cfg: configuration for the Talon board to configure
        :return: a tuple containing a ResultCode and a string message.
        """
        if self._clear_talon(talon_cfg) == ResultCode.FAILED:
            return (ResultCode.FAILED, "_clear_talon FAILED")

        if self._configure_talon_networking(talon_cfg) == ResultCode.FAILED:
            return (ResultCode.FAILED, "_configure_talon_networking FAILED")

        if self._copy_binaries_and_bitstream(talon_cfg) == ResultCode.FAILED:
            return (ResultCode.FAILED, "_copy_binaries_and_bitstream FAILED")

        if self._start_hps_master(talon_cfg) == ResultCode.FAILED:
            return (ResultCode.FAILED, "_start_hps_master FAILED")

        if (
            self._create_hps_master_device_proxies(talon_cfg)
            == ResultCode.FAILED
        ):
            return (
                ResultCode.FAILED,
                "_create_hps_master_device_proxies FAILED",
            )

        if self._configure_hps_master(talon_cfg) == ResultCode.FAILED:
            return (ResultCode.FAILED, "_configure_hps_master FAILED")

        target = talon_cfg["target"]
        self.logger.info(f"Completed configuring talon board {target}")
        return (ResultCode.OK, "_configure_talon_thread completed OK")

    def _setup_tango_host_file(
        self: TalonDxComponentManager,
    ) -> None:
        """
        Copy the hps_master_mcs.sh file from mnt into mnt/talondx-config

        :return: ResultCode.OK if all artifacts were copied successfully,
                 otherwise ResultCode.FAILED
        """
        with open("hps_master_mcs_tmp.sh") as hps_master_file_tmp:
            namespace = os.getenv("NAMESPACE")
            tango_host = os.getenv("TANGO_HOST").split(":")
            cluster_domain = os.getenv("CLUSTER_DOMAIN")
            db_service_name = tango_host[0].split(".")[0]
            port = tango_host[1]
            hostname = f"{db_service_name}.{namespace}.svc.{cluster_domain}"
            replaced_text = hps_master_file_tmp.read().replace(
                "<hostname>:<port>", f"{hostname}:{port}"
            )
        with open("hps_master_mcs.sh", "w") as hps_master_file:
            hps_master_file.write(replaced_text)

    def _read_config(self: TalonDxComponentManager) -> ResultCode:
        """
        Read in the configuration files for the Talon boards and the hardware

        :return: ResultCode.FAILED if any operations failed, else ResultCode.OK
        """
        try:
            talondx_config_path = (
                f"{self.talondx_config_path}/talondx-config.json"
            )
            with open(talondx_config_path) as json_fd:
                self.talondx_config = json.load(json_fd)
            with open(self._hw_config_path) as yaml_fd:
                self._hw_config = yaml.safe_load(yaml_fd)
            return ResultCode.OK
        except IOError as e:
            self.logger.error(e)
            return ResultCode.FAILED

    def configure_talons(self: TalonDxComponentManager) -> ResultCode:
        """
        Performs all actions to configure the Talon boards after power on and
        start the HPS device servers. This includes: copying the device server
        binaries and FPGA bitstream to the Talon boards, starting the HPS master
        device server and sending the configure command to each DsHpsMaster.

        :return: ResultCode.FAILED if any operations failed, else ResultCode.OK
        """

        # TODO Simulation mode does not do anything yet
        if self.simulation_mode == SimulationMode.TRUE:
            return ResultCode.OK

        if self._read_config() == ResultCode.FAILED:
            return ResultCode.FAILED

        if self._setup_tango_host_file() == ResultCode.FAILED:
            return ResultCode.FAILED

        with concurrent.futures.ThreadPoolExecutor() as executor:
            futures = [
                executor.submit(self._configure_talon_thread, talon_cfg)
                for talon_cfg in self.talondx_config["config_commands"]
            ]
            results = [f.result() for f in futures]

        if any(r[0] == ResultCode.FAILED for r in results):
            self.logger.error(f"Talon configure thread results: {results}")
            return ResultCode.FAILED

        return ResultCode.OK

    # --- Shutdown Talon Methods --- #

    def _shutdown_talon_thread(
        self: TalonDxComponentManager, talon_cfg
<<<<<<< HEAD
    ) -> tuple(ResultCode, str):
        """
        Shutdown a single Talon board. This includes sending the shutdown
        command to the HPS master device server.

        :param talon_cfg: configuration for the Talon board to configure
        :return: a tuple containing a ResultCode and a string message.
        """
=======
    ) -> tuple[ResultCode, str]:
>>>>>>> f1ca7f40
        # HPS master shutdown with code 3 to gracefully shut down linux host (HPS)
        hps_master_fqdn = talon_cfg["ds_hps_master_fqdn"]
        hps_master = self.proxies[hps_master_fqdn]
        try:
            hps_master.shutdown(3)
        except tango.DevFailed as df:
            for item in df.args:
                self.logger.warning(
                    f"Exception while sending shutdown command"
                    f" to {hps_master_fqdn} device: {str(item.reason)}"
                )
            # TODO: determine behaviour here; the shutdown command will
            # inevitably throw an exception, as the device is shut off
            # there may be a more elegant way to handle the expected shutdown
            # for CIP-1673 just logging a warning here

        # wait for linux shutdown
        time.sleep(const.DEFAULT_TIMEOUT)

        return (
            ResultCode.OK,
            f"_shutdown_talon_thread for {talon_cfg['target']} completed OK",
        )

    def shutdown(
        self: TalonDxComponentManager,
    ) -> ResultCode:
        """
        Shutdown the DsHpsMaster device with shutdown code 3.
        For reference, shutdown command codes:
            0. Child Tango DSs only
            1. Child and HPS Master Tango DSs
            2. Child and HPS Master Tango DSs, reboot Talon DX board
            3. Child and HPS Master Tango DSs, shut down Talon DX board
        :return: ResultCode.OK if all configure commands were sent successfully,
                 otherwise ResultCode.FAILED
        """
        ret = ResultCode.OK
        if self.simulation_mode == SimulationMode.TRUE:
            return ret

        with concurrent.futures.ThreadPoolExecutor() as executor:
            futures = [
                executor.submit(self._shutdown_talon_thread, talon_cfg)
                for talon_cfg in self.talondx_config["config_commands"]
            ]
            results = [f.result() for f in futures]

        if any(r[0] == ResultCode.FAILED for r in results):
            self.logger.error(f"Talon shutdown thread results: {results}")
            ret = ResultCode.FAILED

        return ret<|MERGE_RESOLUTION|>--- conflicted
+++ resolved
@@ -67,9 +67,6 @@
         self.talondx_config = {}
         self.proxies = {}
 
-<<<<<<< HEAD
-    # --- Configuration Talon Methods --- #
-=======
     def configure_talons(self: TalonDxComponentManager) -> ResultCode:
         """
         Performs all actions to configure the Talon boards after power on and
@@ -193,7 +190,6 @@
             )
         with open("hps_master_mcs.sh", "w") as hps_master_file:
             hps_master_file.write(replaced_text)
->>>>>>> f1ca7f40
 
     def _secure_copy(
         self: TalonDxComponentManager,
@@ -734,7 +730,6 @@
 
     def _shutdown_talon_thread(
         self: TalonDxComponentManager, talon_cfg
-<<<<<<< HEAD
     ) -> tuple(ResultCode, str):
         """
         Shutdown a single Talon board. This includes sending the shutdown
@@ -743,9 +738,6 @@
         :param talon_cfg: configuration for the Talon board to configure
         :return: a tuple containing a ResultCode and a string message.
         """
-=======
-    ) -> tuple[ResultCode, str]:
->>>>>>> f1ca7f40
         # HPS master shutdown with code 3 to gracefully shut down linux host (HPS)
         hps_master_fqdn = talon_cfg["ds_hps_master_fqdn"]
         hps_master = self.proxies[hps_master_fqdn]
@@ -798,4 +790,31 @@
             self.logger.error(f"Talon shutdown thread results: {results}")
             ret = ResultCode.FAILED
 
-        return ret+        return ret
+
+    def _shutdown_talon_thread(
+        self: TalonDxComponentManager, talon_cfg
+    ) -> tuple[ResultCode, str]:
+        # HPS master shutdown with code 3 to gracefully shut down linux host (HPS)
+        hps_master_fqdn = talon_cfg["ds_hps_master_fqdn"]
+        hps_master = self.proxies[hps_master_fqdn]
+        try:
+            hps_master.shutdown(3)
+        except tango.DevFailed as df:
+            for item in df.args:
+                self.logger.warning(
+                    f"Exception while sending shutdown command"
+                    f" to {hps_master_fqdn} device: {str(item.reason)}"
+                )
+            # TODO: determine behaviour here; the shutdown command will
+            # inevitably throw an exception, as the device is shut off
+            # there may be a more elegant way to handle the expected shutdown
+            # for CIP-1673 just logging a warning here
+
+        # wait for linux shutdown
+        time.sleep(const.DEFAULT_TIMEOUT)
+
+        return (
+            ResultCode.OK,
+            f"_shutdown_talon_thread for {talon_cfg['target']} completed OK",
+        )