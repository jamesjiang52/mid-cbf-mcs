--- conflicted
+++ resolved
@@ -526,23 +526,7 @@
         """
         ret = ResultCode.OK
         if self.simulation_mode == SimulationMode.FALSE:
-<<<<<<< HEAD
             self.logger.info(f"self.proxies:\n{self.proxies.join(', ')}")
-            for talon_cfg in self.talondx_config["config_commands"]:
-                hps_master_fqdn = talon_cfg["ds_hps_master_fqdn"]
-                hps_master = self.proxies[hps_master_fqdn]
-                try:
-                    hps_master.shutdown(argin)
-                except tango.DevFailed as df:
-                    for item in df.args:
-                        self.logger.error(
-                            f"Exception while sending shutdown command"
-                            f" to {hps_master_fqdn} device: {str(item.reason)}"
-                        )
-                    # TODO: determine behaviour here; the shutdown command will
-                    # inevitably throw an exception, as the device is shut off
-        return ret
-=======
             with concurrent.futures.ThreadPoolExecutor() as executor:
                 futures = [
                     executor.submit(self._shutdown_talon_thread, talon_cfg)
@@ -579,5 +563,4 @@
         return (
             ResultCode.OK,
             f"_shutdown_talon_thread for {talon_cfg['target']} completed OK",
-        )
->>>>>>> 77f9e074
+        )