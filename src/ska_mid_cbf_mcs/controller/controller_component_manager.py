# -*- coding: utf-8 -*-
#
# This file is part of the SKA Mid.CBF MCS project
#
#
#
# Distributed under the terms of the GPL license.
# See LICENSE.txt for more info.

# Copyright (c) 2019 National Research Council of Canada

from __future__ import annotations

import json
import logging
import os
from time import sleep
from typing import Callable, Dict, List, Optional, Tuple

import tango
import yaml
from ska_tango_base.commands import ResultCode
from ska_tango_base.control_model import (
    AdminMode,
    ObsState,
    PowerMode,
    SimulationMode,
)

from ska_mid_cbf_mcs.commons.global_enum import const
from ska_mid_cbf_mcs.component.component_manager import (
    CbfComponentManager,
    CommunicationStatus,
)
from ska_mid_cbf_mcs.controller.talondx_component_manager import (
    TalonDxComponentManager,
)
from ska_mid_cbf_mcs.device_proxy import CbfDeviceProxy
from ska_mid_cbf_mcs.group_proxy import CbfGroupProxy


class ControllerComponentManager(CbfComponentManager):
    """A component manager for the CbfController device."""

    def __init__(
        self: ControllerComponentManager,
        get_num_capabilities: Callable[[None], Dict[str, int]],
        subarray_fqdns_all: List[str],
        vcc_fqdns_all: List[str],
        fsp_fqdns_all: List[str],
        talon_lru_fqdns_all: List[str],
        talon_board_fqdns_all: List[str],
        power_switch_fqdns_all: List[str],
        lru_timeout: int,
        talondx_component_manager: TalonDxComponentManager,
        talondx_config_path: str,
        hw_config_path: str,
        logger: logging.Logger,
        push_change_event: Optional[Callable],
        communication_status_changed_callback: Callable[
            [CommunicationStatus], None
        ],
        component_power_mode_changed_callback: Callable[[PowerMode], None],
        component_fault_callback: Callable,
    ) -> None:
        """
        Initialise a new instance.

        :param get_num_capabilities: method that returns the controller device's
                maxCapabilities attribute (a dictionary specifying the number of each capability)
        :param subarray_fqdns_all: FQDNS of all the Subarray devices
        :param vcc_fqdns_all: FQDNS of all the Vcc devices
        :param fsp_fqdns_all: FQDNS of all the Fsp devices
        :param talon_lru_fqdns_all: FQDNS of all the Talon LRU devices
        :param talon_board_fqdns_all: FQDNS of all the Talon board devices
        :param power_switch_fqdns_all: FQDNS of all the power switch devices
        :param lru_timeout: Timeout in seconds for Talon LRU device proxies
        :talondx_component_manager: component manager for the Talon LRU
        :param talondx_config_path: path to the directory containing configuration
                                    files and artifacts for the Talon boards
        :param hw_config_path: path to the directory containing the hardware
                               configuration file
        :param logger: a logger for this object to use
        :param push_change_event: method to call when the base classes
            want to send an event
        :param communication_status_changed_callback: callback to be
            called when the status of the communications channel between
            the component manager and its component changes
        :param component_power_mode_changed_callback: callback to be
            called when the component power mode changes
        :param component_fault_callback: callback to be called in event of
            component fault
        """

        self._logger = logger

        self._connected = False  # to device proxies

        self._on = False  # CBF controller itself

        (
            self._fqdn_vcc,
            self._fqdn_fsp,
            self._fqdn_subarray,
            self._fqdn_talon_lru,
            self._fqdn_talon_board,
            self._fqdn_power_switch,
        ) = ([] for i in range(6))

        self._subarray_fqdns_all = subarray_fqdns_all
        self._vcc_fqdns_all = vcc_fqdns_all
        self._fsp_fqdns_all = fsp_fqdns_all
        self._talon_lru_fqdns_all = talon_lru_fqdns_all
        self._talon_board_fqdns_all = talon_board_fqdns_all
        self._power_switch_fqdns_all = power_switch_fqdns_all
        self._lru_timeout = lru_timeout

        self._get_max_capabilities = get_num_capabilities

        self._vcc_to_receptor = {}

        # TODO: component manager should not be passed into component manager ?
        self._talondx_component_manager = talondx_component_manager

        self._talondx_config_path = talondx_config_path
        self._hw_config_path = hw_config_path

        self._max_capabilities = ""

        self._proxies = {}

        # Initialize attribute values
        self.frequency_offset_k = [0] * const.DEFAULT_COUNT_VCC
        self.frequency_offset_delta_f = [0] * const.DEFAULT_COUNT_VCC

        super().__init__(
            logger=logger,
            push_change_event_callback=push_change_event,
            communication_status_changed_callback=communication_status_changed_callback,
            component_power_mode_changed_callback=component_power_mode_changed_callback,
            component_fault_callback=component_fault_callback,
        )

    def start_communicating(
        self: ControllerComponentManager,
    ) -> None:
        """Establish communication with the component, then start monitoring."""

        if self._connected:
            return

        super().start_communicating()

        with open(self._hw_config_path) as yaml_fd:
            self._hw_config = yaml.safe_load(yaml_fd)

        self._max_capabilities = self._get_max_capabilities()
        if self._max_capabilities:
            try:
                self._count_vcc = self._max_capabilities["VCC"]
            except KeyError:  # not found in DB
                self._count_vcc = const.DEFAULT_COUNT_VCC

            try:
                self._count_fsp = self._max_capabilities["FSP"]
            except KeyError:  # not found in DB
                self._count_fsp = const.DEFAULT_COUNT_FSP

            try:
                self._count_subarray = self._max_capabilities["Subarray"]
            except KeyError:  # not found in DB
                self._count_subarray = const.DEFAULT_COUNT_SUBARRAY
        else:
            self._logger.warning(
                "MaxCapabilities device property not defined - \
                using default value"
            )

        self._fqdn_vcc = list(self._vcc_fqdns_all)[: self._count_vcc]
        self._fqdn_fsp = list(self._fsp_fqdns_all)[: self._count_fsp]
        self._fqdn_subarray = list(self._subarray_fqdns_all)[
            : self._count_subarray
        ]

        self._fqdn_talon_lru = [
            fqdn
            for fqdn in self._talon_lru_fqdns_all
            if fqdn.split("/")[-1] in list(self._hw_config["talon_lru"].keys())
        ]
        self._fqdn_talon_board = [
            fqdn
            for fqdn in self._talon_board_fqdns_all
            if fqdn.split("/")[-1]
            in list(self._hw_config["talon_board"].keys())
        ]
        self._fqdn_power_switch = [
            fqdn
            for fqdn in self._power_switch_fqdns_all
            if fqdn.split("/")[-1]
            in list(self._hw_config["power_switch"].keys())
        ]

        self._logger.debug(f"fqdn VCC: {self._fqdn_vcc}")
        self._logger.debug(f"fqdn FSP: {self._fqdn_fsp}")
        self._logger.debug(f"fqdn subarray: {self._fqdn_subarray}")
        self._logger.debug(f"fqdn Talon board: {self._fqdn_talon_board}")
        self._logger.debug(f"fqdn Talon LRU: {self._fqdn_talon_lru}")
        self._logger.debug(f"fqdn power switch: {self._fqdn_power_switch}")

        try:
            self._group_vcc = CbfGroupProxy("VCC", logger=self._logger)
            self._group_vcc.add(self._fqdn_vcc)
        except tango.DevFailed:
            self._connected = False
            log_msg = f"Failure in connection to {self._fqdn_vcc}"
            self._logger.error(log_msg)
            return

        try:
            self._group_fsp = CbfGroupProxy("FSP", logger=self._logger)
            self._group_fsp.add(self._fqdn_fsp)
        except tango.DevFailed:
            self._connected = False
            log_msg = f"Failure in connection to {self._fqdn_fsp}"
            self._logger.error(log_msg)
            return

        try:
            self._group_subarray = CbfGroupProxy(
                "CBF Subarray", logger=self._logger
            )
            self._group_subarray.add(self._fqdn_subarray)
        except tango.DevFailed:
            self._connected = False
            log_msg = f"Failure in connection to {self._fqdn_subarray}"
            self._logger.error(log_msg)
            return

        for fqdn in (
            self._fqdn_fsp
            + self._fqdn_talon_lru
            + self._fqdn_talon_board
            + self._fqdn_power_switch
            + self._fqdn_subarray
        ):
            if fqdn not in self._proxies:
                try:
                    log_msg = f"Trying connection to {fqdn}"
                    self._logger.debug(log_msg)
                    proxy = CbfDeviceProxy(fqdn=fqdn, logger=self._logger)

                    if fqdn in self._fqdn_talon_lru:
                        self._logger.debug(
                            f"Writing hardware configuration properties to {fqdn}"
                        )
                        lru_id = fqdn.split("/")[-1]
                        lru_config = tango.utils.obj_2_property(
                            self._hw_config["talon_lru"][lru_id]
                        )
                        proxy.put_property(lru_config)
                        proxy.Init()
                        proxy.set_timeout_millis(self._lru_timeout * 1000)

                    elif fqdn in self._fqdn_talon_board:
                        self._logger.debug(
                            f"Writing hardware configuration properties to {fqdn}"
                        )
                        board_id = fqdn.split("/")[-1]
                        board_config = tango.utils.obj_2_property(
                            {
                                "TalonDxBoardAddress": self._hw_config[
                                    "talon_board"
                                ][board_id]
                            }
                        )
                        proxy.put_property(board_config)
                        proxy.Init()

                    elif fqdn in self._fqdn_power_switch:
                        self._logger.debug(
                            f"Writing hardware configuration properties to {fqdn}"
                        )
                        switch_id = fqdn.split("/")[-1]
                        switch_config = tango.utils.obj_2_property(
                            self._hw_config["power_switch"][switch_id]
                        )
                        proxy.put_property(switch_config)
                        proxy.Init()

                    self._proxies[fqdn] = proxy
                except tango.DevFailed as df:
                    self._connected = False
                    for item in df.args:
                        log_msg = (
                            f"Failure in connection to {fqdn}; {item.reason}"
                        )
                        self._logger.error(log_msg)
                    return

            # establish proxy connection to component
            self._proxies[fqdn].adminMode = AdminMode.ONLINE

        for idx, fqdn in enumerate(self._fqdn_vcc):
            if fqdn not in self._proxies:
                try:
                    log_msg = f"Trying connection to {fqdn} device"
                    self._logger.debug(log_msg)
                    proxy = CbfDeviceProxy(fqdn=fqdn, logger=self._logger)
                    self._proxies[fqdn] = proxy
                except tango.DevFailed as df:
                    for item in df.args:
                        log_msg = (
                            "Failure in connection to "
                            + fqdn
                            + " device: "
                            + str(item.reason)
                        )
                        self._logger.error(log_msg)

            # establish proxy connection to component
            self._proxies[fqdn].adminMode = AdminMode.ONLINE

        self._connected = True
        self.update_communication_status(CommunicationStatus.ESTABLISHED)
        self.update_component_fault(False)
        self.update_component_power_mode(PowerMode.OFF)

        # set the default frequency offset k and deltaF in the subarrays
        self._update_freq_offset_k(self.frequency_offset_k)
        self._update_freq_offset_deltaF(self.frequency_offset_delta_f)

    def stop_communicating(self: ControllerComponentManager) -> None:
        """Stop communication with the component"""
        self._logger.info(
            "Entering ControllerComponentManager.stop_communicating"
        )
        super().stop_communicating()
        for proxy in self._proxies.values():
            proxy.adminMode = AdminMode.OFFLINE
        self._connected = False

    def on(
        self: ControllerComponentManager,
    ) -> Tuple[ResultCode, str]:
        """
        Turn on the controller and its subordinate devices

        :return: A tuple containing a return code and a string
                message indicating status. The message is for
                information purpose only.
        :rtype: (ResultCode, str)
        """

        self._logger.info("Trying to execute ON Command")

        # Check if connection to device proxies has been established
        if self._connected:
            # Check if CBF Controller is already on
            if not self._on:
                # set VCC values
                for fqdn, proxy in self._proxies.items():
                    if "vcc" in fqdn:
                        try:
                            vcc_id = int(
                                proxy.get_property("VccID")["VccID"][0]
                            )
                            rec_id = self._vcc_to_receptor[vcc_id]
                            self._logger.info(
                                f"Assigning receptor ID {rec_id} to VCC {vcc_id}"
                            )
                            proxy.receptorID = self._vcc_to_receptor[vcc_id]
                            proxy.frequencyOffsetK = self.frequency_offset_k[
                                vcc_id
                            ]
                            proxy.frequencyOffsetDeltaF = (
                                self.frequency_offset_delta_f[vcc_id]
                            )
                        except tango.DevFailed as df:
                            for item in df.args:
                                log_msg = f"Failure in connection to {fqdn}; {item.reason}"
                                self._logger.error(log_msg)
                                return (ResultCode.FAILED, log_msg)

                # Power on all the Talon boards if not in SimulationMode
                # TODO: There are two VCCs per LRU. Need to check the number of
                #       VCCs turned on against the number of LRUs powered on
                if (
                    self._talondx_component_manager.simulation_mode
                    == SimulationMode.FALSE
                ):
                    # read in list of LRUs from configuration JSON
                    with open(
                        os.path.join(
                            os.getcwd(),
                            self._talondx_config_path,
                            "talondx-config.json",
                        )
                    ) as f:
                        talondx_config_json = json.load(f)

<<<<<<< HEAD
                    self._fqdn_talon_lru = []
                    for config_command in talondx_config_json[
                        "config_commands"
                    ]:
                        target = config_command["target"]
                        for lru_id, lru_config in self._hw_config[
                            "talon_lru"
                        ].items():
                            lru_fqdn = f"mid_csp_cbf/talon_lru/{lru_id}"
                            talon1 = lru_config["TalonDxBoard1"]
                            talon2 = lru_config["TalonDxBoard2"]
                            if (
                                target in [talon1, talon2]
                                and lru_fqdn not in self._fqdn_talon_lru
                            ):
                                self._fqdn_talon_lru.append(lru_fqdn)
=======
            # Turn on all the LRUs with the boards we need
            lru_on_status, log_msg = self._turn_on_lrus()
            if not lru_on_status:
                return (ResultCode.FAILED, log_msg)
>>>>>>> c205057b

                    # TODO: handle subscribed events for missing LRUs
                else:
                    # use a hard-coded example fqdn talon lru for simulation mode
                    self._fqdn_talon_lru = ["mid_csp_cbf/talon_lru/001"]

                # Turn on all the LRUs with the boards we need
                lru_on_status, log_msg = self._bulk_lru_on()
                if not lru_on_status:
                    return (ResultCode.FAILED, log_msg)

                # Configure all the Talon boards
                if (
                    self._talondx_component_manager.configure_talons()
                    == ResultCode.FAILED
                ):
                    log_msg = "Failed to configure Talon boards"
                    self._logger.error(log_msg)
                    return (ResultCode.FAILED, log_msg)

                try:
                    # Set the Simulation mode of the Subarray to the simulation mode of the controller
                    self._group_subarray.write_attribute(
                        "simulationMode",
                        self._talondx_component_manager.simulation_mode,
                    )
                    self._group_subarray.command_inout("On")
                except tango.DevFailed as df:
                    for item in df.args:
                        log_msg = (
                            f"Failed to turn on group proxies; {item.reason}"
                        )
                        self._logger.error(log_msg)
                    return (ResultCode.FAILED, log_msg)

                self._on = True
                message = "CbfController On command completed OK"
                return (ResultCode.OK, message)

            # TODO: CIP-1814
            else:
                log_msg = "CbfController is already ON. Disregarding redundant command."
                self._logger.warning(log_msg)
                return (ResultCode.OK, log_msg)

        else:
            log_msg = "Proxies not connected"
            self._logger.error(log_msg)
            return (ResultCode.FAILED, log_msg)

    def off(
        self: ControllerComponentManager,
    ) -> Tuple[ResultCode, str]:
        """
        Turn off the controller and its subordinate devices

        :return: A tuple containing a return code and a string
                message indicating status. The message is for
                information purpose only.
        :rtype: (ResultCode, str)
        """

        # Check if connection to device proxies has been established
        if self._connected:
            (result_code, message) = (ResultCode.OK, [])
            # Check if CBF Controller is on
            if self._on:
                if (
                    self._talondx_component_manager.simulation_mode
                    == SimulationMode.FALSE
                ):
                    if len(self._fqdn_talon_lru) == 0:
                        with open(
                            os.path.join(
                                os.getcwd(),
                                self._talondx_config_path,
                                "talondx-config.json",
                            )
                        ) as f:
                            talondx_config_json = json.load(f)

                        for config_command in talondx_config_json[
                            "config_commands"
                        ]:
                            target = config_command["target"]
                            for lru_id, lru_config in self._hw_config[
                                "talon_lru"
                            ].items():
                                talon1 = lru_config["TalonDxBoard1"]
                                talon2 = lru_config["TalonDxBoard2"]
                                if target in [talon1, talon2]:
                                    self._fqdn_talon_lru.append(
                                        f"mid_csp_cbf/talon_lru/{lru_id}"
                                    )

                        # TODO: handle subscribed events for missing LRUs
                else:
                    # use a hard-coded example fqdn talon lru for simulation mode
                    self._fqdn_talon_lru = ["mid_csp_cbf/talon_lru/001"]

                self._logger.info(f"Turning off LRUs: {self._fqdn_talon_lru}")
                for fqdn in self._fqdn_talon_lru:
                    try:
                        self._proxies[fqdn].Off()
                        # wait for LRU to return to OFF state
                        if self._proxies[fqdn].State() != tango.DevState.OFF:
                            # TODO parameterize?
                            stuck = True
                            for _ in range(4):
                                if (
                                    self._proxies[fqdn].State()
                                    != tango.DevState.OFF
                                ):
                                    sleep(1)
                                else:
                                    stuck = False
                                    break
                            if stuck:
                                # raise exception if timed out waiting for OFF
                                raise tango.DevFailed()  # TODO
                    except tango.DevFailed as df:
                        for item in df.args:
                            log_msg = f"Failed to power off Talon boards; {item.reason}"
                            self._logger.error(log_msg)
                            message.append(log_msg)
                        result_code = ResultCode.FAILED

                # reset subarray observing state to EMPTY
                for fqdn in self._fqdn_subarray:
                    try:
                        # first check if subarray is in the middle of RESOURCING/RESTARTING, as it may return to EMPTY
                        if self._proxies[fqdn].obsState in [
                            ObsState.RESOURCING,
                            ObsState.RESTARTING,
                        ]:
                            # TODO parameterize?
                            stuck = True
                            for _ in range(4):
                                if self._proxies[fqdn].obsState in [
                                    ObsState.RESOURCING,
                                    ObsState.RESTARTING,
                                ]:
                                    sleep(1)
                                else:
                                    stuck = False
                                    break
                            if stuck:
                                # raise exception if timed out waiting to exit RESOURCING/RESTARTING
                                raise tango.DevFailed()  # TODO

                        # if subarray not in EMPTY then we need to ABORT and RESTART
                        if self._proxies[fqdn].obsState != ObsState.EMPTY:
                            # if subarray is in the middle of ABORTING/RESETTING, wait before issuing RESTART/ABORT
                            if self._proxies[fqdn].obsState in [
                                ObsState.ABORTING,
                                ObsState.RESETTING,
                            ]:
                                # TODO parameterize?
                                stuck = True
                                for _ in range(4):
                                    if self._proxies[fqdn].obsState in [
                                        ObsState.ABORTING,
                                        ObsState.RESETTING,
                                    ]:
                                        sleep(1)
                                    else:
                                        stuck = False
                                        break
                                if stuck:
                                    #  raise exception if timed out waiting to exit ABORTING/RESETTING
                                    raise tango.DevFailed()  # TODO

                            # if subarray not yet in FAULT/ABORTED, issue Abort command to enable Restart
                            if self._proxies[fqdn].obsState not in [
                                ObsState.FAULT,
                                ObsState.ABORTED,
                            ]:
                                self._proxies[fqdn].Abort()
                                if (
                                    self._proxies[fqdn].obsState
                                    != ObsState.ABORTED
                                ):
                                    # TODO parameterize?
                                    stuck = True
                                    for _ in range(4):
                                        if (
                                            self._proxies[fqdn].obsState
                                            != ObsState.ABORTED
                                        ):
                                            sleep(1)
                                        else:
                                            stuck = False
                                            break
                                    if stuck:
                                        #  raise exception if timed out waiting to exit ABORTING
                                        raise tango.DevFailed()  # TODO

                            # finally, subarray may be restarted to EMPTY
                            self._proxies[fqdn].Restart()
                            if self._proxies[fqdn].obsState != ObsState.EMPTY:
                                # TODO parameterize?
                                stuck = True
                                for _ in range(4):
                                    if (
                                        self._proxies[fqdn].obsState
                                        != ObsState.EMPTY
                                    ):
                                        sleep(1)
                                    else:
                                        stuck = False
                                        break
                                if stuck:
                                    #  raise exception if timed out waiting to exit ABORTING
                                    raise tango.DevFailed()  # TODO

                    except tango.DevFailed as df:
                        for item in df.args:
                            log_msg = (
                                f"Failed to restart {fqdn}; {item.reason}"
                            )
                            self._logger.error(log_msg)
                            message.append(log_msg)
                        result_code = ResultCode.FAILED

                try:
                    self._group_subarray.command_inout("Off")
                except tango.DevFailed as df:
                    for item in df.args:
                        log_msg = f"Failed to turn off subarray group proxy; {item.reason}"
                        self._logger.error(log_msg)
                        message.append(log_msg)
                    result_code = ResultCode.FAILED

                try:
                    self._group_vcc.command_inout("Off")
                except tango.DevFailed as df:
                    for item in df.args:
                        log_msg = f"Failed to turn off VCC group proxy; {item.reason}"
                        self._logger.error(log_msg)
                        message.append(log_msg)
                    result_code = ResultCode.FAILED

                try:
                    self._group_fsp.command_inout("Off")
                except tango.DevFailed as df:
                    for item in df.args:
                        log_msg = f"Failed to turn off FSP group proxy; {item.reason}"
                        self._logger.error(log_msg)
                        message.append(log_msg)
                    result_code = ResultCode.FAILED

                # check final device states
                op_state_error_list = []
                obs_state_error_list = []
                for fqdn, proxy in self._proxies.items():
                    # power switch device state is always ON as long as it is
                    # communicating and monitoring the PDU; does not implement
                    # On/Off commands, rather TurnOn/OffOutlet commands to
                    # target specific outlets
                    if fqdn not in self._fqdn_power_switch:
                        if proxy.State() != tango.DevState.OFF:
                            # TODO parameterize?
                            off_fault = True
                            for _ in range(4):
                                if proxy.State() != tango.DevState.OFF:
                                    sleep(1)
                                else:
                                    off_fault = False
                                    break
                            if off_fault:
                                #  append error if timed out waiting for device OFF
                                op_state_error_list.append(
                                    [fqdn, proxy.State()]
                                )

                    if fqdn in self._fqdn_subarray:
                        obs_state = proxy.obsState
                        if obs_state != ObsState.EMPTY:
                            obs_state_error_list.append((fqdn, obs_state))

                    if fqdn in self._fqdn_vcc:
                        obs_state = proxy.obsState
                        if obs_state != ObsState.IDLE:
                            obs_state_error_list.append((fqdn, obs_state))

                # HPS master shutdown
                # TODO parametrize?
                result = self._talondx_component_manager.shutdown(3)
                if result == ResultCode.FAILED:
                    message = "HPS Master shutdown failed."
                    return (ResultCode.FAILED, message)

                if len(op_state_error_list) > 0:
                    for fqdn, state in op_state_error_list:
                        log_msg = f"{fqdn} failed to turn OFF, current state: {state}"
                        self._logger.error(log_msg)
                        message.append(log_msg)
                    result_code = ResultCode.FAILED

                if len(obs_state_error_list) > 0:
                    for fqdn, obs_state in obs_state_error_list:
                        log_msg = f"{fqdn} failed to restart, current obsState: {obs_state}"
                        self._logger.error(log_msg)
                        message.append(log_msg)
                    result_code = ResultCode.FAILED

                    # TODO FSP subarray devices?

                self._on = False
                if result_code == ResultCode.OK:
                    message.append("CbfController Off command completed OK")
                return (result_code, " ;".join(message))

            # TODO: CIP-1814
            else:
                log_msg = "CbfController is already OFF. Disregarding redundant command."
                self._logger.warning(log_msg)
                return (ResultCode.OK, log_msg)

        else:
            log_msg = "Proxies not connected"
            self._logger.error(log_msg)
            return (ResultCode.FAILED, log_msg)

    def standby(
        self: ControllerComponentManager,
    ) -> Tuple[ResultCode, str]:
        """
        Turn the controller into low power standby mode

        :return: A tuple containing a return code and a string
                message indicating status. The message is for
                information purpose only.
        :rtype: (ResultCode, str)
        """

        if self._connected:
            try:
                self._group_vcc.command_inout("Standby")
                self._group_fsp.command_inout("Standby")
            except tango.DevFailed:
                log_msg = "Failed to turn group proxies to standby"
                self._logger.error(log_msg)
                return (ResultCode.FAILED, log_msg)

            message = "CbfController Standby command completed OK"
            return (ResultCode.OK, message)

        else:
            log_msg = "Proxies not connected"
            self._logger.error(log_msg)
            return (ResultCode.FAILED, log_msg)

    def _update_freq_offset_k(
        self: ControllerComponentManager,
        freq_offset_k: List[int],
    ) -> None:
        # store the attribute
        self.frequency_offset_k = freq_offset_k

        # write the frequency offset k to each of the subarrays
        for fqdn in self._fqdn_subarray:
            self._proxies[fqdn].write_attribute(
                "frequencyOffsetK", freq_offset_k
            )

    def _update_freq_offset_deltaF(
        self: ControllerComponentManager,
        freq_offset_deltaF: List[int],
    ) -> None:
        # store the attribute
        self.frequency_offset_delta_f = freq_offset_deltaF

        # TODO: deltaF is a single value of 1800Hz, and should not be a list of values for each receptor
        for fqdn in self._fqdn_subarray:
            self._proxies[fqdn].write_attribute(
                "frequencyOffsetDeltaF", freq_offset_deltaF[0]
            )

    def _lru_on(self, proxy, sim_mode, lru_fqdn) -> (bool, str):
        try:
            self._logger.info(f"Turning on LRU {lru_fqdn}")
            proxy.write_attribute("adminMode", AdminMode.OFFLINE)
            proxy.write_attribute("simulationMode", sim_mode)
            proxy.write_attribute("adminMode", AdminMode.ONLINE)
            proxy.On()
        except tango.DevFailed as e:
            self._logger.error(e)
            return (False, lru_fqdn)

        self._logger.info(f"LRU successfully turned on: {lru_fqdn}")
        return (True, None)

    def _turn_on_lrus(
        self: ControllerComponentManager,
    ) -> (bool, str):
        results = [
            self._lru_on(
                self._proxies[fqdn],
                self._talondx_component_manager.simulation_mode,
                fqdn,
            )
            for fqdn in self._fqdn_talon_lru
        ]

        failed_lrus = []
        out_status = True
        for status, fqdn in results:
            if not status:
                failed_lrus.append(fqdn)
                out_status = False
        return (out_status, f"Failed to power on Talon LRUs: {failed_lrus}")<|MERGE_RESOLUTION|>--- conflicted
+++ resolved
@@ -398,7 +398,6 @@
                     ) as f:
                         talondx_config_json = json.load(f)
 
-<<<<<<< HEAD
                     self._fqdn_talon_lru = []
                     for config_command in talondx_config_json[
                         "config_commands"
@@ -415,12 +414,6 @@
                                 and lru_fqdn not in self._fqdn_talon_lru
                             ):
                                 self._fqdn_talon_lru.append(lru_fqdn)
-=======
-            # Turn on all the LRUs with the boards we need
-            lru_on_status, log_msg = self._turn_on_lrus()
-            if not lru_on_status:
-                return (ResultCode.FAILED, log_msg)
->>>>>>> c205057b
 
                     # TODO: handle subscribed events for missing LRUs
                 else:
@@ -428,7 +421,7 @@
                     self._fqdn_talon_lru = ["mid_csp_cbf/talon_lru/001"]
 
                 # Turn on all the LRUs with the boards we need
-                lru_on_status, log_msg = self._bulk_lru_on()
+                lru_on_status, log_msg = self._turn_on_lrus()
                 if not lru_on_status:
                     return (ResultCode.FAILED, log_msg)
 
