--- conflicted
+++ resolved
@@ -20,18 +20,13 @@
 import yaml
 from polling2 import TimeoutException, poll
 from ska_tango_base.commands import ResultCode
-<<<<<<< HEAD
-from ska_tango_base.control_model import AdminMode, PowerMode, SimulationMode
-from ska_telmodel.schema import validate as telmodel_validate
-=======
 from ska_tango_base.control_model import (
     AdminMode,
     ObsState,
     PowerMode,
     SimulationMode,
 )
->>>>>>> 702f0688
-
+from ska_telmodel.schema import validate as telmodel_validate
 from ska_mid_cbf_mcs.commons.global_enum import const
 from ska_mid_cbf_mcs.commons.receptor_utils import ReceptorUtils
 from ska_mid_cbf_mcs.component.component_manager import (
@@ -585,17 +580,8 @@
             )
 
         # store the attribute
-<<<<<<< HEAD
         self._receptor_utils = ReceptorUtils(init_sys_param_json)
         self._init_sys_param = params
-=======
-        try:
-            self._receptor_utils = ReceptorUtils(sys_param)
-        except ValueError as e:
-            self._receptor_utils = None
-            self._logger.error(e)
-            return (ResultCode.FAILED, "Invalid sys params")
->>>>>>> 702f0688
 
         # send init_sys_param to the subarrays
         try:
