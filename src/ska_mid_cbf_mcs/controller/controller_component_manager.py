# -*- coding: utf-8 -*-
#
# This file is part of the SKA Mid.CBF MCS project
#
#
#
# Distributed under the terms of the GPL license.
# See LICENSE.txt for more info.

# Copyright (c) 2019 National Research Council of Canada

from __future__ import annotations

import json
import logging
from threading import Event
from typing import Callable, Optional

import tango
import yaml
from polling2 import TimeoutException, poll
from ska_control_model import AdminMode, ObsState, PowerState, TaskStatus
from ska_tango_base.commands import ResultCode
from ska_tango_testing import context
from ska_telmodel.data import TMData
from ska_telmodel.schema import validate as telmodel_validate

from ska_mid_cbf_mcs.commons.dish_utils import DISHUtils
from ska_mid_cbf_mcs.commons.global_enum import const
from ska_mid_cbf_mcs.commons.validate_interface import validate_interface
from ska_mid_cbf_mcs.component.component_manager import (
    CbfComponentManager,
    CommunicationStatus,
)
from ska_mid_cbf_mcs.controller.talondx_component_manager import (
    TalonDxComponentManager,
)


class ControllerComponentManager(CbfComponentManager):
    """
    A component manager for the CbfController device.
    """

    def __init__(
        self: ControllerComponentManager,
        *args: any,
        fqdn_dict: dict[str, list[str]],
        config_path_dict: dict[str, str],
        max_capabilities: dict[str, int],
        talondx_component_manager: TalonDxComponentManager,
        **kwargs: any,
    ) -> None:
        """
        Initialise a new instance.

        :param fqdn_dict: dictionary containing FQDNs for the controller's sub-elements
        :param config_path_dict: dictionary containing paths to configuration files
        :param max_capabilities: dictionary containing maximum number of sub-elements
        :param talondx_component_manager: instance of TalonDxComponentManager
        """

        super().__init__(*args, **kwargs)

        self.validate_supported_configuration = True

        (
            self._vcc_fqdn,
            self._fsp_fqdn,
            self._subarray_fqdn,
            self._talon_lru_fqdn,
            self._talon_board_fqdn,
            self._power_switch_fqdn,
        ) = ([] for _ in range(6))

        # --- Max Capabilities --- #
        self._count_vcc = max_capabilities["VCC"]
        self._count_fsp = max_capabilities["FSP"]
        self._count_subarray = max_capabilities["Subarray"]

        # --- FQDNs --- #
        self._subarray_fqdns_all = fqdn_dict["CbfSubarray"]
        self._vcc_fqdns_all = fqdn_dict["VCC"]
        self._fsp_fqdns_all = fqdn_dict["FSP"]
        self._talon_lru_fqdns_all = fqdn_dict["TalonLRU"]
        self._talon_board_fqdns_all = fqdn_dict["TalonBoard"]
        self._power_switch_fqdns_all = fqdn_dict["PowerSwitch"]
        # NOTE: Hard coded to look at first index to handle FsSLIM and VisSLIM as single device
        self._fs_slim_fqdn = fqdn_dict["FsSLIM"][0]
        self._vis_slim_fqdn = fqdn_dict["VisSLIM"][0]

        # --- Config Paths --- #
        self._talondx_config_path = config_path_dict["TalonDxConfigPath"]
        self._hw_config_path = config_path_dict["HWConfigPath"]
        self._fs_slim_config_path = config_path_dict["FsSLIMConfigPath"]
        self._vis_slim_config_path = config_path_dict["VisSLIMConfigPath"]

        self.dish_utils = None
        self.last_init_sys_param = ""
        self.source_init_sys_param = ""
        self._talondx_component_manager = talondx_component_manager
        self._proxies = {}
        self._talon_board_proxies = {}

    # -------------
    # Communication
    # -------------

    # --- Start Communicating --- #

    def _set_fqdns(self: ControllerComponentManager) -> None:
        """
        Set the list of sub-element FQDNs to be used, limited by max capabilities count
        and HW config.

        :update: self._vcc_fqdn, self._fsp_fqdn, self._subarray_fqdn, self._talon_lru_fqdn,
                 self._talon_board_fqdn, self._power_switch_fqdn
        """
        # Observing/capability devices
        self._vcc_fqdn = list(self._vcc_fqdns_all)[: self._count_vcc]
        self._fsp_fqdn = list(self._fsp_fqdns_all)[: self._count_fsp]
        self._subarray_fqdn = list(self._subarray_fqdns_all)[
            : self._count_subarray
        ]

        # Hardware devices
        with open(self._hw_config_path) as yaml_fd:
            self._hw_config = yaml.safe_load(yaml_fd)

        def _filter_fqdn(all_domains: list[str], config_key: str) -> list[str]:
            return [
                domain
                for domain in all_domains
                if domain.split("/")[-1]
                in list(self._hw_config[config_key].keys())
            ]

        self._talon_lru_fqdn = _filter_fqdn(
            self._talon_lru_fqdns_all, "talon_lru"
        )
        self._talon_board_fqdn = _filter_fqdn(
            self._talon_board_fqdns_all, "talon_board"
        )
        self._power_switch_fqdn = _filter_fqdn(
            self._power_switch_fqdns_all, "power_switch"
        )

        fqdn_variables = {
            "VCC": self._vcc_fqdn,
            "FSP": self._fsp_fqdn,
            "Subarray": self._subarray_fqdn,
            "Talon board": self._talon_board_fqdn,
            "Talon LRU": self._talon_lru_fqdn,
            "Power switch": self._power_switch_fqdn,
            "FS SLIM mesh": self._fs_slim_fqdn,
            "VIS SLIM mesh": self._vis_slim_fqdn,
        }

        for name, value in fqdn_variables.items():
            self.logger.debug(f"Active {name} FQDNs: {value}")

    def _write_hw_config(
        self: ControllerComponentManager,
        fqdn: str,
        device_type: str,
    ) -> bool:
        """
        Write hardware configuration properties to the device

        :param fqdn: FQDN of the device
        :param device_type: Type of the device. Can be one of "power_switch", "talon_lru", or "talon_board".
        :return: True if the hardware configuration properties are successfully written to the device, False otherwise.
        """
        try:
            self.logger.info(
                f"Writing hardware configuration properties to {fqdn}"
            )
            proxy = self._proxies[fqdn]
            device_id = fqdn.split("/")[-1]

            if device_type == "talon_board":
                device_config = {
                    "TalonDxBoardAddress": self._hw_config[device_type][
                        device_id
                    ]
                }
                # Update board's VCC and DISH IDs
                # VCC ID maps one-to-one with Talon board ID
                vcc_id = int(device_id)
                if vcc_id in self.dish_utils.vcc_id_to_dish_id:
                    dish_id = self.dish_utils.vcc_id_to_dish_id[vcc_id]
                    try:
                        proxy.vccID = device_id
                        proxy.dishID = dish_id
                        self.logger.info(
                            f"Assigned DISH ID {dish_id} and VCC ID {vcc_id} to {fqdn}"
                        )
                    except tango.DevFailed as df:
                        self.logger.error(
                            f"Failed to update {fqdn} with VCC ID and DISH ID; {df}"
                        )
                else:
                    self.logger.warning(
                        f"DISH ID for Talon {device_id} not found in DISH-VCC mapping; "
                        f"current mapping: {self.dish_utils.vcc_id_to_dish_id}"
                    )
            else:
                device_config = self._hw_config[device_type][device_id]
            device_config = tango.utils.obj_2_property(device_config)
            proxy.put_property(device_config)
            proxy.Init()

        except tango.DevFailed as df:
            self.logger.error(
                f"Failed to write {fqdn} HW config properties: {df}"
            )
            return False
        return True

    def _set_proxy_online(
        self: ControllerComponentManager,
        fqdn: str,
    ) -> bool:
        """
        Set the AdminMode of the component device to ONLINE, given the FQDN of the device

        :param fqdn: FQDN of the component device
        :return: True if the AdminMode of the device is successfully set to ONLINE, False otherwise.
        """
        self.logger.info(
            f"Setting {fqdn} to SimulationMode {self.simulation_mode} and AdminMode.ONLINE"
        )

        try:
            self._proxies[fqdn].simulationMode = self.simulation_mode
        except tango.DevFailed as df:
            self.logger.error(
                f"Failed to set SimulationMode of {fqdn} to {self.simulation_mode}: {df}"
            )
            return False

        try:
            self._proxies[fqdn].adminMode = AdminMode.ONLINE
        except tango.DevFailed as df:
            self.logger.error(
                f"Failed to set AdminMode of {fqdn} to ONLINE: {df}"
            )
            return False

        return True

    def _init_device_proxy(
        self: ControllerComponentManager,
        fqdn: str,
        subscribe_results: bool = False,
        subscribe_state: bool = False,
        hw_device_type: str = None,
    ) -> bool:
        """
        Initialize the device proxy from its FQDN, store the proxy in the _proxies dictionary,
        and set the AdminMode to ONLINE

        :param fqdn: FQDN of the device
        :param subscribe_results: True if should subscribe to the device's longRunningCommandResult attribute;
            defaults to False
        :param subscribe_state: True if should subscribe to the device's state attribute;
            defaults to False
        :param hw_device_type: if not default value of None, indicates the type of hardware-connected
            device to initialize
        :return: True if the device proxy is successfully initialized, False otherwise.
        """
        if fqdn not in self._proxies:
            try:
                self.logger.debug(f"Trying connection to {fqdn}")
                dp = context.DeviceProxy(device_name=fqdn)
            except tango.DevFailed as df:
                self.logger.error(f"Failure in connection to {fqdn}: {df}")
                return False
            self._proxies[fqdn] = dp

        proxy = self._proxies[fqdn]

        if subscribe_results:
            self.attr_event_subscribe(
                proxy=proxy,
                attr_name="longRunningCommandResult",
                callback=self.results_callback,
            )

        if subscribe_state:
            # Init device op state to UNKNOWN
            with self._attr_event_lock:
                self._op_states[fqdn] = tango.DevState.UNKNOWN
            self.attr_event_subscribe(
                proxy=proxy, attr_name="state", callback=self.op_state_callback
            )

        if hw_device_type is not None:
            if not self._write_hw_config(fqdn, hw_device_type):
                return False

        return self._set_proxy_online(fqdn)

    def _init_device_proxies(self: ControllerComponentManager) -> bool:
        """
        Initialize all device proxies.

        :return: True if the device proxies are all successfully initialized, False otherwise.
        """
        init_success = True

        # Order matters here; must set PDU online before LRU to establish outlet power states
        for fqdn in self._power_switch_fqdn:
            if not self._init_device_proxy(
                fqdn=fqdn, hw_device_type="power_switch"
            ):
                init_success = False

        for fqdn in self._talon_lru_fqdn:
            if not self._init_device_proxy(
                fqdn=fqdn,
                subscribe_results=True,
                subscribe_state=True,
                hw_device_type="talon_lru",
            ):
                init_success = False

        for fqdn in self._subarray_fqdn:
            if not self._init_device_proxy(fqdn=fqdn, subscribe_results=True):
                init_success = False

        for fqdn in [self._fs_slim_fqdn, self._vis_slim_fqdn]:
            if not self._init_device_proxy(fqdn=fqdn, subscribe_results=True):
                init_success = False

        return init_success

    def _start_communicating(
        self: ControllerComponentManager, *args, **kwargs
    ) -> None:
        """
        Thread for start_communicating operation.
        """
        self.logger.debug(
            "Entering ControllerComponentManager._start_communicating"
        )

        self._set_fqdns()

        if not self._init_device_proxies():
            self.logger.error("Failed to initialize proxies.")
            self._update_communication_state(
                communication_state=CommunicationStatus.NOT_ESTABLISHED
            )
            return

        self.logger.info(
            f"event_ids after subscribing = {len(self.event_ids)}"
        )

        super()._start_communicating()
        self._update_component_state(power=PowerState.OFF)

    def _stop_communicating(
        self: ControllerComponentManager, *args, **kwargs
    ) -> None:
        """
        Thread for stop_communicating operation.
        """
        self.logger.debug(
            "Entering ControllerComponentManager._stop_communicating"
        )
        for fqdn, proxy in self._proxies.items():
            try:
                if fqdn in (
                    self._subarray_fqdn
                    + self._talon_lru_fqdn
                    + [self._fs_slim_fqdn, self._vis_slim_fqdn]
                ):
                    self.unsubscribe_all_events(proxy)
                self.logger.info(f"Setting {fqdn} to AdminMode.OFFLINE")
                proxy.adminMode = AdminMode.OFFLINE
            except tango.DevFailed as df:
                self.logger.error(
                    f"Failed to stop communications with {fqdn}; {df}"
                )
                continue
        self.blocking_commands = set()

        super()._stop_communicating()

    # -------------
    # Fast Commands
    # -------------

    # None so far.

    # ---------------------
    # Long Running Commands
    # ---------------------

    # --- InitSysParam Command --- #

    def _validate_init_sys_param(
        self: ControllerComponentManager,
        params: dict,
    ) -> bool:
        """
        Validate the InitSysParam against the ska-telmodel schema

        :param params: The InitSysParam parameters
        :return: True if the InitSysParam parameters are valid, False otherwise
        """
        # Validate supported interface passed in the JSON string
        (valid, msg) = validate_interface(json.dumps(params), "initsysparam")
        if not valid:
            self.logger.error(msg)
            return False
        # Validate init_sys_param against the telescope model
        try:
            telmodel_validate(
                version=params["interface"], config=params, strictness=2
            )
            self.logger.info(
                "InitSysParam validation against ska-telmodel schema was successful!"
            )
        except ValueError as e:
            self.logger.error(
                f"InitSysParam validation against ska-telmodel schema failed with exception:\n {str(e)}"
            )
            return False
        return True

    def _retrieve_sys_param_file(
        self: ControllerComponentManager,
        init_sys_param_json: dict,
    ) -> tuple[bool, dict]:
        """
        Retrieve the sys_param file from the Telescope Model

        :param init_sys_param_json: The InitSysParam parameters
        """
        # The uri was provided in the input string, therefore the mapping from Dish ID to
        # VCC and frequency offset k needs to be retrieved using the Telescope Model
        tm_data_sources = init_sys_param_json["tm_data_sources"][0]
        tm_data_filepath = init_sys_param_json["tm_data_filepath"]
        try:
            mid_cbf_param_dict = TMData([tm_data_sources])[
                tm_data_filepath
            ].get_dict()
            self.logger.info(
                f"Successfully retrieved json data from {tm_data_filepath} in {tm_data_sources}"
            )
        except (ValueError, KeyError) as e:
            self.logger.error(
                f"Retrieving the init_sys_param file failed with exception: \n {str(e)}"
            )
            return (False, None)
        return (True, mid_cbf_param_dict)

    def _update_init_sys_param(
        self: ControllerComponentManager,
        params: str,
    ) -> bool:
        """
        Update the InitSysParam parameters in the subarrays and VCCs as well as the talon boards

        :param params: The InitSysParam parameters
        :return: True if the InitSysParam parameters are successfully updated, False otherwise
        """
        # Write the init_sys_param to each of the subarrays
        for fqdn in self._subarray_fqdn:
            try:
                self._proxies[fqdn].sysParam = params
            except tango.DevFailed as df:
                self.logger.error(f"Failure in connection to {fqdn}; {df}")
                return False

        # Set VCC values
        for fqdn in self._vcc_fqdn:
            try:
                self.logger.debug(f"Trying connection to {fqdn}")
                self._proxies[fqdn] = context.DeviceProxy(device_name=fqdn)

                proxy = self._proxies[fqdn]
                vcc_id = int(proxy.get_property("DeviceID")["DeviceID"][0])
                if vcc_id in self.dish_utils.vcc_id_to_dish_id:
                    dish_id = self.dish_utils.vcc_id_to_dish_id[vcc_id]
                    proxy.dishID = dish_id
                    self.logger.info(
                        f"Assigned DISH ID {dish_id} to VCC {vcc_id}"
                    )
                else:
                    self.logger.error(
                        f"DISH ID for VCC {vcc_id} not found in DISH-VCC mapping; "
                        f"current mapping: {self.dish_utils.vcc_id_to_dish_id}"
                    )
                    return False
            except tango.DevFailed as df:
                self.logger.error(f"Failure in connection to {fqdn}; {df}")
                return False

        return True

    def is_init_sys_param_allowed(self: ControllerComponentManager) -> bool:
        """
        Check if the InitSysParam command is allowed

        :return: True if the InitSysParam command is allowed, False otherwise
        """
        self.logger.debug("Checking if init_sys_param is allowed")
        if not self.is_communicating:
            return False
        if self.power_state == PowerState.OFF:
            return True
        self.logger.warning(
            f"InitSysParam command cannot be issued because the current PowerState ({self.power_state}) is not OFF."
        )
        return False

    def _init_sys_param(
        self: ControllerComponentManager,
        argin: str,
        task_callback: Optional[Callable] = None,
        task_abort_event: Optional[Event] = None,
    ) -> None:
        """
        Validate and save the Dish ID - VCC ID mapping and k values.

        :param argin: the Dish ID - VCC ID mapping and k values in a
                        json string.
        :param task_callback: Callback function to update task status
        :param task_abort_event: Event to signal task abort.
        """
        self.logger.debug(f"Received sys params {argin}")

        task_callback(status=TaskStatus.IN_PROGRESS)
        if self.task_abort_event_is_set(
            "InitSysParam", task_callback, task_abort_event
        ):
            return

        def raise_on_duplicate_keys(pairs):
            data = {}
            for key, value in pairs:
                if key in data:
                    raise ValueError(f"duplicated key: {key}")
                else:
                    data[key] = value
            return data

        try:
            init_sys_param_json = json.loads(
                argin, object_pairs_hook=raise_on_duplicate_keys
            )
        except ValueError as e:
            self.logger.error(e)
            task_callback(
                result=(
                    ResultCode.FAILED,
                    "Duplicated Dish ID in the init_sys_param json",
                ),
                status=TaskStatus.FAILED,
            )
            return

        if not self._validate_init_sys_param(init_sys_param_json):
            task_callback(
                result=(
                    ResultCode.FAILED,
                    "Validating init_sys_param file against ska-telmodel schema failed",
                ),
                status=TaskStatus.FAILED,
            )
            return

        # If tm_data_filepath is provided, then we need to retrieve the
        # init sys param file from CAR via the telescope model
        if "tm_data_filepath" in init_sys_param_json:
            passed, init_sys_param_json = self._retrieve_sys_param_file(
                init_sys_param_json
            )
            if not passed:
                task_callback(
                    result=(
                        ResultCode.FAILED,
                        "Retrieving the init_sys_param file failed",
                    ),
                    status=TaskStatus.FAILED,
                )
                return
            if not self._validate_init_sys_param(init_sys_param_json):
                task_callback(
                    result=(
                        ResultCode.FAILED,
                        "Validating init_sys_param file retrieved from tm_data_filepath against ska-telmodel schema failed",
                    ),
                    status=TaskStatus.FAILED,
                )
                return
            self.source_init_sys_param = argin
            self.last_init_sys_param = json.dumps(init_sys_param_json)
        else:
            self.source_init_sys_param = ""
            self.last_init_sys_param = argin

        # Store the attribute
        self.dish_utils = DISHUtils(init_sys_param_json)

        # Send init_sys_param to the subarrays and VCCs.
        if not self._update_init_sys_param(self.last_init_sys_param):
            self._update_communication_state(
                communication_state=CommunicationStatus.NOT_ESTABLISHED
            )
            task_callback(
                result=(
                    ResultCode.FAILED,
                    "Failed to update subarrays and/or VCCs with init_sys_param",
                ),
                status=TaskStatus.FAILED,
            )
            return

        task_callback(
            result=(
                ResultCode.OK,
                "InitSysParam completed OK",
            ),
            status=TaskStatus.COMPLETED,
        )
        return

    def init_sys_param(
        self: ControllerComponentManager,
        argin: str,
        task_callback: Optional[Callable] = None,
    ) -> tuple[ResultCode, str]:
        """
        Submit init_sys_param operation method to task executor queue.

        :param argin: the Dish ID - VCC ID mapping and k values in a
                        json string.
        :param task_callback: Callback function to update task status
        :return: A tuple containing a return code and a string
                message indicating status. The message is for
                information purpose only.
        :rtype: (ResultCode, str)
        """
        self.logger.info(f"ComponentState={self._component_state}")
        return self.submit_task(
            self._init_sys_param,
            args=[argin],
            is_cmd_allowed=self.is_init_sys_param_allowed,
            task_callback=task_callback,
        )

    # --- On Command --- #

    def _get_talon_fqdns(self: ControllerComponentManager) -> list[str]:
        """
        Get the FQDNs of the Talon LRU and board devices that are connected to hardware
        from the configuration JSON.

        :return: True if the FQDNs were found, False otherwise
        """
        if self.simulation_mode:
            # Use a hard-coded example fqdn talon for simulationMode
            self._talon_lru_fqdn = [
                "mid_csp_cbf/talon_lru/001",
                "mid_csp_cbf/talon_lru/002",
            ]
            self._talon_board_fqdn = [
                "mid_csp_cbf/talon_board/001",
                "mid_csp_cbf/talon_board/002",
                "mid_csp_cbf/talon_board/003",
                "mid_csp_cbf/talon_board/004",
            ]
            return

        # Read in list of LRUs from configuration JSON
        with open(f"{self._talondx_config_path}/talondx-config.json") as f:
            talondx_config_json = json.load(f)

        # Make these sets so as not to add duplicates
        fqdn_talon_lru = set()
        fqdn_talon_board = set()
        for config_command in talondx_config_json["config_commands"]:
            target = config_command["target"]
            for lru_id, lru_config in self._hw_config["talon_lru"].items():
                if target in [
                    lru_config["TalonDxBoard1"],
                    lru_config["TalonDxBoard2"],
                ]:
                    fqdn_talon_lru.add(f"mid_csp_cbf/talon_lru/{lru_id}")
                    fqdn_talon_board.add(f"mid_csp_cbf/talon_board/{target}")

        self._talon_lru_fqdn = list(fqdn_talon_lru)
        self._talon_board_fqdn = list(fqdn_talon_board)

    def _turn_on_lrus(
        self: ControllerComponentManager,
        task_abort_event: Optional[Event] = None,
    ) -> tuple[bool, str]:
        """
        Turn on all of the Talon LRUs

        :param task_abort_event: Event to signal task abort.
        :return: A tuple containing a boolean indicating success and a string with the FQDN of the LRUs that failed to turn on
        """
        success = True
        self.blocking_command_ids = set()
        for fqdn in self._talon_lru_fqdn:
            self.logger.info(f"Turning on LRU {fqdn}")
            lru = self._proxies[fqdn]
            try:
                [[result_code], [command_id]] = lru.On()
                # Guard incase LRC was rejected.
                if result_code == ResultCode.REJECTED:
                    message = f"Nested LRC TalonLru.On() to {fqdn} rejected"
                    self.logger.error(message)
                    success = False
                    continue
                self.blocking_command_ids.add(command_id)
            except tango.DevFailed as df:
                message = f"Nested LRC TalonLru.On() to {fqdn} failed: {df}"
                self.logger.error(message)
                self._update_communication_state(
                    communication_state=CommunicationStatus.NOT_ESTABLISHED
                )
                success = False

<<<<<<< HEAD
        lrc_status = self.wait_for_blocking_results_partial_success(
            task_abort_event=task_abort_event
        )
        if lrc_status != TaskStatus.COMPLETED:
            message = "All TalonLru.On() LRC calls failed/timed out. Check TalonLru logs."
            self.logger.error(message)
            success = False
        else:
            message = f"{len(self._talon_lru_fqdn)} TalonLru devices successfully turned on"
            self.logger.info(message)
=======
            # TODO: This section was indented for CIP-3034. If running the On
            # commands in serial leads to significant performance hits, revert
            # this and make PDU's GetOutletPowerState() an LRC instead.
            lrc_status = self.wait_for_blocking_results(
                task_abort_event=task_abort_event
            )
            if lrc_status != TaskStatus.COMPLETED:
                message = "One or more calls to nested LRC TalonLru.On() failed/timed out. Check TalonLru logs."
                self.logger.error(message)
                success = False
                break
            else:
                message = f"{len(self._talon_lru_fqdn)} TalonLru devices successfully turned on"
                self.logger.info(message)
>>>>>>> a9d57dce

        return (success, message)

    def _configure_slim_devices(
        self: ControllerComponentManager,
        task_abort_event: Optional[Event] = None,
    ) -> bool:
        """
        Configure the SLIM devices

        :param task_abort_event: Event to signal task abort.
        :return: True if the SLIM devices were successfully configured, False otherwise
        """
        self.logger.info(
            f"Setting SLIM simulation mode to {self.simulation_mode}"
        )
        success = True
        slim_config_paths = [
            self._fs_slim_config_path,
            self._vis_slim_config_path,
        ]
        self.blocking_command_ids = set()
        for i, fqdn in enumerate([self._fs_slim_fqdn, self._vis_slim_fqdn]):
            try:
                self._proxies[fqdn].simulationMode = self.simulation_mode
                [[result_code], [command_id]] = self._proxies[fqdn].On()
                # Guard incase LRC was rejected.
                if result_code == ResultCode.REJECTED:
                    message = f"Nested LRC Slim.On() to {fqdn} rejected"
                    self.logger.error(message)
                    success = False
                    continue
                self.blocking_command_ids.add(command_id)

                with open(slim_config_paths[i]) as f:
                    slim_config = f.read()

                [[result_code], [command_id]] = self._proxies[fqdn].Configure(
                    slim_config
                )
                # Guard incase LRC was rejected.
                if result_code == ResultCode.REJECTED:
                    message = f"Nested LRC Slim.Configure() to {fqdn} rejected"
                    self.logger.error(message)
                    success = False
                    continue
                self.blocking_command_ids.add(command_id)
            except tango.DevFailed as df:
                message = f"Failed to configure SLIM: {df}"
                self.logger.error(message)
                success = False
                self._update_communication_state(
                    communication_state=CommunicationStatus.NOT_ESTABLISHED
                )
            except (OSError, FileNotFoundError) as e:
                message = f"Failed to read SLIM configuration file: {e}"
                self.logger.error(message)
                success = False
                # TODO: healthState instead of fault
                self._update_component_state(fault=True)

        lrc_status = self.wait_for_blocking_results_partial_success(
            task_abort_event=task_abort_event
        )
        if lrc_status != TaskStatus.COMPLETED:
            message = "All Slim.Configure() LRC calls failed/timed out. Check Slim logs."
            self.logger.error(message)
            success = False
        else:
            message = "Some/all Slim devices successfully configured."
            self.logger.info(message)

        return (success, message)

    def is_on_allowed(self: ControllerComponentManager) -> bool:
        """
        Check if the On command is allowed.

        :return: True if the On command is allowed, else False.
        """
        self.logger.debug("Checking if On is allowed")

        if not self.is_communicating:
            return False
        if self.dish_utils is None:
            self.logger.warning("Dish-VCC mapping has not been provided.")
            return False
        if self.power_state not in [PowerState.ON, PowerState.OFF]:
            self.logger.warning(
                f"Current power state: {self.power_state}; try re-establishing component communications."
            )
            return False

        return True

    def _on(
        self: ControllerComponentManager,
        task_callback: Optional[Callable] = None,
        task_abort_event: Optional[Event] = None,
    ) -> None:
        """
        Turn on the controller and its subordinate devices

        :param task_callback: Callback function to update task status.
        :param task_abort_event: Event to signal task abort.
        """

        self.logger.debug("Entering ControllerComponentManager.on")

        task_callback(status=TaskStatus.IN_PROGRESS)
        if self.task_abort_event_is_set("On", task_callback, task_abort_event):
            return

        # The order of the following operations for ON is important:
        # 1. Power on all the Talon boards by
        #    i.  Get the FQDNs of the LRUs
        #    ii. Sending ON command to all the LRUs
        # 2. Configure all the Talon boards
        # 3. Turn TalonBoard devices ONLINE
        # 4. Configure SLIM Mesh devices

        # Get FQDNs of Talon devices with hardware targets
        self._get_talon_fqdns()

        # Turn on all the LRUs with the boards we need
        lru_on_status, msg = self._turn_on_lrus(task_abort_event)
        if not lru_on_status:
            self._update_communication_state(
                communication_state=CommunicationStatus.NOT_ESTABLISHED
            )
            task_callback(
                result=(ResultCode.FAILED, msg),
                status=TaskStatus.FAILED,
            )
            return

        # Configure all the Talon boards
        # Clears process inside the Talon Board to make it a clean state
        # Also sets the simulation mode of the Talon Boards based on TalonDx Component Manager's SimulationMode Attribute
        talon_list = []
        with self._attr_event_lock:
            for fqdn, state in self._op_states.items():
                if fqdn in self._talon_lru_fqdn and state == tango.DevState.ON:
                    talon_list.append(fqdn.split("/")[-1])
        if (
            self._talondx_component_manager.configure_talons(talon_list)
            == ResultCode.FAILED
        ):
            msg = "Failed to configure Talon boards"
            self.logger.error(msg)
            task_callback(
                result=(ResultCode.FAILED, msg),
                status=TaskStatus.FAILED,
            )
            return

        # Start monitoring talon board telemetries and fault status
        # Failure here won't cause On command failure
        for fqdn in self._talon_board_fqdn:
            self._init_device_proxy(
                fqdn=fqdn,
                hw_device_type="talon_board",
            )

        # Configure SLIM Mesh devices
        slim_configure_status, msg = self._configure_slim_devices(
            task_abort_event
        )
        if not slim_configure_status:
            self._update_communication_state(
                communication_state=CommunicationStatus.NOT_ESTABLISHED
            )
            task_callback(
                result=(ResultCode.FAILED, msg),
                status=TaskStatus.FAILED,
            )
            return

        self._update_component_state(power=PowerState.ON)
        task_callback(
            result=(ResultCode.OK, "On completed OK"),
            status=TaskStatus.COMPLETED,
        )
        return

    def on(
        self: ControllerComponentManager,
        task_callback: Optional[Callable] = None,
    ) -> tuple[ResultCode, str]:
        """
        Submit on operation method to task executor queue.

        :param task_callback: Callback function to update task status
        :return: A tuple containing a return code and a string
                message indicating status. The message is for
                information purpose only.
        :rtype: (ResultCode, str)
        """
        self.logger.debug(f"Component state: {self._component_state}")
        return self.submit_task(
            self._on,
            is_cmd_allowed=self.is_on_allowed,
            task_callback=task_callback,
        )

    # --- Off Command --- #

    def _subarray_to_empty(
        self: ControllerComponentManager,
        subarray: context.DeviceProxy,
    ) -> tuple[bool, str]:
        """
        Restart subarray observing state model to ObsState.EMPTY

        :param subarray: DeviceProxy of the subarray
        :return: A tuple containing a boolean indicating success and a string message
        """
        dev_name = subarray.dev_name()
        (success, message) = (
            True,
            f"{dev_name} successfully set to ObsState.EMPTY",
        )
        self.blocking_command_ids = set()

        try:
            if subarray.obsState in [ObsState.EMPTY]:
                return (success, message)

            # Can issue Abort if subarray is in any of the following states:
            if subarray.obsState in [
                ObsState.RESOURCING,
                ObsState.IDLE,
                ObsState.CONFIGURING,
                ObsState.READY,
                ObsState.SCANNING,
                ObsState.RESETTING,
            ]:
                [[result_code], [command_id]] = subarray.Abort()
                if result_code == ResultCode.REJECTED:
                    success = False
                    message = f"{subarray.dev_name()} Abort command rejected."
                    self.logger.error(message)
                else:
                    self.blocking_command_ids.add(command_id)

            # Restart subarray to send to EMPTY
            [[result_code], [command_id]] = subarray.Restart()
            if result_code == ResultCode.REJECTED:
                success = False
                message = f"{subarray.dev_name()} Restart command rejected."
                self.logger.error(message)
            else:
                self.blocking_command_ids.add(command_id)
        except tango.DevFailed as df:
            message = f"Failed to communicate with subarray {dev_name}; {df}"
            self.logger.error(message)
            success = False

        lrc_status = self.wait_for_blocking_results()
        if lrc_status != TaskStatus.COMPLETED:
            success = False
            message = "One or more calls to subarray LRC failed/timed out; check subarray logs."
            self.logger.error(message)

        return (success, message)

    def _turn_off_subelements(
        self: ControllerComponentManager,
        task_abort_event: Optional[Event] = None,
    ) -> tuple[bool, list[str]]:
        """
        Turn off all subelements of the controller

        :param task_abort_event: Event to signal task abort
        :return: A tuple containing a boolean indicating success and a list of messages
        """
        success = True
        message = []
        self.blocking_command_ids = set()

        # Turn off Slim devices
        for fqdn, slim in [
            (self._fs_slim_fqdn, self._proxies[self._fs_slim_fqdn]),
            (self._vis_slim_fqdn, self._proxies[self._vis_slim_fqdn]),
        ]:
            self.logger.info(f"Turning off SLIM controller {fqdn}")
            try:
                [[result_code], [command_id]] = slim.Off()
                # Guard incase LRC was rejected.
                if result_code == ResultCode.REJECTED:
                    log_msg = f"Nested LRC Slim.Off() to {fqdn} rejected"
                    self.logger.error(log_msg)
                    message.append(log_msg)
                    success = False
                    continue
                self.blocking_command_ids.add(command_id)
            except tango.DevFailed as df:
                log_msg = f"Nested LRC Slim.Off() to {fqdn} failed: {df}"
                self.logger.error(log_msg)
                message.append(log_msg)
                self._update_communication_state(
                    communication_state=CommunicationStatus.NOT_ESTABLISHED
                )
                success = False

        lrc_status = self.wait_for_blocking_results(
            task_abort_event=task_abort_event
        )
        if lrc_status != TaskStatus.COMPLETED:
            log_msg = "One or more calls to nested LRC Off() failed/timed out. Check Slim logs."
            self.logger.error(log_msg)
            message.append(log_msg)
            success = False

        # Turn off TalonBoard devices.
        # NOTE: a failure here won't cause Controller.Off() to fail.
        try:
            for proxy in self._talon_board_proxies.values():
                proxy.adminMode = AdminMode.OFFLINE
        except tango.DevFailed as df:
            # Log a warning, but continue when the talon board fails to turn off
            log_msg = f"Failed to turn off Talon proxy; {df}"
            self.logger.warning(log_msg)
            message.append(log_msg)

        if success:
            message.append("Successfully issued Off() to all subelements.")
        return (success, message)

    def _check_subelements_off(
        self: ControllerComponentManager,
    ) -> tuple[list[str], list[str]]:
        """
        Verify that the subelements are in DevState.OFF, ObsState.EMPTY/IDLE

        :return: A tuple containing a list of subelements that are not in DevState.OFF and a list of subelements that are not in ObsState.EMPTY/IDLE
        """
        op_state_error_list = []
        obs_state_error_list = []
        for fqdn, proxy in self._proxies.items():
            self.logger.debug(f"Checking final state of device {fqdn}")
            # For some components under controller monitoring, including subarray,
            # power switch and VCC devices, they are in DevState.ON when
            # communicating with their component (AdminMode.ONLINE),
            # and in DevState.DISABLE when not (AdminMode.OFFLINE).

            # The following devices implement power On/Off commands:
            if fqdn in self._talon_lru_fqdn + [
                self._fs_slim_fqdn,
                self._vis_slim_fqdn,
            ]:
                try:
                    # TODO: CIP-1899 The controller is sometimes
                    # unable to read the State() of the talon_lru
                    # device server due to an error trying to
                    # acquire the serialization monitor. As a temporary
                    # workaround, the controller will log these
                    # errors if they occur but continue polling.
                    poll(
                        lambda: proxy.State() == tango.DevState.OFF,
                        ignore_exceptions=(tango.DevFailed),
                        log_error=logging.WARNING,
                        timeout=const.DEFAULT_TIMEOUT,
                        step=0.5,
                    )
                # If the poll timed out while waiting
                # for proxy.State() == tango.DevState.OFF,
                # it throws a TimeoutException
                except TimeoutException:
                    op_state_error_list.append([fqdn, proxy.State()])

            if fqdn in self._subarray_fqdn:
                obs_state = proxy.obsState
                if obs_state != ObsState.EMPTY:
                    obs_state_error_list.append((fqdn, obs_state))

            if fqdn in self._vcc_fqdn:
                obs_state = proxy.obsState
                if obs_state != ObsState.IDLE:
                    obs_state_error_list.append((fqdn, obs_state))

        return (op_state_error_list, obs_state_error_list)

    def _turn_off_lrus(
        self: ControllerComponentManager,
        task_abort_event: Optional[Event] = None,
    ) -> tuple[bool, str]:
        """
        Turn off all of the Talon LRUs

        :param task_abort_event: Event to signal task abort
        :return: A tuple containing a boolean indicating success and a string with the FQDN of the LRUs that failed to turn off
        """
        success = True
        self.blocking_command_ids = set()
        for fqdn in self._talon_lru_fqdn:
            lru = self._proxies[fqdn]
            self.logger.info(f"Turning off LRU {fqdn}")
            try:
                [[result_code], [command_id]] = lru.Off()
                # Guard incase LRC was rejected.
                if result_code == ResultCode.REJECTED:
                    message = f"Nested LRC TalonLru.Off() to {fqdn} rejected"
                    self.logger.error(message)
                    success = False
                    continue
                self.blocking_command_ids.add(command_id)
            except tango.DevFailed as df:
                message = f"Nested LRC TalonLru.Off() to {fqdn} failed: {df}"
                self.logger.error(message)
                self._update_communication_state(
                    communication_state=CommunicationStatus.NOT_ESTABLISHED
                )
                success = False

            # TODO: This section was indented for CIP-3034. If running the Off
            # commands in serial leads to significant performance hits, revert
            # this and make PDU's GetOutletPowerState() an LRC instead.
            lrc_status = self.wait_for_blocking_results(
                task_abort_event=task_abort_event
            )

            if lrc_status != TaskStatus.COMPLETED:
                message = "One or more calls to nested LRC TalonLru.Off() failed/timed out. Check TalonLru logs."
                self.logger.error(message)
                success = False
                break
            else:
                message = f"{len(self._talon_lru_fqdn)} TalonLru devices successfully turned off"
                self.logger.info(message)

        return (success, message)

    def is_off_allowed(self: ControllerComponentManager) -> bool:
        """
        Check if the Off command is allowed

        :return: True if the Off command is allowed, False otherwise
        """
        self.logger.debug("Checking if Off is allowed")

        if not self.is_communicating:
            return False
        if self.power_state not in [PowerState.ON, PowerState.OFF]:
            self.logger.warning(
                f"Current power state: {self.power_state}; try re-establishing component communications."
            )
            return False

        return True

    def _off(
        self: ControllerComponentManager,
        task_callback: Optional[Callable] = None,
        task_abort_event: Optional[Event] = None,
    ) -> None:
        """
        Turn off the controller and its subordinate devices

        :param task_callback: Callback function to update task status
        :param task_abort_event: Event to signal task abort.
        """
        self.logger.debug("Entering ControllerComponentManager.off")

        task_callback(status=TaskStatus.IN_PROGRESS)
        if self.task_abort_event_is_set(
            "Off", task_callback, task_abort_event
        ):
            return

        (result_code, message) = (ResultCode.OK, [])

        # reset subarray observing state to EMPTY
        for subarray in [self._proxies[fqdn] for fqdn in self._subarray_fqdn]:
            (subarray_empty, log_msg) = self._subarray_to_empty(subarray)
            if not subarray_empty:
                self.logger.error(log_msg)
                message.append(log_msg)
                result_code = ResultCode.FAILED

        # turn off subelements
        (subelement_off, log_msg) = self._turn_off_subelements()
        message.extend(log_msg)
        if not subelement_off:
            result_code = ResultCode.FAILED

        # HPS master shutdown
        result = self._talondx_component_manager.shutdown()
        if result == ResultCode.FAILED:
            # if HPS master shutdown failed, continue with attempting to
            # shut off power outlets via LRU device
            log_msg = "HPS Master shutdown failed."
            self.logger.warning(log_msg)
            message.append(log_msg)

        # TalonLRU Off
        lru_off_status, log_msg = self._turn_off_lrus(task_abort_event)
        if not lru_off_status:
            self._update_communication_state(
                communication_state=CommunicationStatus.NOT_ESTABLISHED
            )
            message.append(log_msg)
            result_code = ResultCode.FAILED

        # Check final device states, log any errors
        (
            op_state_error_list,
            obs_state_error_list,
        ) = self._check_subelements_off()

        if len(op_state_error_list) > 0:
            for fqdn, state in op_state_error_list:
                log_msg = f"{fqdn} failed to turn OFF, current state: {state}"
                self.logger.error(log_msg)
                message.append(log_msg)
            result_code = ResultCode.FAILED

        if len(obs_state_error_list) > 0:
            for fqdn, obs_state in obs_state_error_list:
                log_msg = (
                    f"{fqdn} failed to restart, current obsState: {obs_state}"
                )
                self.logger.error(log_msg)
                message.append(log_msg)
            result_code = ResultCode.FAILED

        if result_code == ResultCode.OK:
            self._update_component_state(power=PowerState.OFF)
            task_callback(
                result=(ResultCode.OK, "Off completed OK"),
                status=TaskStatus.COMPLETED,
            )
        else:
            task_callback(
                result=(ResultCode.FAILED, "; ".join(message)),
                status=TaskStatus.COMPLETED,
            )
        return

    def off(
        self: ControllerComponentManager,
        task_callback: Optional[Callable] = None,
    ) -> tuple[ResultCode, str]:
        """
        Submit off operation method to task executor queue.

        :param task_callback: Callback function to update task status
        :return: A tuple containing a return code and a string
                message indicating status. The message is for
                information purpose only.
        :rtype: (ResultCode, str)
        """
        self.logger.debug(f"ComponentState={self._component_state}")
        return self.submit_task(
            self._off,
            is_cmd_allowed=self.is_off_allowed,
            task_callback=task_callback,
        )<|MERGE_RESOLUTION|>--- conflicted
+++ resolved
@@ -729,18 +729,6 @@
                 )
                 success = False
 
-<<<<<<< HEAD
-        lrc_status = self.wait_for_blocking_results_partial_success(
-            task_abort_event=task_abort_event
-        )
-        if lrc_status != TaskStatus.COMPLETED:
-            message = "All TalonLru.On() LRC calls failed/timed out. Check TalonLru logs."
-            self.logger.error(message)
-            success = False
-        else:
-            message = f"{len(self._talon_lru_fqdn)} TalonLru devices successfully turned on"
-            self.logger.info(message)
-=======
             # TODO: This section was indented for CIP-3034. If running the On
             # commands in serial leads to significant performance hits, revert
             # this and make PDU's GetOutletPowerState() an LRC instead.
@@ -755,7 +743,6 @@
             else:
                 message = f"{len(self._talon_lru_fqdn)} TalonLru devices successfully turned on"
                 self.logger.info(message)
->>>>>>> a9d57dce
 
         return (success, message)
 
