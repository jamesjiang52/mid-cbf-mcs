--- conflicted
+++ resolved
@@ -191,7 +191,6 @@
             proxy.put_property(device_config)
             proxy.Init()
 
-<<<<<<< HEAD
             if device_type == "talon_lru":
                 proxy.set_timeout_millis(self._lru_timeout * 1000)
             elif device_type == "talon_board":
@@ -216,8 +215,6 @@
                         f"current mapping: {self.dish_utils.vcc_id_to_dish_id}"
                     )
 
-=======
->>>>>>> 0e89474c
         except tango.DevFailed as df:
             self.logger.error(
                 f"Failed to write {fqdn} HW config properties: {df}"
