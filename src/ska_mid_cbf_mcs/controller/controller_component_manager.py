--- conflicted
+++ resolved
@@ -565,32 +565,152 @@
             self._logger.error(log_msg)
             return (ResultCode.FAILED, log_msg)
 
-        # Power on all the Talon boards if not in SimulationMode
-        # TODO: There are two VCCs per LRU. Need to check the number of
-        #       VCCs turned on against the number of LRUs powered on
-        if (
-            self._talondx_component_manager.simulation_mode
-            == SimulationMode.FALSE
-        ):
-            self._fqdn_talon_lru = self._get_talon_lru_fqdns()
-            # TODO: handle subscribed events for missing LRUs
+    def init_sys_param(
+        self: ControllerComponentManager,
+        params: str,
+    ) -> Tuple[ResultCode, str]:
+        """
+        Validate and save the Dish ID - VCC ID mapping and k values.
+
+        :param argin: the Dish ID - VCC ID mapping and k values in a
+                        json string.
+        :return: A tuple containing a return code and a string
+                message indicating status. The message is for
+                information purpose only.
+        :rtype: (ResultCode, str)
+        """
+        self._logger.debug(f"Received sys params {params}")
+
+        def raise_on_duplicate_keys(pairs):
+            d = {}
+            for k, v in pairs:
+                if k in d:
+                    raise ValueError(f"duplicated key: {k}")
+                else:
+                    d[k] = v
+            return d
+
+        try:
+            init_sys_param_json = json.loads(
+                params, object_pairs_hook=raise_on_duplicate_keys
+            )
+        except ValueError as e:
+            self._logger.error(e)
+            return (
+                ResultCode.FAILED,
+                "Duplicated Dish ID in the init_sys_param json",
+            )
+
+        passed, msg = self._validate_init_sys_param(init_sys_param_json)
+        if not passed:
+            return (
+                ResultCode.FAILED,
+                msg,
+            )
+        # If tm_data_filepath is provided, then we need to retrieve the
+        # init sys param file from CAR via the telescope model
+        if "tm_data_filepath" in init_sys_param_json:
+            passed, msg, init_sys_param_json = self._retrieve_sys_param_file(
+                init_sys_param_json
+            )
+            if not passed:
+                return (ResultCode.FAILED, msg)
+            passed, msg = self._validate_init_sys_param(init_sys_param_json)
+            if not passed:
+                return (
+                    ResultCode.FAILED,
+                    msg,
+                )
+            self._source_init_sys_param = params
+            self._init_sys_param = json.dumps(init_sys_param_json)
         else:
-            # Use a hard-coded example fqdn talon lru for simulationMode
-            self._fqdn_talon_lru = ["mid_csp_cbf/talon_lru/001"]
-
-        # Turn on all the LRUs with the boards we need
-        lru_on_status, log_msg = self._turn_on_lrus()
-        if not lru_on_status:
-            return (ResultCode.FAILED, log_msg)
-
-        # Configure all the Talon boards
-        if (
-            self._talondx_component_manager.configure_talons()
-            == ResultCode.FAILED
-        ):
-            log_msg = "Failed to configure Talon boards"
-            self._logger.error(log_msg)
-            return (ResultCode.FAILED, log_msg)
+            self._source_init_sys_param = ""
+            self._init_sys_param = params
+
+        # store the attribute
+        self.dish_utils = DISHUtils(init_sys_param_json)
+
+        # send init_sys_param to the subarrays
+        try:
+            self._update_init_sys_param(self._init_sys_param)
+        except tango.DevFailed as e:
+            self._logger.error(e)
+            return (
+                ResultCode.FAILED,
+                "Failed to update subarrays with init_sys_param",
+            )
+
+        self._logger.info("Updated subarrays with init_sys_param")
+
+        return (
+            ResultCode.OK,
+            "CbfController InitSysParam command completed OK",
+        )
+
+    def _retrieve_sys_param_file(self, init_sys_param_json) -> Tuple:
+        # The uri was provided in the input string, therefore the mapping from Dish ID to
+        # VCC and frequency offset k needs to be retrieved using the Telescope Model
+        tm_data_sources = init_sys_param_json["tm_data_sources"][0]
+        tm_data_filepath = init_sys_param_json["tm_data_filepath"]
+        try:
+            mid_cbf_param_dict = TMData([tm_data_sources])[
+                tm_data_filepath
+            ].get_dict()
+            msg = f"Successfully retrieved json data from {tm_data_filepath} in {tm_data_sources}"
+            self._logger.info(msg)
+        except (ValueError, KeyError) as e:
+            msg = f"Retrieving the init_sys_param file failed with exception: \n {str(e)}"
+            self._logger.error(msg)
+            return (False, msg, None)
+        return (True, msg, mid_cbf_param_dict)
+
+    def _validate_init_sys_param(
+        self: ControllerComponentManager,
+        params: dict,
+    ) -> Tuple:
+        # Validate init_sys_param against the telescope model
+        try:
+            telmodel_validate(
+                version=params["interface"], config=params, strictness=2
+            )
+            msg = "init_sys_param validation against ska-telmodel schema was successful!"
+            self._logger.info(msg)
+        except ValueError as e:
+            msg = f"init_sys_param validation against ska-telmodel schema failed with exception:\n {str(e)}"
+            self._logger.error(msg)
+            return (False, msg)
+        return (True, msg)
+
+    def _update_init_sys_param(
+        self: ControllerComponentManager,
+        params: str,
+    ) -> None:
+        # write the init_sys_param to each of the subarrays
+        for fqdn in self._fqdn_subarray:
+            self._proxies[fqdn].write_attribute("sysParam", params)
+
+        # set VCC values
+        for fqdn in self._fqdn_vcc:
+            try:
+                proxy = self._proxies[fqdn]
+                vcc_id = int(proxy.get_property("DeviceID")["DeviceID"][0])
+                if vcc_id in self.dish_utils.vcc_id_to_dish_id:
+                    dish_id = self.dish_utils.vcc_id_to_dish_id[vcc_id]
+                    proxy.dishID = dish_id
+                    self._logger.info(
+                        f"Assigned DISH ID {dish_id} to VCC {vcc_id}"
+                    )
+                else:
+                    log_msg = (
+                        f"DISH ID for VCC {vcc_id} not found in DISH-VCC mapping; "
+                        f"current mapping: {self.dish_utils.vcc_id_to_dish_id}"
+                    )
+                    self._logger.warning(log_msg)
+            except tango.DevFailed as df:
+                for item in df.args:
+                    log_msg = f"Failure in connection to {fqdn}; {item.reason}"
+                    self._logger.error(log_msg)
+                    return (ResultCode.FAILED, log_msg)
 
         # Set the Simulation mode of the Subarray to the simulation mode of the controller
         try:
@@ -748,65 +868,6 @@
                 message.append(log_msg)
             result = False
 
-<<<<<<< HEAD
-    def _update_init_sys_param(
-        self: ControllerComponentManager,
-        params: str,
-    ) -> None:
-        # write the init_sys_param to each of the subarrays
-        for fqdn in self._fqdn_subarray:
-            self._proxies[fqdn].write_attribute("sysParam", params)
-
-        # set VCC values
-        for fqdn in self._fqdn_vcc:
-            try:
-                proxy = self._proxies[fqdn]
-                vcc_id = int(proxy.get_property("DeviceID")["DeviceID"][0])
-                if vcc_id in self.dish_utils.vcc_id_to_dish_id:
-                    dish_id = self.dish_utils.vcc_id_to_dish_id[vcc_id]
-                    proxy.dishID = dish_id
-                    self._logger.info(
-                        f"Assigned DISH ID {dish_id} to VCC {vcc_id}"
-                    )
-                else:
-                    log_msg = (
-                        f"DISH ID for VCC {vcc_id} not found in DISH-VCC mapping; "
-                        f"current mapping: {self.dish_utils.vcc_id_to_dish_id}"
-                    )
-                    self._logger.warning(log_msg)
-            except tango.DevFailed as df:
-                for item in df.args:
-                    log_msg = f"Failure in connection to {fqdn}; {item.reason}"
-                    self._logger.error(log_msg)
-                    return (ResultCode.FAILED, log_msg)
-
-        # update talon boards. The VCC ID to IP address mapping comes
-        # from hw_config. Then map VCC ID to DISH ID.
-        for vcc_id_str, ip in self._hw_config["talon_board"].items():
-            for fqdn in self._fqdn_talon_board:
-                try:
-                    proxy = self._proxies[fqdn]
-                    board_ip = proxy.get_property("TalonDxBoardAddress")[
-                        "TalonDxBoardAddress"
-                    ][0]
-                    if board_ip == ip:
-                        vcc_id = int(vcc_id_str)
-                        proxy.write_attribute("vccID", str(vcc_id))
-                        if vcc_id in self.dish_utils.vcc_id_to_dish_id:
-                            dish_id = self.dish_utils.vcc_id_to_dish_id[vcc_id]
-                            proxy.write_attribute("dishID", dish_id)
-                        else:
-                            log_msg = (
-                                f"DISH ID for VCC {vcc_id} not found in DISH-VCC mapping; "
-                                f"current mapping: {self.dish_utils.vcc_id_to_dish_id}"
-                            )
-                            self._logger.warning(log_msg)
-                except tango.DevFailed as df:
-                    for item in df.args:
-                        log_msg = f"Failed to update {fqdn} with VCC ID and DISH ID; {item.reason}"
-                        self._logger.error(log_msg)
-                        return (ResultCode.FAILED, log_msg)
-=======
         try:
             self._group_vcc.command_inout("Off")
         except tango.DevFailed as df:
@@ -815,7 +876,6 @@
                 self._logger.error(log_msg)
                 message.append(log_msg)
             result = False
->>>>>>> 5332a529
 
         try:
             self._group_fsp.command_inout("Off")
