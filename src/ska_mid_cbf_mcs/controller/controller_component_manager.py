# -*- coding: utf-8 -*-
#
# This file is part of the SKA Mid.CBF MCS project
#
#
#
# Distributed under the terms of the GPL license.
# See LICENSE.txt for more info.

# Copyright (c) 2019 National Research Council of Canada

from __future__ import annotations

import json
import logging
from threading import Event
from typing import Callable, Optional

import tango
import yaml
from polling2 import TimeoutException, poll
from ska_control_model import AdminMode, ObsState, PowerState, TaskStatus
from ska_tango_base.commands import ResultCode
from ska_tango_testing import context
from ska_telmodel.data import TMData
from ska_telmodel.schema import validate as telmodel_validate

from ska_mid_cbf_mcs.commons.dish_utils import DISHUtils
from ska_mid_cbf_mcs.commons.global_enum import const
from ska_mid_cbf_mcs.commons.validate_interface import validate_interface
from ska_mid_cbf_mcs.component.component_manager import (
    CbfComponentManager,
    CommunicationStatus,
)
from ska_mid_cbf_mcs.controller.talondx_component_manager import (
    TalonDxComponentManager,
)


class ControllerComponentManager(CbfComponentManager):
    """
    A component manager for the CbfController device.
    """

    def __init__(
        self: ControllerComponentManager,
        *args: any,
        fqdn_dict: dict[str, list[str]],
        config_path_dict: dict[str, str],
        max_capabilities: dict[str, int],
        lru_timeout: int,
        talondx_component_manager: TalonDxComponentManager,
        **kwargs: any,
    ) -> None:
        """
        Initialise a new instance.

        :param fqdn_dict: dictionary containing FQDNs for the controller's sub-elements
        :param config_path_dict: dictionary containing paths to configuration files
        :param max_capabilities: dictionary containing maximum number of sub-elements
        :param lru_timeout: timeout in seconds for LRU commands
        :param talondx_component_manager: instance of TalonDxComponentManager
        """

        super().__init__(*args, **kwargs)

        self.validate_supported_configuration = True

        self._lru_timeout = lru_timeout

        (
            self._vcc_fqdn,
            self._fsp_fqdn,
            self._subarray_fqdn,
            self._talon_lru_fqdn,
            self._talon_board_fqdn,
            self._power_switch_fqdn,
        ) = ([] for _ in range(6))

        # --- Max Capabilities --- #
        self._count_vcc = max_capabilities["VCC"]
        self._count_fsp = max_capabilities["FSP"]
        self._count_subarray = max_capabilities["Subarray"]

        # --- FQDNs --- #
        self._subarray_fqdns_all = fqdn_dict["CbfSubarray"]
        self._vcc_fqdns_all = fqdn_dict["VCC"]
        self._fsp_fqdns_all = fqdn_dict["FSP"]
        self._talon_lru_fqdns_all = fqdn_dict["TalonLRU"]
        self._talon_board_fqdns_all = fqdn_dict["TalonBoard"]
        self._power_switch_fqdns_all = fqdn_dict["PowerSwitch"]
        # NOTE: Hard coded to look at first index to handle FsSLIM and VisSLIM as single device
        self._fs_slim_fqdn = fqdn_dict["FsSLIM"][0]
        self._vis_slim_fqdn = fqdn_dict["VisSLIM"][0]

        # --- Config Paths --- #
        self._talondx_config_path = config_path_dict["TalonDxConfigPath"]
        self._hw_config_path = config_path_dict["HWConfigPath"]
        self._fs_slim_config_path = config_path_dict["FsSLIMConfigPath"]
        self._vis_slim_config_path = config_path_dict["VisSLIMConfigPath"]

        self.dish_utils = None
        self.last_init_sys_param = ""
        self.source_init_sys_param = ""
        self._talondx_component_manager = talondx_component_manager
        self._proxies = {}
        self._talon_board_proxies = {}

    # -------------
    # Communication
    # -------------

    # --- Start Communicating --- #

    def _set_fqdns(self: ControllerComponentManager) -> None:
        """
        Set the list of sub-element FQDNs to be used, limited by max capabilities count
        and HW config.

        :update: self._vcc_fqdn, self._fsp_fqdn, self._subarray_fqdn, self._talon_lru_fqdn,
                 self._talon_board_fqdn, self._power_switch_fqdn
        """
        # Observing/capability devices
        self._vcc_fqdn = list(self._vcc_fqdns_all)[: self._count_vcc]
        self._fsp_fqdn = list(self._fsp_fqdns_all)[: self._count_fsp]
        self._subarray_fqdn = list(self._subarray_fqdns_all)[
            : self._count_subarray
        ]

        # Hardware devices
        with open(self._hw_config_path) as yaml_fd:
            self._hw_config = yaml.safe_load(yaml_fd)

        def _filter_fqdn(all_domains: list[str], config_key: str) -> list[str]:
            return [
                domain
                for domain in all_domains
                if domain.split("/")[-1]
                in list(self._hw_config[config_key].keys())
            ]

        self._talon_lru_fqdn = _filter_fqdn(
            self._talon_lru_fqdns_all, "talon_lru"
        )
        self._talon_board_fqdn = _filter_fqdn(
            self._talon_board_fqdns_all, "talon_board"
        )
        self._power_switch_fqdn = _filter_fqdn(
            self._power_switch_fqdns_all, "power_switch"
        )

        fqdn_variables = {
            "VCC": self._vcc_fqdn,
            "FSP": self._fsp_fqdn,
            "Subarray": self._subarray_fqdn,
            "Talon board": self._talon_board_fqdn,
            "Talon LRU": self._talon_lru_fqdn,
            "Power switch": self._power_switch_fqdn,
            "FS SLIM mesh": self._fs_slim_fqdn,
            "VIS SLIM mesh": self._vis_slim_fqdn,
        }

        for name, value in fqdn_variables.items():
            self.logger.debug(f"Active {name} FQDNs: {value}")

    def _write_hw_config(
        self: ControllerComponentManager,
        fqdn: str,
        proxy: context.DeviceProxy,
        device_type: str,
    ) -> bool:
        """
        Write hardware configuration properties to the device

        :param fqdn: FQDN of the device
        :param proxy: Proxy of the device
        :param device_type: Type of the device. Can be one of "power_switch", "talon_lru", or "talon_board".
        :return: True if the hardware configuration properties are successfully written to the device, False otherwise.
        """
        try:
            self.logger.info(
                f"Writing hardware configuration properties to {fqdn}"
            )

            device_id = fqdn.split("/")[-1]
            if device_type == "talon_board":
                device_config = {
                    "TalonDxBoardAddress": self._hw_config[device_type][
                        device_id
                    ]
                }
            else:
                device_config = self._hw_config[device_type][device_id]

            device_config = tango.utils.obj_2_property(device_config)
            proxy.put_property(device_config)
            proxy.Init()

            if device_type == "talon_lru":
                proxy.set_timeout_millis(self._lru_timeout * 1000)

        except tango.DevFailed as df:
            self.logger.error(
                f"Failed to write {fqdn} HW config properties: {df}"
            )
            return False
        return True

    def _set_proxy_online(
        self: ControllerComponentManager,
        fqdn: str,
    ) -> bool:
        """
        Set the AdminMode of the component device to ONLINE, given the FQDN of the device

        :param fqdn: FQDN of the component device
        :return: True if the AdminMode of the device is successfully set to ONLINE, False otherwise.
        """
        self.logger.info(
            f"Setting {fqdn} to SimulationMode {self.simulation_mode} and AdminMode.ONLINE"
        )

        try:
            self._proxies[fqdn].simulationMode = self.simulation_mode
        except tango.DevFailed as df:
            self.logger.error(
                f"Failed to set SimulationMode of {fqdn} to {self.simulation_mode}: {df}"
            )
            return False

        try:
            self._proxies[fqdn].adminMode = AdminMode.ONLINE
        except tango.DevFailed as df:
            self.logger.error(
                f"Failed to set AdminMode of {fqdn} to ONLINE: {df}"
            )
            return False

        return True

    def _init_device_proxy(
        self: ControllerComponentManager,
        fqdn: str,
        subscribe: bool = False,
        hw_device_type: str = None,
    ) -> bool:
        """
        Initialize the device proxy from its FQDN, store the proxy in the _proxies dictionary,
        and set the AdminMode to ONLINE

        :param fqdn: FQDN of the device
        :param subscribe: True if should subscribe to the device's longRunningCommandResult attribute;
            defaults to False
        :param hw_device_type: if not default value of None, indicates the type of hardware-connected
            device to initialize
        :return: True if the device proxy is successfully initialized, False otherwise.
        """
        if fqdn not in self._proxies:
            try:
                self.logger.debug(f"Trying connection to {fqdn}")
                dp = context.DeviceProxy(device_name=fqdn)
            except tango.DevFailed as df:
                self.logger.error(f"Failure in connection to {fqdn}: {df}")
                return False
            self._proxies[fqdn] = dp

        proxy = self._proxies[fqdn]

        if subscribe:
            self.subscribe_command_results(proxy)

        if hw_device_type is not None:
            if not self._write_hw_config(fqdn, proxy, hw_device_type):
                return False
<<<<<<< HEAD

        return self._set_proxy_online(fqdn)

    def _init_device_proxies(self: ControllerComponentManager) -> bool:
        """
        Initialize all device proxies.

        :return: True if the device proxies are all successfully initialized, False otherwise.
        """
        init_success = True

        # Order matters here; must set PDU online before LRU to establish outlet power states
        for fqdn in self._power_switch_fqdn:
            if not self._init_device_proxy(
                fqdn=fqdn, hw_device_type="power_switch"
            ):
                init_success = False

        for fqdn in self._talon_lru_fqdn:
            if not self._init_device_proxy(
                fqdn=fqdn, subscribe=True, hw_device_type="talon_lru"
            ):
                init_success = False

        for fqdn in self._subarray_fqdn:
            if not self._init_device_proxy(fqdn=fqdn, subscribe=True):
                init_success = False

        for fqdn in [self._fs_slim_fqdn, self._vis_slim_fqdn]:
            if not self._init_device_proxy(fqdn=fqdn, subscribe=True):
                init_success = False

        return init_success

    def _start_communicating(
        self: ControllerComponentManager, *args, **kwargs
    ) -> None:
        """
        Thread for start_communicating operation.
        """
        self.logger.debug(
            "Entering ControllerComponentManager._start_communicating"
        )

        self._set_fqdns()

        if not self._init_device_proxies():
            self.logger.error("Failed to initialize proxies.")
            self._update_communication_state(
                communication_state=CommunicationStatus.NOT_ESTABLISHED
            )
            return

        self.logger.info(
            f"event_ids after subscribing = {len(self.event_ids)}"
        )

        super()._start_communicating()
        self._update_component_state(power=PowerState.OFF)

    def _stop_communicating(
        self: ControllerComponentManager, *args, **kwargs
    ) -> None:
        """
        Thread for stop_communicating operation.
        """
        self.logger.debug(
            "Entering ControllerComponentManager._stop_communicating"
        )
        for fqdn, proxy in self._proxies.items():
            try:
                if fqdn in (
                    self._subarray_fqdn
                    + self._talon_lru_fqdn
                    + [self._fs_slim_fqdn, self._vis_slim_fqdn]
                ):
                    self.unsubscribe_command_results(proxy)
                self.logger.info(f"Setting {fqdn} to AdminMode.OFFLINE")
                proxy.adminMode = AdminMode.OFFLINE
            except tango.DevFailed as df:
                self.logger.error(
                    f"Failed to stop communications with {fqdn}; {df}"
                )
                continue
        self.blocking_commands = set()

        super()._stop_communicating()

    # -------------
    # Fast Commands
    # -------------

    # None so far.

    # ---------------------
    # Long Running Commands
    # ---------------------

    # --- InitSysParam Command --- #

    def _validate_init_sys_param(
        self: ControllerComponentManager,
        params: dict,
    ) -> bool:
        """
        Validate the InitSysParam against the ska-telmodel schema

        :param params: The InitSysParam parameters
        :return: True if the InitSysParam parameters are valid, False otherwise
        """
        # Validate supported interface passed in the JSON string
        (valid, msg) = validate_interface(json.dumps(params), "initsysparam")
        if not valid:
            self.logger.error(msg)
            return False
        # Validate init_sys_param against the telescope model
        try:
            telmodel_validate(
                version=params["interface"], config=params, strictness=2
            )
            self.logger.info(
                "InitSysParam validation against ska-telmodel schema was successful!"
            )
        except ValueError as e:
            self.logger.error(
                f"InitSysParam validation against ska-telmodel schema failed with exception:\n {str(e)}"
            )
            return False
        return True

    def _retrieve_sys_param_file(
        self: ControllerComponentManager,
        init_sys_param_json: dict,
    ) -> tuple[bool, dict]:
=======

        return self._set_proxy_online(fqdn)

    def _init_device_proxies(self: ControllerComponentManager) -> bool:
        """
        Initialize all device proxies.

        :return: True if the device proxies are all successfully initialized, False otherwise.
        """
        init_success = True

        # Order matters here; must set PDU online before LRU to establish outlet power states
        for fqdn in self._power_switch_fqdn:
            if not self._init_device_proxy(
                fqdn=fqdn, hw_device_type="power_switch"
            ):
                init_success = False

        for fqdn in self._talon_lru_fqdn:
            if not self._init_device_proxy(
                fqdn=fqdn, subscribe=True, hw_device_type="talon_lru"
            ):
                init_success = False

        for fqdn in self._subarray_fqdn:
            if not self._init_device_proxy(fqdn=fqdn, subscribe=True):
                init_success = False

        for fqdn in [self._fs_slim_fqdn, self._vis_slim_fqdn]:
            if not self._init_device_proxy(fqdn=fqdn, subscribe=True):
                init_success = False

        return init_success

    def _start_communicating(
        self: ControllerComponentManager, *args, **kwargs
    ) -> None:
        """
        Thread for start_communicating operation.
        """
        self.logger.debug(
            "Entering ControllerComponentManager._start_communicating"
        )

        self._set_fqdns()

        if not self._init_device_proxies():
            self.logger.error("Failed to initialize proxies.")
            self._update_communication_state(
                communication_state=CommunicationStatus.NOT_ESTABLISHED
            )
            return

        self.logger.info(
            f"event_ids after subscribing = {len(self.event_ids)}"
        )

        super()._start_communicating()
        self._update_component_state(power=PowerState.OFF)

    def _stop_communicating(
        self: ControllerComponentManager, *args, **kwargs
    ) -> None:
        """
        Thread for stop_communicating operation.
        """
        self.logger.debug(
            "Entering ControllerComponentManager._stop_communicating"
        )
        for fqdn, proxy in self._proxies.items():
            try:
                if fqdn in (
                    self._subarray_fqdn
                    + self._talon_lru_fqdn
                    + [self._fs_slim_fqdn, self._vis_slim_fqdn]
                ):
                    self.unsubscribe_command_results(proxy)
                self.logger.info(f"Setting {fqdn} to AdminMode.OFFLINE")
                proxy.adminMode = AdminMode.OFFLINE
            except tango.DevFailed as df:
                self.logger.error(
                    f"Failed to stop communications with {fqdn}; {df}"
                )
                continue
        self.blocking_commands = set()

        super()._stop_communicating()

    # -------------
    # Fast Commands
    # -------------

    # None so far.

    # ---------------------
    # Long Running Commands
    # ---------------------

    # --- InitSysParam Command --- #

    def _validate_init_sys_param(
        self: ControllerComponentManager,
        params: dict,
    ) -> bool:
        """
        Validate the InitSysParam against the ska-telmodel schema

        :param params: The InitSysParam parameters
        :return: True if the InitSysParam parameters are valid, False otherwise
        """
        # Validate supported interface passed in the JSON string
        (valid, msg) = validate_interface(json.dumps(params), "initsysparam")
        if not valid:
            self.logger.error(msg)
            return False
        # Validate init_sys_param against the telescope model
        try:
            telmodel_validate(
                version=params["interface"], config=params, strictness=2
            )
            self.logger.info(
                "InitSysParam validation against ska-telmodel schema was successful!"
            )
        except ValueError as e:
            self.logger.error(
                f"InitSysParam validation against ska-telmodel schema failed with exception:\n {str(e)}"
            )
            return False
        return True

    def _retrieve_sys_param_file(
        self: ControllerComponentManager,
        init_sys_param_json: dict,
    ) -> tuple[bool, dict]:
        """
        Retrieve the sys_param file from the Telescope Model

        :param init_sys_param_json: The InitSysParam parameters
        """
        # The uri was provided in the input string, therefore the mapping from Dish ID to
        # VCC and frequency offset k needs to be retrieved using the Telescope Model
        tm_data_sources = init_sys_param_json["tm_data_sources"][0]
        tm_data_filepath = init_sys_param_json["tm_data_filepath"]
        try:
            mid_cbf_param_dict = TMData([tm_data_sources])[
                tm_data_filepath
            ].get_dict()
            self.logger.info(
                f"Successfully retrieved json data from {tm_data_filepath} in {tm_data_sources}"
            )
        except (ValueError, KeyError) as e:
            self.logger.error(
                f"Retrieving the init_sys_param file failed with exception: \n {str(e)}"
            )
            return (False, None)
        return (True, mid_cbf_param_dict)

    def _update_init_sys_param(
        self: ControllerComponentManager,
        params: str,
    ) -> bool:
        """
        Update the InitSysParam parameters in the subarrays and VCCs as well as the talon boards

        :param params: The InitSysParam parameters
        :return: True if the InitSysParam parameters are successfully updated, False otherwise
        """
        # Write the init_sys_param to each of the subarrays
        for fqdn in self._subarray_fqdn:
            try:
                self._proxies[fqdn].sysParam = params
            except tango.DevFailed as df:
                self.logger.error(f"Failure in connection to {fqdn}; {df}")
                return False

        # Set VCC values
        for fqdn in self._vcc_fqdn:
            try:
                self.logger.debug(f"Trying connection to {fqdn}")
                self._proxies[fqdn] = context.DeviceProxy(device_name=fqdn)

                proxy = self._proxies[fqdn]
                vcc_id = int(proxy.get_property("DeviceID")["DeviceID"][0])
                if vcc_id in self.dish_utils.vcc_id_to_dish_id:
                    dish_id = self.dish_utils.vcc_id_to_dish_id[vcc_id]
                    proxy.dishID = dish_id
                    self.logger.info(
                        f"Assigned DISH ID {dish_id} to VCC {vcc_id}"
                    )
                else:
                    self.logger.error(
                        f"DISH ID for VCC {vcc_id} not found in DISH-VCC mapping; "
                        f"current mapping: {self.dish_utils.vcc_id_to_dish_id}"
                    )
                    return False
            except tango.DevFailed as df:
                self.logger.error(f"Failure in connection to {fqdn}; {df}")
                return False

        return True

    def is_init_sys_param_allowed(self: ControllerComponentManager) -> bool:
        """
        Check if the InitSysParam command is allowed

        :return: True if the InitSysParam command is allowed, False otherwise
        """
        self.logger.debug("Checking if init_sys_param is allowed")
        if not self.is_communicating:
            return False
        if self.power_state == PowerState.OFF:
            return True
        self.logger.warning(
            "InitSysParam command cannot be issued because the current PowerState is not 'off'."
        )
        return False

    def _init_sys_param(
        self: ControllerComponentManager,
        argin: str,
        task_callback: Optional[Callable] = None,
        task_abort_event: Optional[Event] = None,
    ) -> None:
        """
        Validate and save the Dish ID - VCC ID mapping and k values.

        :param argin: the Dish ID - VCC ID mapping and k values in a
                        json string.
        :param task_callback: Callback function to update task status
        :param task_abort_event: Event to signal task abort.
        """
        self.logger.debug(f"Received sys params {argin}")

        task_callback(status=TaskStatus.IN_PROGRESS)
        if self.task_abort_event_is_set(
            "InitSysParam", task_callback, task_abort_event
        ):
            return

        def raise_on_duplicate_keys(pairs):
            data = {}
            for key, value in pairs:
                if key in data:
                    raise ValueError(f"duplicated key: {key}")
                else:
                    data[key] = value
            return data

        try:
            init_sys_param_json = json.loads(
                argin, object_pairs_hook=raise_on_duplicate_keys
            )
        except ValueError as e:
            self.logger.error(e)
            task_callback(
                result=(
                    ResultCode.FAILED,
                    "Duplicated Dish ID in the init_sys_param json",
                ),
                status=TaskStatus.FAILED,
            )
            return

        if not self._validate_init_sys_param(init_sys_param_json):
            task_callback(
                result=(
                    ResultCode.FAILED,
                    "Validating init_sys_param file against ska-telmodel schema failed",
                ),
                status=TaskStatus.FAILED,
            )
            return

        # If tm_data_filepath is provided, then we need to retrieve the
        # init sys param file from CAR via the telescope model
        if "tm_data_filepath" in init_sys_param_json:
            passed, init_sys_param_json = self._retrieve_sys_param_file(
                init_sys_param_json
            )
            if not passed:
                task_callback(
                    result=(
                        ResultCode.FAILED,
                        "Retrieving the init_sys_param file failed",
                    ),
                    status=TaskStatus.FAILED,
                )
                return
            if not self._validate_init_sys_param(init_sys_param_json):
                task_callback(
                    result=(
                        ResultCode.FAILED,
                        "Validating init_sys_param file retrieved from tm_data_filepath against ska-telmodel schema failed",
                    ),
                    status=TaskStatus.FAILED,
                )
                return
            self.source_init_sys_param = argin
            self.last_init_sys_param = json.dumps(init_sys_param_json)
        else:
            self.source_init_sys_param = ""
            self.last_init_sys_param = argin

        # Store the attribute
        self.dish_utils = DISHUtils(init_sys_param_json)

        # Send init_sys_param to the subarrays and VCCs.
        if not self._update_init_sys_param(self.last_init_sys_param):
            self._update_communication_state(
                communication_state=CommunicationStatus.NOT_ESTABLISHED
            )
            task_callback(
                result=(
                    ResultCode.FAILED,
                    "Failed to update subarrays and/or VCCs with init_sys_param",
                ),
                status=TaskStatus.FAILED,
            )
            return

        task_callback(
            result=(
                ResultCode.OK,
                "InitSysParam completed OK",
            ),
            status=TaskStatus.COMPLETED,
        )
        return

    def init_sys_param(
        self: ControllerComponentManager,
        argin: str,
        task_callback: Optional[Callable] = None,
    ) -> tuple[ResultCode, str]:
        """
        Submit init_sys_param operation method to task executor queue.

        :param argin: the Dish ID - VCC ID mapping and k values in a
                        json string.
        :param task_callback: Callback function to update task status
        :return: A tuple containing a return code and a string
                message indicating status. The message is for
                information purpose only.
        :rtype: (ResultCode, str)
        """
        self.logger.info(f"ComponentState={self._component_state}")
        return self.submit_task(
            self._init_sys_param,
            args=[argin],
            is_cmd_allowed=self.is_init_sys_param_allowed,
            task_callback=task_callback,
        )

    # --- On Command --- #

    def _init_talon_boards(self: ControllerComponentManager):
        """
        Initialize TalonBoard devices.
        """
        for fqdn in self._talon_board_fqdn:
            if fqdn not in self._talon_board_proxies:
                try:
                    self.logger.debug(f"Trying connection to {fqdn}")
                    proxy = context.DeviceProxy(device_name=fqdn)
                except tango.DevFailed as df:
                    self.logger.error(f"Failure in connection to {fqdn}: {df}")
                    continue
                self._talon_board_proxies[fqdn] = proxy
            else:
                proxy = self._talon_board_proxies[fqdn]

            if not self._write_hw_config(fqdn, proxy, "talon_board"):
                self.logger.error(f"Failed to update HW config for {fqdn}")
                continue

            self.logger.info(
                f"Setting {fqdn} to SimulationMode {self.simulation_mode} and AdminMode.ONLINE"
            )
            try:
                proxy.simulationMode = self.simulation_mode
                proxy.adminMode = AdminMode.ONLINE

                board_ip = proxy.get_property("TalonDxBoardAddress")[
                    "TalonDxBoardAddress"
                ][0]
            except tango.DevFailed as df:
                self.logger.error(
                    f"Failed to set AdminMode of {fqdn} to ONLINE: {df}"
                )

            # Update talon board HW config. The VCC ID to IP address mapping comes
            # from hw_config.yaml
            for vcc_id_str, ip in self._hw_config["talon_board"].items():
                if board_ip == ip:
                    vcc_id = int(vcc_id_str)
                    if vcc_id in self.dish_utils.vcc_id_to_dish_id:
                        dish_id = self.dish_utils.vcc_id_to_dish_id[vcc_id]
                        try:
                            proxy.vccID = vcc_id_str
                            proxy.dishID = dish_id
                            self.logger.info(
                                f"Assigned DISH ID {dish_id} and VCC ID {vcc_id} to {fqdn}"
                            )
                        except tango.DevFailed as df:
                            self.logger.error(
                                f"Failed to update {fqdn} with VCC ID and DISH ID; {df}"
                            )
                    else:
                        self.logger.warning(
                            f"DISH ID for VCC {vcc_id} not found in DISH-VCC mapping; "
                            f"current mapping: {self.dish_utils.vcc_id_to_dish_id}"
                        )

    def _get_talon_fqdns(self: ControllerComponentManager) -> list[str]:
        """
        Get the FQDNs of the Talon LRU and board devices that are connected to hardware
        from the configuration JSON.

        :return: True if the FQDNs were found, False otherwise
        """
        # Read in list of LRUs from configuration JSON
        with open(f"{self._talondx_config_path}/talondx-config.json") as f:
            talondx_config_json = json.load(f)

        # Make these sets so as not to add duplicates
        fqdn_talon_lru = set()
        fqdn_talon_board = set()
        for config_command in talondx_config_json["config_commands"]:
            target = config_command["target"]
            for lru_id, lru_config in self._hw_config["talon_lru"].items():
                if target in [
                    lru_config["TalonDxBoard1"],
                    lru_config["TalonDxBoard2"],
                ]:
                    fqdn_talon_lru.add(f"mid_csp_cbf/talon_lru/{lru_id}")
                    fqdn_talon_board.add(f"mid_csp_cbf/talon_board/{target}")

        self._talon_lru_fqdn = list(fqdn_talon_lru)
        self._talon_board_fqdn = list(fqdn_talon_board)

    def _turn_on_lrus(
        self: ControllerComponentManager,
        task_abort_event: Optional[Event] = None,
    ) -> tuple[bool, str]:
        """
        Turn on all of the Talon LRUs

        :param task_abort_event: Event to signal task abort.
        :return: A tuple containing a boolean indicating success and a string with the FQDN of the LRUs that failed to turn on
        """
        success = True
        for fqdn in self._talon_lru_fqdn:
            lru = self._proxies[fqdn]
            try:
                self.logger.info(f"Turning on LRU {fqdn}")

                [[result_code], [command_id]] = lru.On()
                # Guard incase LRC was rejected.
                if result_code == ResultCode.REJECTED:
                    message = "Nested LRC TalonLru.On() rejected"
                    self.logger.error(
                        f"Nested LRC TalonLru.On() to {fqdn} rejected"
                    )
                    success = False
                    continue
                with self.results_lock:
                    self.blocking_commands.add(command_id)

                lrc_status = self.wait_for_blocking_results(
                    timeout_sec=20.0, task_abort_event=task_abort_event
                )
                if lrc_status != TaskStatus.COMPLETED:
                    message = "One or more calls to nested LRC TalonLru.On() failed/timed out. Check TalonLru logs."
                    self.logger.error(message)
                    success = False
                else:
                    message = f"{len(self._talon_lru_fqdn)} TalonLru devices successfully turned on"
                    self.logger.info(message)

            except tango.DevFailed as df:
                message = "Nested LRC TalonLru.On() failed"
                self.logger.error(
                    f"Nested LRC TalonLru.On() to {fqdn} failed: {df}"
                )
                self._update_communication_state(
                    communication_state=CommunicationStatus.NOT_ESTABLISHED
                )
                success = False

        return (success, message)

    def _configure_slim_devices(
        self: ControllerComponentManager,
        task_abort_event: Optional[Event] = None,
    ) -> bool:
        """
        Configure the SLIM devices

        :param task_abort_event: Event to signal task abort.
        :return: True if the SLIM devices were successfully configured, False otherwise
        """
        try:
            self.logger.info(
                f"Setting SLIM simulation mode to {self.simulation_mode}"
            )
            success = True
            slim_config_paths = [
                self._fs_slim_config_path,
                self._vis_slim_config_path,
            ]
            for i, fqdn in enumerate(
                [self._fs_slim_fqdn, self._vis_slim_fqdn]
            ):
                self._proxies[fqdn].simulationMode = self.simulation_mode
                [[result_code], [command_id]] = self._proxies[fqdn].On()
                # Guard incase LRC was rejected.
                if result_code == ResultCode.REJECTED:
                    message = f"Nested LRC Slim.On() to {fqdn} rejected"
                    self.logger.error(message)
                    success = False
                    continue
                with self.results_lock:
                    self.blocking_commands.add(command_id)

                with open(slim_config_paths[i]) as f:
                    slim_config = f.read()

                [[result_code], [command_id]] = self._proxies[fqdn].Configure(
                    slim_config
                )
                # Guard incase LRC was rejected.
                if result_code == ResultCode.REJECTED:
                    message = f"Nested LRC Slim.Configure() to {fqdn} rejected"
                    self.logger.error(message)
                    success = False
                    continue
                with self.results_lock:
                    self.blocking_commands.add(command_id)
        except tango.DevFailed as df:
            self._update_communication_state(
                communication_state=CommunicationStatus.NOT_ESTABLISHED
            )
            self.logger.error(f"Failed to configure SLIM: {df}")
            success = False
        except (OSError, FileNotFoundError) as e:
            self._update_component_state(fault=True)
            self.logger.error(f"Failed to read SLIM configuration file: {e}")
            success = False

        lrc_status = self.wait_for_blocking_results(
            timeout_sec=10.0, task_abort_event=task_abort_event
        )
        if lrc_status != TaskStatus.COMPLETED:
            message = "One or more calls to nested LRC Slim.Configure() failed/timed out. Check Slim logs."
            self.logger.error(message)
            success = False
        else:
            message = f"{len(slim_config_paths)} Slim devices successfully configured"
            self.logger.info(message)

        return (success, message)

    def is_on_allowed(self: ControllerComponentManager) -> bool:
        """
        Check if the On command is allowed.

        :return: True if the On command is allowed, else False.
        """
        self.logger.debug("Checking if on is allowed")

        if not self.is_communicating:
            return False
        if self.dish_utils is None:
            self.logger.warning("Dish-VCC mapping has not been provided.")
            return False
        if self.power_state == PowerState.OFF:
            return True

        self.logger.warning("Already on, do not need to turn on.")
        return False

    def _on(
        self: ControllerComponentManager,
        task_callback: Optional[Callable] = None,
        task_abort_event: Optional[Event] = None,
    ) -> None:
>>>>>>> a97a35fb
        """
        Retrieve the sys_param file from the Telescope Model

<<<<<<< HEAD
        :param init_sys_param_json: The InitSysParam parameters
        """
        # The uri was provided in the input string, therefore the mapping from Dish ID to
        # VCC and frequency offset k needs to be retrieved using the Telescope Model
        tm_data_sources = init_sys_param_json["tm_data_sources"][0]
        tm_data_filepath = init_sys_param_json["tm_data_filepath"]
        try:
            mid_cbf_param_dict = TMData([tm_data_sources])[
                tm_data_filepath
            ].get_dict()
            self.logger.info(
                f"Successfully retrieved json data from {tm_data_filepath} in {tm_data_sources}"
            )
        except (ValueError, KeyError) as e:
            self.logger.error(
                f"Retrieving the init_sys_param file failed with exception: \n {str(e)}"
            )
            return (False, None)
        return (True, mid_cbf_param_dict)

    def _update_init_sys_param(
        self: ControllerComponentManager,
        params: str,
    ) -> bool:
        """
        Update the InitSysParam parameters in the subarrays and VCCs as well as the talon boards

        :param params: The InitSysParam parameters
        :return: True if the InitSysParam parameters are successfully updated, False otherwise
        """
        # Write the init_sys_param to each of the subarrays
        for fqdn in self._subarray_fqdn:
            try:
                self._proxies[fqdn].sysParam = params
            except tango.DevFailed as df:
                self.logger.error(f"Failure in connection to {fqdn}; {df}")
                return False

        # Set VCC values
        for fqdn in self._vcc_fqdn:
            try:
                self.logger.debug(f"Trying connection to {fqdn}")
                self._proxies[fqdn] = context.DeviceProxy(device_name=fqdn)

                vcc_proxy = self._proxies[fqdn]
                vcc_id = int(vcc_proxy.get_property("DeviceID")["DeviceID"][0])
                if vcc_id in self.dish_utils.vcc_id_to_dish_id:
                    dish_id = self.dish_utils.vcc_id_to_dish_id[vcc_id]
                    vcc_proxy.dishID = dish_id
                    self.logger.info(
                        f"Assigned DISH ID {dish_id} to VCC {vcc_id}"
                    )
                else:
                    self.logger.error(
                        f"DISH ID for VCC {vcc_id} not found in DISH-VCC mapping; "
                        f"current mapping: {self.dish_utils.vcc_id_to_dish_id}"
                    )
                    return False
            except tango.DevFailed as df:
                self.logger.error(f"Failure in connection to {fqdn}; {df}")
                return False

            if not self.simulation_mode:
                try:
                    # Update ExpectedDishID property of HPS WIB (only Band 1/2 for AA0.5)
                    band_fqdn = vcc_proxy.get_property("Band1And2Address")[
                        "Band1And2Address"
                    ][0]
                    band_proxy = context.DeviceProxy(device_name=band_fqdn)
                    # Get WIB FQDN, then proxy.
                    wib_fqdn = band_proxy.get_property(
                        "WidebandInputBufferFQDN"
                    )["WidebandInputBufferFQDN"][0]
                    # TODO: Switch to debug
                    self.logger.info(f"Updating ExpectedDishID in {wib_fqdn}")
                    wib_proxy = context.DeviceProxy(device_name=wib_fqdn)
                    # Get property, then update with vcc_proxy.dishID.
                    old_expDishID = wib_proxy.get_property("ExpectedDishID")[
                        "ExpectedDishID"
                    ][0]
                    dish_id_prop = tango.utils.obj_2_property(
                        {"ExpectedDishID": vcc_proxy.dishID}
                    )
                    # TODO: Switch to debug
                    self.logger.info(
                        f"Setting ExpectedDishID to {vcc_proxy.dishID}"
                    )
                    wib_proxy.put_property(dish_id_prop)
                    wib_proxy.Init()
                    new_expDishID = wib_proxy.get_property("ExpectedDishID")[
                        "ExpectedDishID"
                    ][0]
                    # TODO: Switch to debug
                    self.logger.info(
                        f"Updated ExpectedDishID from {old_expDishID} to {new_expDishID}"
                    )
                except tango.DevFailed as df:
                    self.logger.error(
                        f"Failed to update ExpectedDishID device property; {df}"
                    )
                    self._update_communication_state(
                        communication_state=CommunicationStatus.NOT_ESTABLISHED
                    )
                    # TODO: self._update_component_state(obs_fault=True) ?
                    return False

        return True

    def is_init_sys_param_allowed(self: ControllerComponentManager) -> bool:
        """
        Check if the InitSysParam command is allowed

        :return: True if the InitSysParam command is allowed, False otherwise
        """
        self.logger.debug("Checking if init_sys_param is allowed")
        if not self.is_communicating:
            return False
        if self.power_state == PowerState.OFF:
            return True
        self.logger.warning(
            "InitSysParam command cannot be issued because the current PowerState is not 'off'."
        )
        return False
=======
        :param task_callback: Callback function to update task status.
        :param task_abort_event: Event to signal task abort.
        """

        self.logger.debug("Entering ControllerComponentManager.on")

        task_callback(status=TaskStatus.IN_PROGRESS)
        if self.task_abort_event_is_set("On", task_callback, task_abort_event):
            return

        # The order of the following operations for ON is important:
        # 1. Power on all the Talon boards by
        #    i.  Get the FQDNs of the LRUs
        #    ii. Sending ON command to all the LRUs
        # 2. Configure all the Talon boards
        # 3. Turn TalonBoard devices ONLINE
        # 4. Configure SLIM Mesh devices

        # Get FQDNs of Talon devices with hardware targets
        if not self.simulation_mode:
            self._get_talon_fqdns()
        else:
            # Use a hard-coded example fqdn talon lru for simulationMode
            self._talon_lru_fqdn = [
                "mid_csp_cbf/talon_lru/001",
                "mid_csp_cbf/talon_lru/002",
            ]

        # Turn on all the LRUs with the boards we need
        lru_on_status, msg = self._turn_on_lrus(task_abort_event)
        if not lru_on_status:
            self._update_communication_state(
                communication_state=CommunicationStatus.NOT_ESTABLISHED
            )
            task_callback(
                result=(ResultCode.FAILED, msg),
                status=TaskStatus.FAILED,
            )
            return

        # Configure all the Talon boards
        # Clears process inside the Talon Board to make it a clean state
        # Also sets the simulation mode of the Talon Boards based on TalonDx Component Manager's SimulationMode Attribute
        if (
            self._talondx_component_manager.configure_talons()
            == ResultCode.FAILED
        ):
            msg = "Failed to configure Talon boards"
            self.logger.error(msg)
            task_callback(
                result=(ResultCode.FAILED, msg),
                status=TaskStatus.FAILED,
            )
            return

        # Start monitoring talon board telemetries and fault status
        # Failure here won't cause On command failure
        self._init_talon_boards()

        # Configure SLIM Mesh devices
        slim_configure_status, msg = self._configure_slim_devices(
            task_abort_event
        )
        if not slim_configure_status:
            self._update_communication_state(
                communication_state=CommunicationStatus.NOT_ESTABLISHED
            )
            task_callback(
                result=(ResultCode.FAILED, msg),
                status=TaskStatus.FAILED,
            )
            return

        self._update_component_state(power=PowerState.ON)
        task_callback(
            result=(ResultCode.OK, "On completed OK"),
            status=TaskStatus.COMPLETED,
        )
        return

    def on(
        self: ControllerComponentManager,
        task_callback: Optional[Callable] = None,
    ) -> tuple[ResultCode, str]:
        """
        Submit on operation method to task executor queue.

        :param task_callback: Callback function to update task status
        :return: A tuple containing a return code and a string
                message indicating status. The message is for
                information purpose only.
        :rtype: (ResultCode, str)
        """
        self.logger.debug(f"Component state: {self._component_state}")
        return self.submit_task(
            self._on,
            is_cmd_allowed=self.is_on_allowed,
            task_callback=task_callback,
        )

    # --- Off Command --- #

    def _subarray_to_empty(
        self: ControllerComponentManager,
        subarray: context.DeviceProxy,
    ) -> tuple[bool, str]:
        """
        Restart subarray observing state model to ObsState.EMPTY

        :param subarray: DeviceProxy of the subarray
        :return: A tuple containing a boolean indicating success and a string message
        """
        success, message = (
            True,
            f"{subarray.dev_name()} successfully set to ObsState.EMPTY",
        )
        if subarray.obsState in [ObsState.EMPTY]:
            return success, message

        # Can issue Abort if subarray is in any of the following states:
        if subarray.obsState in [
            ObsState.RESOURCING,
            ObsState.IDLE,
            ObsState.CONFIGURING,
            ObsState.READY,
            ObsState.SCANNING,
            ObsState.RESETTING,
        ]:
            [[result_code], [command_id]] = subarray.Abort()
            if result_code == ResultCode.REJECTED:
                success = False
                message = f"{subarray.dev_name()} Abort command rejected."
                self.logger.error(message)
            else:
                with self.results_lock:
                    self.blocking_commands.add(command_id)

        # Restart subarray to send to EMPTY
        [[result_code], [command_id]] = subarray.Restart()
        if result_code == ResultCode.REJECTED:
            success = False
            message = f"{subarray.dev_name()} Restart command rejected."
            self.logger.error(message)
        else:
            with self.results_lock:
                self.blocking_commands.add(command_id)

        lrc_status = self.wait_for_blocking_results()
        if lrc_status != TaskStatus.COMPLETED:
            success = False
            message = "One or more calls to subarray LRC failed/timed out; check subarray logs."
            self.logger.error(message)

        return success, message
>>>>>>> a97a35fb

    def _init_sys_param(
        self: ControllerComponentManager,
<<<<<<< HEAD
        argin: str,
        task_callback: Optional[Callable] = None,
        task_abort_event: Optional[Event] = None,
    ) -> None:
        """
        Validate and save the Dish ID - VCC ID mapping and k values.

        :param argin: the Dish ID - VCC ID mapping and k values in a
                        json string.
        :param task_callback: Callback function to update task status
        :param task_abort_event: Event to signal task abort.
        """
        self.logger.debug(f"Received sys params {argin}")

        task_callback(status=TaskStatus.IN_PROGRESS)
        if self.task_abort_event_is_set(
            "InitSysParam", task_callback, task_abort_event
        ):
            return

        def raise_on_duplicate_keys(pairs):
            data = {}
            for key, value in pairs:
                if key in data:
                    raise ValueError(f"duplicated key: {key}")
                else:
                    data[key] = value
            return data
=======
        task_abort_event: Optional[Event] = None,
    ) -> tuple[bool, list[str]]:
        """
        Turn off all subelements of the controller

        :param task_abort_event: Event to signal task abort
        :return: A tuple containing a boolean indicating success and a list of messages
        """
        success = True
        message = []

        # Turn off Slim devices
        for fqdn, slim in [
            (self._fs_slim_fqdn, self._proxies[self._fs_slim_fqdn]),
            (self._vis_slim_fqdn, self._proxies[self._vis_slim_fqdn]),
        ]:
            try:
                self.logger.info(f"Turning off SLIM controller {fqdn}")

                [[result_code], [command_id]] = slim.Off()
                # Guard incase LRC was rejected.
                if result_code == ResultCode.REJECTED:
                    log_msg = f"Nested LRC Slim.Off() to {fqdn} rejected"
                    self.logger.error(log_msg)
                    message.append(log_msg)
                    success = False
                    continue
                with self.results_lock:
                    self.blocking_commands.add(command_id)
            except tango.DevFailed as df:
                log_msg = f"Nested LRC Slim.Off() to {fqdn} failed: {df}"
                self.logger.error(log_msg)
                message.append(log_msg)
                self._update_communication_state(
                    communication_state=CommunicationStatus.NOT_ESTABLISHED
                )
                success = False

        lrc_status = self.wait_for_blocking_results(
            timeout_sec=10.0, task_abort_event=task_abort_event
        )
        if lrc_status != TaskStatus.COMPLETED:
            log_msg = "One or more calls to nested LRC Off() failed/timed out. Check Slim logs."
            self.logger.error(log_msg)
            message.append(log_msg)
            success = False
>>>>>>> a97a35fb

        # Turn off TalonBoard devices.
        # NOTE: This is separated from the subelements_fast group call because
        #       a failure shouldn't cause Controller.Off() to fail.
        try:
<<<<<<< HEAD
            init_sys_param_json = json.loads(
                argin, object_pairs_hook=raise_on_duplicate_keys
            )
        except ValueError as e:
            self.logger.error(e)
            task_callback(
                result=(
                    ResultCode.FAILED,
                    "Duplicated Dish ID in the init_sys_param json",
                ),
                status=TaskStatus.FAILED,
            )
            return

        if not self._validate_init_sys_param(init_sys_param_json):
            task_callback(
                result=(
                    ResultCode.FAILED,
                    "Validating init_sys_param file against ska-telmodel schema failed",
                ),
                status=TaskStatus.FAILED,
            )
            return

        # If tm_data_filepath is provided, then we need to retrieve the
        # init sys param file from CAR via the telescope model
        if "tm_data_filepath" in init_sys_param_json:
            passed, init_sys_param_json = self._retrieve_sys_param_file(
                init_sys_param_json
            )
            if not passed:
                task_callback(
                    result=(
                        ResultCode.FAILED,
                        "Retrieving the init_sys_param file failed",
                    ),
                    status=TaskStatus.FAILED,
                )
                return
            if not self._validate_init_sys_param(init_sys_param_json):
                task_callback(
                    result=(
                        ResultCode.FAILED,
                        "Validating init_sys_param file retrieved from tm_data_filepath against ska-telmodel schema failed",
                    ),
                    status=TaskStatus.FAILED,
                )
                return
            self.source_init_sys_param = argin
            self.last_init_sys_param = json.dumps(init_sys_param_json)
        else:
            self.source_init_sys_param = ""
            self.last_init_sys_param = argin

        # Store the attribute
        self.dish_utils = DISHUtils(init_sys_param_json)

        # Send init_sys_param to the subarrays and VCCs.
        if not self._update_init_sys_param(self.last_init_sys_param):
            self._update_communication_state(
                communication_state=CommunicationStatus.NOT_ESTABLISHED
            )
            task_callback(
                result=(
                    ResultCode.FAILED,
                    "Failed to update subarrays and/or VCCs with init_sys_param",
                ),
                status=TaskStatus.FAILED,
            )
            return

        task_callback(
            result=(
                ResultCode.OK,
                "InitSysParam completed OK",
            ),
            status=TaskStatus.COMPLETED,
        )
        return

    def init_sys_param(
        self: ControllerComponentManager,
        argin: str,
        task_callback: Optional[Callable] = None,
    ) -> tuple[ResultCode, str]:
        """
        Submit init_sys_param operation method to task executor queue.

        :param argin: the Dish ID - VCC ID mapping and k values in a
                        json string.
        :param task_callback: Callback function to update task status
        :return: A tuple containing a return code and a string
                message indicating status. The message is for
                information purpose only.
        :rtype: (ResultCode, str)
        """
        self.logger.info(f"ComponentState={self._component_state}")
        return self.submit_task(
            self._init_sys_param,
            args=[argin],
            is_cmd_allowed=self.is_init_sys_param_allowed,
            task_callback=task_callback,
        )

    # --- On Command --- #

    def _init_talon_boards(self: ControllerComponentManager):
        """
        Initialize TalonBoard devices.
        """
        for fqdn in self._talon_board_fqdn:
            if fqdn not in self._talon_board_proxies:
                try:
                    self.logger.debug(f"Trying connection to {fqdn}")
                    proxy = context.DeviceProxy(device_name=fqdn)
                except tango.DevFailed as df:
                    self.logger.error(f"Failure in connection to {fqdn}: {df}")
                    continue
                self._talon_board_proxies[fqdn] = proxy
            else:
                proxy = self._talon_board_proxies[fqdn]

            if not self._write_hw_config(fqdn, proxy, "talon_board"):
                self.logger.error(f"Failed to update HW config for {fqdn}")
                continue

            self.logger.info(
                f"Setting {fqdn} to SimulationMode {self.simulation_mode} and AdminMode.ONLINE"
            )
            try:
                proxy.simulationMode = self.simulation_mode
                proxy.adminMode = AdminMode.ONLINE

                board_ip = proxy.get_property("TalonDxBoardAddress")[
                    "TalonDxBoardAddress"
                ][0]
            except tango.DevFailed as df:
                self.logger.error(
                    f"Failed to set AdminMode of {fqdn} to ONLINE: {df}"
                )

            # Update talon board HW config. The VCC ID to IP address mapping comes
            # from hw_config.yaml
            for vcc_id_str, ip in self._hw_config["talon_board"].items():
                if board_ip == ip:
                    vcc_id = int(vcc_id_str)
                    if vcc_id in self.dish_utils.vcc_id_to_dish_id:
                        dish_id = self.dish_utils.vcc_id_to_dish_id[vcc_id]
                        try:
                            proxy.vccID = vcc_id_str
                            proxy.dishID = dish_id
                            self.logger.info(
                                f"Assigned DISH ID {dish_id} and VCC ID {vcc_id} to {fqdn}"
                            )
                        except tango.DevFailed as df:
                            self.logger.error(
                                f"Failed to update {fqdn} with VCC ID and DISH ID; {df}"
                            )
                    else:
                        self.logger.warning(
                            f"DISH ID for VCC {vcc_id} not found in DISH-VCC mapping; "
                            f"current mapping: {self.dish_utils.vcc_id_to_dish_id}"
                        )

    def _get_talon_fqdns(self: ControllerComponentManager) -> list[str]:
        """
        Get the FQDNs of the Talon LRU and board devices that are connected to hardware
        from the configuration JSON.

        :return: True if the FQDNs were found, False otherwise
        """
        # Read in list of LRUs from configuration JSON
        with open(f"{self._talondx_config_path}/talondx-config.json") as f:
            talondx_config_json = json.load(f)

        # Make these sets so as not to add duplicates
        fqdn_talon_lru = set()
        fqdn_talon_board = set()
        for config_command in talondx_config_json["config_commands"]:
            target = config_command["target"]
            for lru_id, lru_config in self._hw_config["talon_lru"].items():
                if target in [
                    lru_config["TalonDxBoard1"],
                    lru_config["TalonDxBoard2"],
                ]:
                    fqdn_talon_lru.add(f"mid_csp_cbf/talon_lru/{lru_id}")
                    fqdn_talon_board.add(f"mid_csp_cbf/talon_board/{target}")

        self._talon_lru_fqdn = list(fqdn_talon_lru)
        self._talon_board_fqdn = list(fqdn_talon_board)

    def _turn_on_lrus(
        self: ControllerComponentManager,
        task_abort_event: Optional[Event] = None,
    ) -> tuple[bool, str]:
        """
        Turn on all of the Talon LRUs

        :param task_abort_event: Event to signal task abort.
        :return: A tuple containing a boolean indicating success and a string with the FQDN of the LRUs that failed to turn on
        """
        success = True
        for fqdn in self._talon_lru_fqdn:
            lru = self._proxies[fqdn]
            try:
                self.logger.info(f"Turning on LRU {fqdn}")

                [[result_code], [command_id]] = lru.On()
                # Guard incase LRC was rejected.
                if result_code == ResultCode.REJECTED:
                    message = "Nested LRC TalonLru.On() rejected"
                    self.logger.error(
                        f"Nested LRC TalonLru.On() to {fqdn} rejected"
                    )
                    success = False
                    continue
                with self.results_lock:
                    self.blocking_commands.add(command_id)

                lrc_status = self.wait_for_blocking_results(
                    timeout_sec=20.0, task_abort_event=task_abort_event
                )
                if lrc_status != TaskStatus.COMPLETED:
                    message = "One or more calls to nested LRC TalonLru.On() failed/timed out. Check TalonLru logs."
                    self.logger.error(message)
                    success = False
                else:
                    message = f"{len(self._talon_lru_fqdn)} TalonLru devices successfully turned on"
                    self.logger.info(message)

            except tango.DevFailed as df:
                message = "Nested LRC TalonLru.On() failed"
                self.logger.error(
                    f"Nested LRC TalonLru.On() to {fqdn} failed: {df}"
                )
                self._update_communication_state(
                    communication_state=CommunicationStatus.NOT_ESTABLISHED
                )
                success = False

        return (success, message)

    def _configure_slim_devices(
        self: ControllerComponentManager,
        task_abort_event: Optional[Event] = None,
    ) -> bool:
        """
        Configure the SLIM devices

        :param task_abort_event: Event to signal task abort.
        :return: True if the SLIM devices were successfully configured, False otherwise
        """
        try:
            self.logger.info(
                f"Setting SLIM simulation mode to {self.simulation_mode}"
            )
            success = True
            slim_config_paths = [
                self._fs_slim_config_path,
                self._vis_slim_config_path,
            ]
            for i, fqdn in enumerate(
                [self._fs_slim_fqdn, self._vis_slim_fqdn]
            ):
                self._proxies[fqdn].simulationMode = self.simulation_mode
                [[result_code], [command_id]] = self._proxies[fqdn].On()
                # Guard incase LRC was rejected.
                if result_code == ResultCode.REJECTED:
                    message = f"Nested LRC Slim.On() to {fqdn} rejected"
                    self.logger.error(message)
                    success = False
                    continue
                with self.results_lock:
                    self.blocking_commands.add(command_id)

                with open(slim_config_paths[i]) as f:
                    slim_config = f.read()

                [[result_code], [command_id]] = self._proxies[fqdn].Configure(
                    slim_config
                )
                # Guard incase LRC was rejected.
                if result_code == ResultCode.REJECTED:
                    message = f"Nested LRC Slim.Configure() to {fqdn} rejected"
                    self.logger.error(message)
                    success = False
                    continue
                with self.results_lock:
                    self.blocking_commands.add(command_id)
        except tango.DevFailed as df:
            self._update_communication_state(
                communication_state=CommunicationStatus.NOT_ESTABLISHED
            )
            self.logger.error(f"Failed to configure SLIM: {df}")
            success = False
        except (OSError, FileNotFoundError) as e:
            self._update_component_state(fault=True)
            self.logger.error(f"Failed to read SLIM configuration file: {e}")
            success = False

        lrc_status = self.wait_for_blocking_results(
            timeout_sec=10.0, task_abort_event=task_abort_event
        )
        if lrc_status != TaskStatus.COMPLETED:
            message = "One or more calls to nested LRC Slim.Configure() failed/timed out. Check Slim logs."
            self.logger.error(message)
            success = False
        else:
            message = f"{len(slim_config_paths)} Slim devices successfully configured"
            self.logger.info(message)

        return (success, message)

    def is_on_allowed(self: ControllerComponentManager) -> bool:
        """
        Check if the On command is allowed.

        :return: True if the On command is allowed, else False.
        """
        self.logger.debug("Checking if on is allowed")

        if not self.is_communicating:
            return False
        if self.dish_utils is None:
            self.logger.warning("Dish-VCC mapping has not been provided.")
            return False
        if self.power_state == PowerState.OFF:
            return True

        self.logger.warning("Already on, do not need to turn on.")
        return False

    def _on(
        self: ControllerComponentManager,
        task_callback: Optional[Callable] = None,
        task_abort_event: Optional[Event] = None,
    ) -> None:
        """
        Turn on the controller and its subordinate devices

        :param task_callback: Callback function to update task status.
        :param task_abort_event: Event to signal task abort.
        """

        self.logger.debug("Entering ControllerComponentManager.on")

        task_callback(status=TaskStatus.IN_PROGRESS)
        if self.task_abort_event_is_set("On", task_callback, task_abort_event):
            return

        # The order of the following operations for ON is important:
        # 1. Power on all the Talon boards by
        #    i.  Get the FQDNs of the LRUs
        #    ii. Sending ON command to all the LRUs
        # 2. Configure all the Talon boards
        # 3. Turn TalonBoard devices ONLINE
        # 4. Configure SLIM Mesh devices

        # Get FQDNs of Talon devices with hardware targets
        if not self.simulation_mode:
            self._get_talon_fqdns()
        else:
            # Use a hard-coded example fqdn talon lru for simulationMode
            self._talon_lru_fqdn = [
                "mid_csp_cbf/talon_lru/001",
                "mid_csp_cbf/talon_lru/002",
            ]

        # Turn on all the LRUs with the boards we need
        lru_on_status, msg = self._turn_on_lrus(task_abort_event)
        if not lru_on_status:
            self._update_communication_state(
                communication_state=CommunicationStatus.NOT_ESTABLISHED
            )
            task_callback(
                result=(ResultCode.FAILED, msg),
                status=TaskStatus.FAILED,
            )
            return

        # Configure all the Talon boards
        # Clears process inside the Talon Board to make it a clean state
        # Also sets the simulation mode of the Talon Boards based on TalonDx Component Manager's SimulationMode Attribute
        if (
            self._talondx_component_manager.configure_talons()
            == ResultCode.FAILED
        ):
            msg = "Failed to configure Talon boards"
            self.logger.error(msg)
            task_callback(
                result=(ResultCode.FAILED, msg),
                status=TaskStatus.FAILED,
            )
            return

        # Start monitoring talon board telemetries and fault status
        # Failure here won't cause On command failure
        self._init_talon_boards()

        # Configure SLIM Mesh devices
        slim_configure_status, msg = self._configure_slim_devices(
            task_abort_event
        )
        if not slim_configure_status:
            self._update_communication_state(
                communication_state=CommunicationStatus.NOT_ESTABLISHED
            )
            task_callback(
                result=(ResultCode.FAILED, msg),
                status=TaskStatus.FAILED,
            )
            return

        self._update_component_state(power=PowerState.ON)
        task_callback(
            result=(ResultCode.OK, "On completed OK"),
            status=TaskStatus.COMPLETED,
        )
        return

    def on(
        self: ControllerComponentManager,
        task_callback: Optional[Callable] = None,
    ) -> tuple[ResultCode, str]:
        """
        Submit on operation method to task executor queue.

        :param task_callback: Callback function to update task status
        :return: A tuple containing a return code and a string
                message indicating status. The message is for
                information purpose only.
        :rtype: (ResultCode, str)
        """
        self.logger.debug(f"Component state: {self._component_state}")
        return self.submit_task(
            self._on,
            is_cmd_allowed=self.is_on_allowed,
            task_callback=task_callback,
        )

    # --- Off Command --- #

    def _subarray_to_empty(
        self: ControllerComponentManager,
        subarray: context.DeviceProxy,
    ) -> tuple[bool, str]:
        """
        Restart subarray observing state model to ObsState.EMPTY

        :param subarray: DeviceProxy of the subarray
        :return: A tuple containing a boolean indicating success and a string message
        """
        success, message = (
            True,
            f"{subarray.dev_name()} successfully set to ObsState.EMPTY",
        )
        if subarray.obsState in [ObsState.EMPTY]:
            return success, message

        # Can issue Abort if subarray is in any of the following states:
        if subarray.obsState in [
            ObsState.RESOURCING,
            ObsState.IDLE,
            ObsState.CONFIGURING,
            ObsState.READY,
            ObsState.SCANNING,
            ObsState.RESETTING,
        ]:
            [[result_code], [command_id]] = subarray.Abort()
            if result_code == ResultCode.REJECTED:
                success = False
                message = f"{subarray.dev_name()} Abort command rejected."
                self.logger.error(message)
            else:
                with self.results_lock:
                    self.blocking_commands.add(command_id)

        # Restart subarray to send to EMPTY
        [[result_code], [command_id]] = subarray.Restart()
        if result_code == ResultCode.REJECTED:
            success = False
            message = f"{subarray.dev_name()} Restart command rejected."
            self.logger.error(message)
        else:
            with self.results_lock:
                self.blocking_commands.add(command_id)

        lrc_status = self.wait_for_blocking_results()
        if lrc_status != TaskStatus.COMPLETED:
            success = False
            message = "One or more calls to subarray LRC failed/timed out; check subarray logs."
            self.logger.error(message)

        return success, message

    def _turn_off_subelements(
        self: ControllerComponentManager,
        task_abort_event: Optional[Event] = None,
    ) -> tuple[bool, list[str]]:
        """
        Turn off all subelements of the controller

        :param task_abort_event: Event to signal task abort
        :return: A tuple containing a boolean indicating success and a list of messages
        """
        success = True
        message = []

        # Turn off Slim devices
        for fqdn, slim in [
            (self._fs_slim_fqdn, self._proxies[self._fs_slim_fqdn]),
            (self._vis_slim_fqdn, self._proxies[self._vis_slim_fqdn]),
        ]:
            try:
                self.logger.info(f"Turning off SLIM controller {fqdn}")

                [[result_code], [command_id]] = slim.Off()
                # Guard incase LRC was rejected.
                if result_code == ResultCode.REJECTED:
                    message = "Nested LRC Slim.Off() rejected"
                    self.logger.error(
                        f"Nested LRC Slim.Off() to {fqdn} rejected"
                    )
                    success = False
                    continue
                with self.results_lock:
                    self.blocking_commands.add(command_id)
            except tango.DevFailed as df:
                message = "Nested LRC Off() failed"
                self.logger.error(f"Nested LRC Off() to {fqdn} failed: {df}")
                self._update_communication_state(
                    communication_state=CommunicationStatus.NOT_ESTABLISHED
                )
                success = False

        lrc_status = self.wait_for_blocking_results(
            timeout_sec=10.0, task_abort_event=task_abort_event
        )
        if lrc_status != TaskStatus.COMPLETED:
            message = "One or more calls to nested LRC Off() failed/timed out. Check Slim logs."
            self.logger.error(message)
            success = False

        # Turn off TalonBoard devices.
        # NOTE: This is separated from the subelements_fast group call because
        #       a failure shouldn't cause Controller.Off() to fail.
        try:
=======
>>>>>>> a97a35fb
            for proxy in self._talon_board_proxies.values():
                proxy.adminMode = AdminMode.OFFLINE
        except tango.DevFailed as df:
            # Log a warning, but continue when the talon board fails to turn off
            log_msg = f"Failed to turn off Talon proxy; {df}"
            self.logger.warning(log_msg)
            message.append(log_msg)

        if success:
            message.append("Successfully issued Off() to all subelements.")
        return (success, message)

    def _check_subelements_off(
        self: ControllerComponentManager,
    ) -> tuple[list[str], list[str]]:
        """
        Verify that the subelements are in DevState.OFF, ObsState.EMPTY/IDLE

        :return: A tuple containing a list of subelements that are not in DevState.OFF and a list of subelements that are not in ObsState.EMPTY/IDLE
        """
        op_state_error_list = []
        obs_state_error_list = []
        for fqdn, proxy in self._proxies.items():
            self.logger.debug(f"Checking final state of device {fqdn}")
            # For some components under controller monitoring, including subarray,
            # power switch and VCC devices, they are in DevState.ON when
            # communicating with their component (AdminMode.ONLINE),
            # and in DevState.DISABLE when not (AdminMode.OFFLINE).

            # The following devices implement power On/Off commands:
            if fqdn in self._talon_lru_fqdn + [
                self._fs_slim_fqdn,
                self._vis_slim_fqdn,
            ]:
                try:
                    # TODO: CIP-1899 The controller is sometimes
                    # unable to read the State() of the talon_lru
                    # device server due to an error trying to
                    # acquire the serialization monitor. As a temporary
                    # workaround, the controller will log these
                    # errors if they occur but continue polling.
                    poll(
                        lambda: proxy.State() == tango.DevState.OFF,
                        ignore_exceptions=(tango.DevFailed),
                        log_error=logging.WARNING,
                        timeout=const.DEFAULT_TIMEOUT,
                        step=0.5,
                    )
                # If the poll timed out while waiting
                # for proxy.State() == tango.DevState.OFF,
                # it throws a TimeoutException
                except TimeoutException:
                    op_state_error_list.append([fqdn, proxy.State()])

            if fqdn in self._subarray_fqdn:
                obs_state = proxy.obsState
                if obs_state != ObsState.EMPTY:
                    obs_state_error_list.append((fqdn, obs_state))

            if fqdn in self._vcc_fqdn:
                obs_state = proxy.obsState
                if obs_state != ObsState.IDLE:
                    obs_state_error_list.append((fqdn, obs_state))

        return (op_state_error_list, obs_state_error_list)

    def _turn_off_lrus(
        self: ControllerComponentManager,
        task_abort_event: Optional[Event] = None,
    ) -> tuple[bool, str]:
        """
        Turn off all of the Talon LRUs
<<<<<<< HEAD

        :param task_abort_event: Event to signal task abort
        :return: A tuple containing a boolean indicating success and a string with the FQDN of the LRUs that failed to turn off
        """
        success = True
        for fqdn in self._talon_lru_fqdn:
            lru = self._proxies[fqdn]
            try:
                self.logger.info(f"Turning off LRU {lru.dev_name()}")

                [[result_code], [command_id]] = lru.Off()
                # Guard incase LRC was rejected.
                if result_code == ResultCode.REJECTED:
                    message = "Nested LRC TalonLru.Off() rejected"
                    self.logger.error(
                        f"Nested LRC TalonLru.Off() to {lru.dev_name()} rejected"
                    )
                    success = False
                    continue
                with self.results_lock:
                    self.blocking_commands.add(command_id)

=======

        :param task_abort_event: Event to signal task abort
        :return: A tuple containing a boolean indicating success and a string with the FQDN of the LRUs that failed to turn off
        """
        success = True
        for fqdn in self._talon_lru_fqdn:
            lru = self._proxies[fqdn]
            try:
                self.logger.info(f"Turning off LRU {lru.dev_name()}")

                [[result_code], [command_id]] = lru.Off()
                # Guard incase LRC was rejected.
                if result_code == ResultCode.REJECTED:
                    message = f"Nested LRC TalonLru.Off() to {lru.dev_name()} rejected"
                    self.logger.error(message)
                    success = False
                    continue
                with self.results_lock:
                    self.blocking_commands.add(command_id)

>>>>>>> a97a35fb
                lrc_status = self.wait_for_blocking_results(
                    timeout_sec=10.0, task_abort_event=task_abort_event
                )

                if lrc_status != TaskStatus.COMPLETED:
                    message = "One or more calls to nested LRC TalonLru.Off() failed/timed out. Check TalonLru logs."
                    self.logger.error(message)
                    success = False
                else:
                    message = f"{len(self._talon_lru_fqdn)} TalonLru devices successfully turned off"
                    self.logger.info(message)

            except tango.DevFailed as df:
<<<<<<< HEAD
                message = "Nested LRC TalonLru.Off() failed"
                self.logger.error(
                    f"Nested LRC TalonLru.Off() to {lru.dev_name()} failed: {df}"
                )
=======
                message = f"Nested LRC TalonLru.Off() to {lru.dev_name()} failed: {df}"
                self.logger.error(message)
>>>>>>> a97a35fb
                self._update_communication_state(
                    communication_state=CommunicationStatus.NOT_ESTABLISHED
                )
                success = False

        return (success, message)

    def is_off_allowed(self: ControllerComponentManager) -> bool:
        """
        Check if the Off command is allowed

        :return: True if the Off command is allowed, False otherwise
        """
        self.logger.debug("Checking if off is allowed")
        if not self.is_communicating:
            return False
        if self.power_state == PowerState.ON:
            return True
        self.logger.info("Already off, do not need to turn off.")
        return False

    def _off(
        self: ControllerComponentManager,
        task_callback: Optional[Callable] = None,
        task_abort_event: Optional[Event] = None,
    ) -> None:
        """
        Turn off the controller and its subordinate devices

        :param task_callback: Callback function to update task status
        :param task_abort_event: Event to signal task abort.
        """
        self.logger.debug("Entering ControllerComponentManager.off")

        task_callback(status=TaskStatus.IN_PROGRESS)
        if self.task_abort_event_is_set(
            "Off", task_callback, task_abort_event
        ):
            return

        (result_code, message) = (ResultCode.OK, [])

        # reset subarray observing state to EMPTY
        for subarray in [self._proxies[fqdn] for fqdn in self._subarray_fqdn]:
            (subarray_empty, log_msg) = self._subarray_to_empty(subarray)
            if not subarray_empty:
                self.logger.error(log_msg)
                message.append(log_msg)
                result_code = ResultCode.FAILED

        # turn off subelements
        (subelement_off, log_msg) = self._turn_off_subelements()
        message.extend(log_msg)
        if not subelement_off:
            result_code = ResultCode.FAILED

        # HPS master shutdown
        result = self._talondx_component_manager.shutdown()
        if result == ResultCode.FAILED:
            # if HPS master shutdown failed, continue with attempting to
            # shut off power outlets via LRU device
            log_msg = "HPS Master shutdown failed."
            self.logger.warning(log_msg)
            message.append(log_msg)

        # TalonLRU Off
        lru_off_status, log_msg = self._turn_off_lrus(task_abort_event)
        if not lru_off_status:
            self._update_communication_state(
                communication_state=CommunicationStatus.NOT_ESTABLISHED
            )
            message.append(log_msg)
            result_code = ResultCode.FAILED

        # Check final device states, log any errors
        (
            op_state_error_list,
            obs_state_error_list,
        ) = self._check_subelements_off()

        if len(op_state_error_list) > 0:
            for fqdn, state in op_state_error_list:
                log_msg = f"{fqdn} failed to turn OFF, current state: {state}"
                self.logger.error(log_msg)
                message.append(log_msg)
            result_code = ResultCode.FAILED

        if len(obs_state_error_list) > 0:
            for fqdn, obs_state in obs_state_error_list:
                log_msg = (
                    f"{fqdn} failed to restart, current obsState: {obs_state}"
                )
                self.logger.error(log_msg)
                message.append(log_msg)
            result_code = ResultCode.FAILED

        if result_code == ResultCode.OK:
            self._update_component_state(power=PowerState.OFF)
            task_callback(
                result=(ResultCode.OK, "Off completed OK"),
                status=TaskStatus.COMPLETED,
            )
        else:
            task_callback(
                result=(ResultCode.FAILED, "; ".join(message)),
                status=TaskStatus.COMPLETED,
            )
        return

    def off(
        self: ControllerComponentManager,
        task_callback: Optional[Callable] = None,
    ) -> tuple[ResultCode, str]:
        """
        Submit off operation method to task executor queue.

        :param task_callback: Callback function to update task status
        :return: A tuple containing a return code and a string
                message indicating status. The message is for
                information purpose only.
        :rtype: (ResultCode, str)
        """
        self.logger.debug(f"ComponentState={self._component_state}")
        return self.submit_task(
            self._off,
            is_cmd_allowed=self.is_off_allowed,
            task_callback=task_callback,
        )<|MERGE_RESOLUTION|>--- conflicted
+++ resolved
@@ -272,142 +272,6 @@
         if hw_device_type is not None:
             if not self._write_hw_config(fqdn, proxy, hw_device_type):
                 return False
-<<<<<<< HEAD
-
-        return self._set_proxy_online(fqdn)
-
-    def _init_device_proxies(self: ControllerComponentManager) -> bool:
-        """
-        Initialize all device proxies.
-
-        :return: True if the device proxies are all successfully initialized, False otherwise.
-        """
-        init_success = True
-
-        # Order matters here; must set PDU online before LRU to establish outlet power states
-        for fqdn in self._power_switch_fqdn:
-            if not self._init_device_proxy(
-                fqdn=fqdn, hw_device_type="power_switch"
-            ):
-                init_success = False
-
-        for fqdn in self._talon_lru_fqdn:
-            if not self._init_device_proxy(
-                fqdn=fqdn, subscribe=True, hw_device_type="talon_lru"
-            ):
-                init_success = False
-
-        for fqdn in self._subarray_fqdn:
-            if not self._init_device_proxy(fqdn=fqdn, subscribe=True):
-                init_success = False
-
-        for fqdn in [self._fs_slim_fqdn, self._vis_slim_fqdn]:
-            if not self._init_device_proxy(fqdn=fqdn, subscribe=True):
-                init_success = False
-
-        return init_success
-
-    def _start_communicating(
-        self: ControllerComponentManager, *args, **kwargs
-    ) -> None:
-        """
-        Thread for start_communicating operation.
-        """
-        self.logger.debug(
-            "Entering ControllerComponentManager._start_communicating"
-        )
-
-        self._set_fqdns()
-
-        if not self._init_device_proxies():
-            self.logger.error("Failed to initialize proxies.")
-            self._update_communication_state(
-                communication_state=CommunicationStatus.NOT_ESTABLISHED
-            )
-            return
-
-        self.logger.info(
-            f"event_ids after subscribing = {len(self.event_ids)}"
-        )
-
-        super()._start_communicating()
-        self._update_component_state(power=PowerState.OFF)
-
-    def _stop_communicating(
-        self: ControllerComponentManager, *args, **kwargs
-    ) -> None:
-        """
-        Thread for stop_communicating operation.
-        """
-        self.logger.debug(
-            "Entering ControllerComponentManager._stop_communicating"
-        )
-        for fqdn, proxy in self._proxies.items():
-            try:
-                if fqdn in (
-                    self._subarray_fqdn
-                    + self._talon_lru_fqdn
-                    + [self._fs_slim_fqdn, self._vis_slim_fqdn]
-                ):
-                    self.unsubscribe_command_results(proxy)
-                self.logger.info(f"Setting {fqdn} to AdminMode.OFFLINE")
-                proxy.adminMode = AdminMode.OFFLINE
-            except tango.DevFailed as df:
-                self.logger.error(
-                    f"Failed to stop communications with {fqdn}; {df}"
-                )
-                continue
-        self.blocking_commands = set()
-
-        super()._stop_communicating()
-
-    # -------------
-    # Fast Commands
-    # -------------
-
-    # None so far.
-
-    # ---------------------
-    # Long Running Commands
-    # ---------------------
-
-    # --- InitSysParam Command --- #
-
-    def _validate_init_sys_param(
-        self: ControllerComponentManager,
-        params: dict,
-    ) -> bool:
-        """
-        Validate the InitSysParam against the ska-telmodel schema
-
-        :param params: The InitSysParam parameters
-        :return: True if the InitSysParam parameters are valid, False otherwise
-        """
-        # Validate supported interface passed in the JSON string
-        (valid, msg) = validate_interface(json.dumps(params), "initsysparam")
-        if not valid:
-            self.logger.error(msg)
-            return False
-        # Validate init_sys_param against the telescope model
-        try:
-            telmodel_validate(
-                version=params["interface"], config=params, strictness=2
-            )
-            self.logger.info(
-                "InitSysParam validation against ska-telmodel schema was successful!"
-            )
-        except ValueError as e:
-            self.logger.error(
-                f"InitSysParam validation against ska-telmodel schema failed with exception:\n {str(e)}"
-            )
-            return False
-        return True
-
-    def _retrieve_sys_param_file(
-        self: ControllerComponentManager,
-        init_sys_param_json: dict,
-    ) -> tuple[bool, dict]:
-=======
 
         return self._set_proxy_online(fqdn)
 
@@ -994,135 +858,9 @@
         task_callback: Optional[Callable] = None,
         task_abort_event: Optional[Event] = None,
     ) -> None:
->>>>>>> a97a35fb
         """
         Retrieve the sys_param file from the Telescope Model
 
-<<<<<<< HEAD
-        :param init_sys_param_json: The InitSysParam parameters
-        """
-        # The uri was provided in the input string, therefore the mapping from Dish ID to
-        # VCC and frequency offset k needs to be retrieved using the Telescope Model
-        tm_data_sources = init_sys_param_json["tm_data_sources"][0]
-        tm_data_filepath = init_sys_param_json["tm_data_filepath"]
-        try:
-            mid_cbf_param_dict = TMData([tm_data_sources])[
-                tm_data_filepath
-            ].get_dict()
-            self.logger.info(
-                f"Successfully retrieved json data from {tm_data_filepath} in {tm_data_sources}"
-            )
-        except (ValueError, KeyError) as e:
-            self.logger.error(
-                f"Retrieving the init_sys_param file failed with exception: \n {str(e)}"
-            )
-            return (False, None)
-        return (True, mid_cbf_param_dict)
-
-    def _update_init_sys_param(
-        self: ControllerComponentManager,
-        params: str,
-    ) -> bool:
-        """
-        Update the InitSysParam parameters in the subarrays and VCCs as well as the talon boards
-
-        :param params: The InitSysParam parameters
-        :return: True if the InitSysParam parameters are successfully updated, False otherwise
-        """
-        # Write the init_sys_param to each of the subarrays
-        for fqdn in self._subarray_fqdn:
-            try:
-                self._proxies[fqdn].sysParam = params
-            except tango.DevFailed as df:
-                self.logger.error(f"Failure in connection to {fqdn}; {df}")
-                return False
-
-        # Set VCC values
-        for fqdn in self._vcc_fqdn:
-            try:
-                self.logger.debug(f"Trying connection to {fqdn}")
-                self._proxies[fqdn] = context.DeviceProxy(device_name=fqdn)
-
-                vcc_proxy = self._proxies[fqdn]
-                vcc_id = int(vcc_proxy.get_property("DeviceID")["DeviceID"][0])
-                if vcc_id in self.dish_utils.vcc_id_to_dish_id:
-                    dish_id = self.dish_utils.vcc_id_to_dish_id[vcc_id]
-                    vcc_proxy.dishID = dish_id
-                    self.logger.info(
-                        f"Assigned DISH ID {dish_id} to VCC {vcc_id}"
-                    )
-                else:
-                    self.logger.error(
-                        f"DISH ID for VCC {vcc_id} not found in DISH-VCC mapping; "
-                        f"current mapping: {self.dish_utils.vcc_id_to_dish_id}"
-                    )
-                    return False
-            except tango.DevFailed as df:
-                self.logger.error(f"Failure in connection to {fqdn}; {df}")
-                return False
-
-            if not self.simulation_mode:
-                try:
-                    # Update ExpectedDishID property of HPS WIB (only Band 1/2 for AA0.5)
-                    band_fqdn = vcc_proxy.get_property("Band1And2Address")[
-                        "Band1And2Address"
-                    ][0]
-                    band_proxy = context.DeviceProxy(device_name=band_fqdn)
-                    # Get WIB FQDN, then proxy.
-                    wib_fqdn = band_proxy.get_property(
-                        "WidebandInputBufferFQDN"
-                    )["WidebandInputBufferFQDN"][0]
-                    # TODO: Switch to debug
-                    self.logger.info(f"Updating ExpectedDishID in {wib_fqdn}")
-                    wib_proxy = context.DeviceProxy(device_name=wib_fqdn)
-                    # Get property, then update with vcc_proxy.dishID.
-                    old_expDishID = wib_proxy.get_property("ExpectedDishID")[
-                        "ExpectedDishID"
-                    ][0]
-                    dish_id_prop = tango.utils.obj_2_property(
-                        {"ExpectedDishID": vcc_proxy.dishID}
-                    )
-                    # TODO: Switch to debug
-                    self.logger.info(
-                        f"Setting ExpectedDishID to {vcc_proxy.dishID}"
-                    )
-                    wib_proxy.put_property(dish_id_prop)
-                    wib_proxy.Init()
-                    new_expDishID = wib_proxy.get_property("ExpectedDishID")[
-                        "ExpectedDishID"
-                    ][0]
-                    # TODO: Switch to debug
-                    self.logger.info(
-                        f"Updated ExpectedDishID from {old_expDishID} to {new_expDishID}"
-                    )
-                except tango.DevFailed as df:
-                    self.logger.error(
-                        f"Failed to update ExpectedDishID device property; {df}"
-                    )
-                    self._update_communication_state(
-                        communication_state=CommunicationStatus.NOT_ESTABLISHED
-                    )
-                    # TODO: self._update_component_state(obs_fault=True) ?
-                    return False
-
-        return True
-
-    def is_init_sys_param_allowed(self: ControllerComponentManager) -> bool:
-        """
-        Check if the InitSysParam command is allowed
-
-        :return: True if the InitSysParam command is allowed, False otherwise
-        """
-        self.logger.debug("Checking if init_sys_param is allowed")
-        if not self.is_communicating:
-            return False
-        if self.power_state == PowerState.OFF:
-            return True
-        self.logger.warning(
-            "InitSysParam command cannot be issued because the current PowerState is not 'off'."
-        )
-        return False
-=======
         :param task_callback: Callback function to update task status.
         :param task_abort_event: Event to signal task abort.
         """
@@ -1277,40 +1015,9 @@
             self.logger.error(message)
 
         return success, message
->>>>>>> a97a35fb
 
     def _init_sys_param(
         self: ControllerComponentManager,
-<<<<<<< HEAD
-        argin: str,
-        task_callback: Optional[Callable] = None,
-        task_abort_event: Optional[Event] = None,
-    ) -> None:
-        """
-        Validate and save the Dish ID - VCC ID mapping and k values.
-
-        :param argin: the Dish ID - VCC ID mapping and k values in a
-                        json string.
-        :param task_callback: Callback function to update task status
-        :param task_abort_event: Event to signal task abort.
-        """
-        self.logger.debug(f"Received sys params {argin}")
-
-        task_callback(status=TaskStatus.IN_PROGRESS)
-        if self.task_abort_event_is_set(
-            "InitSysParam", task_callback, task_abort_event
-        ):
-            return
-
-        def raise_on_duplicate_keys(pairs):
-            data = {}
-            for key, value in pairs:
-                if key in data:
-                    raise ValueError(f"duplicated key: {key}")
-                else:
-                    data[key] = value
-            return data
-=======
         task_abort_event: Optional[Event] = None,
     ) -> tuple[bool, list[str]]:
         """
@@ -1357,562 +1064,11 @@
             self.logger.error(log_msg)
             message.append(log_msg)
             success = False
->>>>>>> a97a35fb
 
         # Turn off TalonBoard devices.
         # NOTE: This is separated from the subelements_fast group call because
         #       a failure shouldn't cause Controller.Off() to fail.
         try:
-<<<<<<< HEAD
-            init_sys_param_json = json.loads(
-                argin, object_pairs_hook=raise_on_duplicate_keys
-            )
-        except ValueError as e:
-            self.logger.error(e)
-            task_callback(
-                result=(
-                    ResultCode.FAILED,
-                    "Duplicated Dish ID in the init_sys_param json",
-                ),
-                status=TaskStatus.FAILED,
-            )
-            return
-
-        if not self._validate_init_sys_param(init_sys_param_json):
-            task_callback(
-                result=(
-                    ResultCode.FAILED,
-                    "Validating init_sys_param file against ska-telmodel schema failed",
-                ),
-                status=TaskStatus.FAILED,
-            )
-            return
-
-        # If tm_data_filepath is provided, then we need to retrieve the
-        # init sys param file from CAR via the telescope model
-        if "tm_data_filepath" in init_sys_param_json:
-            passed, init_sys_param_json = self._retrieve_sys_param_file(
-                init_sys_param_json
-            )
-            if not passed:
-                task_callback(
-                    result=(
-                        ResultCode.FAILED,
-                        "Retrieving the init_sys_param file failed",
-                    ),
-                    status=TaskStatus.FAILED,
-                )
-                return
-            if not self._validate_init_sys_param(init_sys_param_json):
-                task_callback(
-                    result=(
-                        ResultCode.FAILED,
-                        "Validating init_sys_param file retrieved from tm_data_filepath against ska-telmodel schema failed",
-                    ),
-                    status=TaskStatus.FAILED,
-                )
-                return
-            self.source_init_sys_param = argin
-            self.last_init_sys_param = json.dumps(init_sys_param_json)
-        else:
-            self.source_init_sys_param = ""
-            self.last_init_sys_param = argin
-
-        # Store the attribute
-        self.dish_utils = DISHUtils(init_sys_param_json)
-
-        # Send init_sys_param to the subarrays and VCCs.
-        if not self._update_init_sys_param(self.last_init_sys_param):
-            self._update_communication_state(
-                communication_state=CommunicationStatus.NOT_ESTABLISHED
-            )
-            task_callback(
-                result=(
-                    ResultCode.FAILED,
-                    "Failed to update subarrays and/or VCCs with init_sys_param",
-                ),
-                status=TaskStatus.FAILED,
-            )
-            return
-
-        task_callback(
-            result=(
-                ResultCode.OK,
-                "InitSysParam completed OK",
-            ),
-            status=TaskStatus.COMPLETED,
-        )
-        return
-
-    def init_sys_param(
-        self: ControllerComponentManager,
-        argin: str,
-        task_callback: Optional[Callable] = None,
-    ) -> tuple[ResultCode, str]:
-        """
-        Submit init_sys_param operation method to task executor queue.
-
-        :param argin: the Dish ID - VCC ID mapping and k values in a
-                        json string.
-        :param task_callback: Callback function to update task status
-        :return: A tuple containing a return code and a string
-                message indicating status. The message is for
-                information purpose only.
-        :rtype: (ResultCode, str)
-        """
-        self.logger.info(f"ComponentState={self._component_state}")
-        return self.submit_task(
-            self._init_sys_param,
-            args=[argin],
-            is_cmd_allowed=self.is_init_sys_param_allowed,
-            task_callback=task_callback,
-        )
-
-    # --- On Command --- #
-
-    def _init_talon_boards(self: ControllerComponentManager):
-        """
-        Initialize TalonBoard devices.
-        """
-        for fqdn in self._talon_board_fqdn:
-            if fqdn not in self._talon_board_proxies:
-                try:
-                    self.logger.debug(f"Trying connection to {fqdn}")
-                    proxy = context.DeviceProxy(device_name=fqdn)
-                except tango.DevFailed as df:
-                    self.logger.error(f"Failure in connection to {fqdn}: {df}")
-                    continue
-                self._talon_board_proxies[fqdn] = proxy
-            else:
-                proxy = self._talon_board_proxies[fqdn]
-
-            if not self._write_hw_config(fqdn, proxy, "talon_board"):
-                self.logger.error(f"Failed to update HW config for {fqdn}")
-                continue
-
-            self.logger.info(
-                f"Setting {fqdn} to SimulationMode {self.simulation_mode} and AdminMode.ONLINE"
-            )
-            try:
-                proxy.simulationMode = self.simulation_mode
-                proxy.adminMode = AdminMode.ONLINE
-
-                board_ip = proxy.get_property("TalonDxBoardAddress")[
-                    "TalonDxBoardAddress"
-                ][0]
-            except tango.DevFailed as df:
-                self.logger.error(
-                    f"Failed to set AdminMode of {fqdn} to ONLINE: {df}"
-                )
-
-            # Update talon board HW config. The VCC ID to IP address mapping comes
-            # from hw_config.yaml
-            for vcc_id_str, ip in self._hw_config["talon_board"].items():
-                if board_ip == ip:
-                    vcc_id = int(vcc_id_str)
-                    if vcc_id in self.dish_utils.vcc_id_to_dish_id:
-                        dish_id = self.dish_utils.vcc_id_to_dish_id[vcc_id]
-                        try:
-                            proxy.vccID = vcc_id_str
-                            proxy.dishID = dish_id
-                            self.logger.info(
-                                f"Assigned DISH ID {dish_id} and VCC ID {vcc_id} to {fqdn}"
-                            )
-                        except tango.DevFailed as df:
-                            self.logger.error(
-                                f"Failed to update {fqdn} with VCC ID and DISH ID; {df}"
-                            )
-                    else:
-                        self.logger.warning(
-                            f"DISH ID for VCC {vcc_id} not found in DISH-VCC mapping; "
-                            f"current mapping: {self.dish_utils.vcc_id_to_dish_id}"
-                        )
-
-    def _get_talon_fqdns(self: ControllerComponentManager) -> list[str]:
-        """
-        Get the FQDNs of the Talon LRU and board devices that are connected to hardware
-        from the configuration JSON.
-
-        :return: True if the FQDNs were found, False otherwise
-        """
-        # Read in list of LRUs from configuration JSON
-        with open(f"{self._talondx_config_path}/talondx-config.json") as f:
-            talondx_config_json = json.load(f)
-
-        # Make these sets so as not to add duplicates
-        fqdn_talon_lru = set()
-        fqdn_talon_board = set()
-        for config_command in talondx_config_json["config_commands"]:
-            target = config_command["target"]
-            for lru_id, lru_config in self._hw_config["talon_lru"].items():
-                if target in [
-                    lru_config["TalonDxBoard1"],
-                    lru_config["TalonDxBoard2"],
-                ]:
-                    fqdn_talon_lru.add(f"mid_csp_cbf/talon_lru/{lru_id}")
-                    fqdn_talon_board.add(f"mid_csp_cbf/talon_board/{target}")
-
-        self._talon_lru_fqdn = list(fqdn_talon_lru)
-        self._talon_board_fqdn = list(fqdn_talon_board)
-
-    def _turn_on_lrus(
-        self: ControllerComponentManager,
-        task_abort_event: Optional[Event] = None,
-    ) -> tuple[bool, str]:
-        """
-        Turn on all of the Talon LRUs
-
-        :param task_abort_event: Event to signal task abort.
-        :return: A tuple containing a boolean indicating success and a string with the FQDN of the LRUs that failed to turn on
-        """
-        success = True
-        for fqdn in self._talon_lru_fqdn:
-            lru = self._proxies[fqdn]
-            try:
-                self.logger.info(f"Turning on LRU {fqdn}")
-
-                [[result_code], [command_id]] = lru.On()
-                # Guard incase LRC was rejected.
-                if result_code == ResultCode.REJECTED:
-                    message = "Nested LRC TalonLru.On() rejected"
-                    self.logger.error(
-                        f"Nested LRC TalonLru.On() to {fqdn} rejected"
-                    )
-                    success = False
-                    continue
-                with self.results_lock:
-                    self.blocking_commands.add(command_id)
-
-                lrc_status = self.wait_for_blocking_results(
-                    timeout_sec=20.0, task_abort_event=task_abort_event
-                )
-                if lrc_status != TaskStatus.COMPLETED:
-                    message = "One or more calls to nested LRC TalonLru.On() failed/timed out. Check TalonLru logs."
-                    self.logger.error(message)
-                    success = False
-                else:
-                    message = f"{len(self._talon_lru_fqdn)} TalonLru devices successfully turned on"
-                    self.logger.info(message)
-
-            except tango.DevFailed as df:
-                message = "Nested LRC TalonLru.On() failed"
-                self.logger.error(
-                    f"Nested LRC TalonLru.On() to {fqdn} failed: {df}"
-                )
-                self._update_communication_state(
-                    communication_state=CommunicationStatus.NOT_ESTABLISHED
-                )
-                success = False
-
-        return (success, message)
-
-    def _configure_slim_devices(
-        self: ControllerComponentManager,
-        task_abort_event: Optional[Event] = None,
-    ) -> bool:
-        """
-        Configure the SLIM devices
-
-        :param task_abort_event: Event to signal task abort.
-        :return: True if the SLIM devices were successfully configured, False otherwise
-        """
-        try:
-            self.logger.info(
-                f"Setting SLIM simulation mode to {self.simulation_mode}"
-            )
-            success = True
-            slim_config_paths = [
-                self._fs_slim_config_path,
-                self._vis_slim_config_path,
-            ]
-            for i, fqdn in enumerate(
-                [self._fs_slim_fqdn, self._vis_slim_fqdn]
-            ):
-                self._proxies[fqdn].simulationMode = self.simulation_mode
-                [[result_code], [command_id]] = self._proxies[fqdn].On()
-                # Guard incase LRC was rejected.
-                if result_code == ResultCode.REJECTED:
-                    message = f"Nested LRC Slim.On() to {fqdn} rejected"
-                    self.logger.error(message)
-                    success = False
-                    continue
-                with self.results_lock:
-                    self.blocking_commands.add(command_id)
-
-                with open(slim_config_paths[i]) as f:
-                    slim_config = f.read()
-
-                [[result_code], [command_id]] = self._proxies[fqdn].Configure(
-                    slim_config
-                )
-                # Guard incase LRC was rejected.
-                if result_code == ResultCode.REJECTED:
-                    message = f"Nested LRC Slim.Configure() to {fqdn} rejected"
-                    self.logger.error(message)
-                    success = False
-                    continue
-                with self.results_lock:
-                    self.blocking_commands.add(command_id)
-        except tango.DevFailed as df:
-            self._update_communication_state(
-                communication_state=CommunicationStatus.NOT_ESTABLISHED
-            )
-            self.logger.error(f"Failed to configure SLIM: {df}")
-            success = False
-        except (OSError, FileNotFoundError) as e:
-            self._update_component_state(fault=True)
-            self.logger.error(f"Failed to read SLIM configuration file: {e}")
-            success = False
-
-        lrc_status = self.wait_for_blocking_results(
-            timeout_sec=10.0, task_abort_event=task_abort_event
-        )
-        if lrc_status != TaskStatus.COMPLETED:
-            message = "One or more calls to nested LRC Slim.Configure() failed/timed out. Check Slim logs."
-            self.logger.error(message)
-            success = False
-        else:
-            message = f"{len(slim_config_paths)} Slim devices successfully configured"
-            self.logger.info(message)
-
-        return (success, message)
-
-    def is_on_allowed(self: ControllerComponentManager) -> bool:
-        """
-        Check if the On command is allowed.
-
-        :return: True if the On command is allowed, else False.
-        """
-        self.logger.debug("Checking if on is allowed")
-
-        if not self.is_communicating:
-            return False
-        if self.dish_utils is None:
-            self.logger.warning("Dish-VCC mapping has not been provided.")
-            return False
-        if self.power_state == PowerState.OFF:
-            return True
-
-        self.logger.warning("Already on, do not need to turn on.")
-        return False
-
-    def _on(
-        self: ControllerComponentManager,
-        task_callback: Optional[Callable] = None,
-        task_abort_event: Optional[Event] = None,
-    ) -> None:
-        """
-        Turn on the controller and its subordinate devices
-
-        :param task_callback: Callback function to update task status.
-        :param task_abort_event: Event to signal task abort.
-        """
-
-        self.logger.debug("Entering ControllerComponentManager.on")
-
-        task_callback(status=TaskStatus.IN_PROGRESS)
-        if self.task_abort_event_is_set("On", task_callback, task_abort_event):
-            return
-
-        # The order of the following operations for ON is important:
-        # 1. Power on all the Talon boards by
-        #    i.  Get the FQDNs of the LRUs
-        #    ii. Sending ON command to all the LRUs
-        # 2. Configure all the Talon boards
-        # 3. Turn TalonBoard devices ONLINE
-        # 4. Configure SLIM Mesh devices
-
-        # Get FQDNs of Talon devices with hardware targets
-        if not self.simulation_mode:
-            self._get_talon_fqdns()
-        else:
-            # Use a hard-coded example fqdn talon lru for simulationMode
-            self._talon_lru_fqdn = [
-                "mid_csp_cbf/talon_lru/001",
-                "mid_csp_cbf/talon_lru/002",
-            ]
-
-        # Turn on all the LRUs with the boards we need
-        lru_on_status, msg = self._turn_on_lrus(task_abort_event)
-        if not lru_on_status:
-            self._update_communication_state(
-                communication_state=CommunicationStatus.NOT_ESTABLISHED
-            )
-            task_callback(
-                result=(ResultCode.FAILED, msg),
-                status=TaskStatus.FAILED,
-            )
-            return
-
-        # Configure all the Talon boards
-        # Clears process inside the Talon Board to make it a clean state
-        # Also sets the simulation mode of the Talon Boards based on TalonDx Component Manager's SimulationMode Attribute
-        if (
-            self._talondx_component_manager.configure_talons()
-            == ResultCode.FAILED
-        ):
-            msg = "Failed to configure Talon boards"
-            self.logger.error(msg)
-            task_callback(
-                result=(ResultCode.FAILED, msg),
-                status=TaskStatus.FAILED,
-            )
-            return
-
-        # Start monitoring talon board telemetries and fault status
-        # Failure here won't cause On command failure
-        self._init_talon_boards()
-
-        # Configure SLIM Mesh devices
-        slim_configure_status, msg = self._configure_slim_devices(
-            task_abort_event
-        )
-        if not slim_configure_status:
-            self._update_communication_state(
-                communication_state=CommunicationStatus.NOT_ESTABLISHED
-            )
-            task_callback(
-                result=(ResultCode.FAILED, msg),
-                status=TaskStatus.FAILED,
-            )
-            return
-
-        self._update_component_state(power=PowerState.ON)
-        task_callback(
-            result=(ResultCode.OK, "On completed OK"),
-            status=TaskStatus.COMPLETED,
-        )
-        return
-
-    def on(
-        self: ControllerComponentManager,
-        task_callback: Optional[Callable] = None,
-    ) -> tuple[ResultCode, str]:
-        """
-        Submit on operation method to task executor queue.
-
-        :param task_callback: Callback function to update task status
-        :return: A tuple containing a return code and a string
-                message indicating status. The message is for
-                information purpose only.
-        :rtype: (ResultCode, str)
-        """
-        self.logger.debug(f"Component state: {self._component_state}")
-        return self.submit_task(
-            self._on,
-            is_cmd_allowed=self.is_on_allowed,
-            task_callback=task_callback,
-        )
-
-    # --- Off Command --- #
-
-    def _subarray_to_empty(
-        self: ControllerComponentManager,
-        subarray: context.DeviceProxy,
-    ) -> tuple[bool, str]:
-        """
-        Restart subarray observing state model to ObsState.EMPTY
-
-        :param subarray: DeviceProxy of the subarray
-        :return: A tuple containing a boolean indicating success and a string message
-        """
-        success, message = (
-            True,
-            f"{subarray.dev_name()} successfully set to ObsState.EMPTY",
-        )
-        if subarray.obsState in [ObsState.EMPTY]:
-            return success, message
-
-        # Can issue Abort if subarray is in any of the following states:
-        if subarray.obsState in [
-            ObsState.RESOURCING,
-            ObsState.IDLE,
-            ObsState.CONFIGURING,
-            ObsState.READY,
-            ObsState.SCANNING,
-            ObsState.RESETTING,
-        ]:
-            [[result_code], [command_id]] = subarray.Abort()
-            if result_code == ResultCode.REJECTED:
-                success = False
-                message = f"{subarray.dev_name()} Abort command rejected."
-                self.logger.error(message)
-            else:
-                with self.results_lock:
-                    self.blocking_commands.add(command_id)
-
-        # Restart subarray to send to EMPTY
-        [[result_code], [command_id]] = subarray.Restart()
-        if result_code == ResultCode.REJECTED:
-            success = False
-            message = f"{subarray.dev_name()} Restart command rejected."
-            self.logger.error(message)
-        else:
-            with self.results_lock:
-                self.blocking_commands.add(command_id)
-
-        lrc_status = self.wait_for_blocking_results()
-        if lrc_status != TaskStatus.COMPLETED:
-            success = False
-            message = "One or more calls to subarray LRC failed/timed out; check subarray logs."
-            self.logger.error(message)
-
-        return success, message
-
-    def _turn_off_subelements(
-        self: ControllerComponentManager,
-        task_abort_event: Optional[Event] = None,
-    ) -> tuple[bool, list[str]]:
-        """
-        Turn off all subelements of the controller
-
-        :param task_abort_event: Event to signal task abort
-        :return: A tuple containing a boolean indicating success and a list of messages
-        """
-        success = True
-        message = []
-
-        # Turn off Slim devices
-        for fqdn, slim in [
-            (self._fs_slim_fqdn, self._proxies[self._fs_slim_fqdn]),
-            (self._vis_slim_fqdn, self._proxies[self._vis_slim_fqdn]),
-        ]:
-            try:
-                self.logger.info(f"Turning off SLIM controller {fqdn}")
-
-                [[result_code], [command_id]] = slim.Off()
-                # Guard incase LRC was rejected.
-                if result_code == ResultCode.REJECTED:
-                    message = "Nested LRC Slim.Off() rejected"
-                    self.logger.error(
-                        f"Nested LRC Slim.Off() to {fqdn} rejected"
-                    )
-                    success = False
-                    continue
-                with self.results_lock:
-                    self.blocking_commands.add(command_id)
-            except tango.DevFailed as df:
-                message = "Nested LRC Off() failed"
-                self.logger.error(f"Nested LRC Off() to {fqdn} failed: {df}")
-                self._update_communication_state(
-                    communication_state=CommunicationStatus.NOT_ESTABLISHED
-                )
-                success = False
-
-        lrc_status = self.wait_for_blocking_results(
-            timeout_sec=10.0, task_abort_event=task_abort_event
-        )
-        if lrc_status != TaskStatus.COMPLETED:
-            message = "One or more calls to nested LRC Off() failed/timed out. Check Slim logs."
-            self.logger.error(message)
-            success = False
-
-        # Turn off TalonBoard devices.
-        # NOTE: This is separated from the subelements_fast group call because
-        #       a failure shouldn't cause Controller.Off() to fail.
-        try:
-=======
->>>>>>> a97a35fb
             for proxy in self._talon_board_proxies.values():
                 proxy.adminMode = AdminMode.OFFLINE
         except tango.DevFailed as df:
@@ -1985,30 +1141,6 @@
     ) -> tuple[bool, str]:
         """
         Turn off all of the Talon LRUs
-<<<<<<< HEAD
-
-        :param task_abort_event: Event to signal task abort
-        :return: A tuple containing a boolean indicating success and a string with the FQDN of the LRUs that failed to turn off
-        """
-        success = True
-        for fqdn in self._talon_lru_fqdn:
-            lru = self._proxies[fqdn]
-            try:
-                self.logger.info(f"Turning off LRU {lru.dev_name()}")
-
-                [[result_code], [command_id]] = lru.Off()
-                # Guard incase LRC was rejected.
-                if result_code == ResultCode.REJECTED:
-                    message = "Nested LRC TalonLru.Off() rejected"
-                    self.logger.error(
-                        f"Nested LRC TalonLru.Off() to {lru.dev_name()} rejected"
-                    )
-                    success = False
-                    continue
-                with self.results_lock:
-                    self.blocking_commands.add(command_id)
-
-=======
 
         :param task_abort_event: Event to signal task abort
         :return: A tuple containing a boolean indicating success and a string with the FQDN of the LRUs that failed to turn off
@@ -2029,7 +1161,6 @@
                 with self.results_lock:
                     self.blocking_commands.add(command_id)
 
->>>>>>> a97a35fb
                 lrc_status = self.wait_for_blocking_results(
                     timeout_sec=10.0, task_abort_event=task_abort_event
                 )
@@ -2043,15 +1174,8 @@
                     self.logger.info(message)
 
             except tango.DevFailed as df:
-<<<<<<< HEAD
-                message = "Nested LRC TalonLru.Off() failed"
-                self.logger.error(
-                    f"Nested LRC TalonLru.Off() to {lru.dev_name()} failed: {df}"
-                )
-=======
                 message = f"Nested LRC TalonLru.Off() to {lru.dev_name()} failed: {df}"
                 self.logger.error(message)
->>>>>>> a97a35fb
                 self._update_communication_state(
                     communication_state=CommunicationStatus.NOT_ESTABLISHED
                 )
