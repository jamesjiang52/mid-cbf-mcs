# -*- coding: utf-8 -*-
#
# This file is part of the SKA Mid.CBF MCS project
#
#
#
# Distributed under the terms of the GPL license.
# See LICENSE.txt for more info.

# Copyright (c) 2019 National Research Council of Canada

from __future__ import annotations

import json
import logging
from threading import Event
from typing import Callable, Optional

import tango
import yaml
from polling2 import TimeoutException, poll
from ska_control_model import (
    AdminMode,
    ObsState,
    PowerState,
    SimulationMode,
    TaskStatus,
)
from ska_tango_base.commands import ResultCode
from ska_tango_testing import context
from ska_telmodel.data import TMData
from ska_telmodel.schema import validate as telmodel_validate

from ska_mid_cbf_mcs.commons.dish_utils import DISHUtils
from ska_mid_cbf_mcs.commons.global_enum import const
from ska_mid_cbf_mcs.commons.validate_interface import validate_interface
from ska_mid_cbf_mcs.component.component_manager import (
    CbfComponentManager,
    CommunicationStatus,
)
from ska_mid_cbf_mcs.controller.talondx_component_manager import (
    TalonDxComponentManager,
)


class ControllerComponentManager(CbfComponentManager):
    """
    A component manager for the CbfController device.
    """

    def __init__(
        self: ControllerComponentManager,
        *args: any,
        fqdn_dict: dict[str, list[str]],
        config_path_dict: dict[str, str],
        max_capabilities: dict[str, int],
        lru_timeout: int,
        talondx_component_manager: TalonDxComponentManager,
        **kwargs: any,
    ) -> None:
        """
        Initialise a new instance.

        :param fqdn_dict: dictionary containing FQDNs for the controller's sub-elements
        :param config_path_dict: dictionary containing paths to configuration files
        :param max_capabilities: dictionary containing maximum number of sub-elements
        :param lru_timeout: timeout in seconds for LRU commands
        :param talondx_component_manager: instance of TalonDxComponentManager
        """

        super().__init__(*args, **kwargs)

        self.validate_supported_configuration = True

        self._lru_timeout = lru_timeout

        (
            self._vcc_fqdn,
            self._fsp_fqdn,
            self._subarray_fqdn,
            self._talon_lru_fqdn,
            self._talon_board_fqdn,
            self._power_switch_fqdn,
        ) = ([] for _ in range(6))

        # --- Max Capabilities --- #
        self._count_vcc = max_capabilities["VCC"]
        self._count_fsp = max_capabilities["FSP"]
        self._count_subarray = max_capabilities["Subarray"]

        # --- FQDNs --- #
        self._subarray_fqdns_all = fqdn_dict["CbfSubarray"]
        self._vcc_fqdns_all = fqdn_dict["VCC"]
        self._fsp_fqdns_all = fqdn_dict["FSP"]
        self._talon_lru_fqdns_all = fqdn_dict["TalonLRU"]
        self._talon_board_fqdns_all = fqdn_dict["TalonBoard"]
        self._power_switch_fqdns_all = fqdn_dict["PowerSwitch"]
        # NOTE: Hard coded to look at first index to handle FsSLIM and VisSLIM as single device
        self._fs_slim_fqdn = fqdn_dict["FsSLIM"][0]
        self._vis_slim_fqdn = fqdn_dict["VisSLIM"][0]

        # --- Config Paths --- #
        self._talondx_config_path = config_path_dict["TalonDxConfigPath"]
        self._hw_config_path = config_path_dict["HWConfigPath"]
        self._fs_slim_config_path = config_path_dict["FsSLIMConfigPath"]
        self._vis_slim_config_path = config_path_dict["VisSLIMConfigPath"]

        self.dish_utils = None
        self.last_init_sys_param = ""
        self.source_init_sys_param = ""
        self._talondx_component_manager = talondx_component_manager
        self._proxies = {}
        self._talon_board_proxies = {}

    # -------------
    # Communication
    # -------------

    # --- Start Communicating --- #

    def _set_fqdns(self: ControllerComponentManager) -> None:
        """
        Set the list of sub-element FQDNs to be used, limited by max capabilities count
        and HW config.

        :update: self._vcc_fqdn, self._fsp_fqdn, self._subarray_fqdn, self._talon_lru_fqdn,
                 self._talon_board_fqdn, self._power_switch_fqdn
        """
        # Observing/capability devices
        self._vcc_fqdn = list(self._vcc_fqdns_all)[: self._count_vcc]
        self._fsp_fqdn = list(self._fsp_fqdns_all)[: self._count_fsp]
        self._subarray_fqdn = list(self._subarray_fqdns_all)[
            : self._count_subarray
        ]

        # Hardware devices
        with open(self._hw_config_path) as yaml_fd:
            self._hw_config = yaml.safe_load(yaml_fd)

        def _filter_fqdn(all_domains: list[str], config_key: str) -> list[str]:
            return [
                domain
                for domain in all_domains
                if domain.split("/")[-1]
                in list(self._hw_config[config_key].keys())
            ]

        self._talon_lru_fqdn = _filter_fqdn(
            self._talon_lru_fqdns_all, "talon_lru"
        )
        self._talon_board_fqdn = _filter_fqdn(
            self._talon_board_fqdns_all, "talon_board"
        )
        self._power_switch_fqdn = _filter_fqdn(
            self._power_switch_fqdns_all, "power_switch"
        )

        fqdn_variables = {
            "VCC": self._vcc_fqdn,
            "FSP": self._fsp_fqdn,
            "Subarray": self._subarray_fqdn,
            "Talon board": self._talon_board_fqdn,
            "Talon LRU": self._talon_lru_fqdn,
            "Power switch": self._power_switch_fqdn,
            "FS SLIM mesh": self._fs_slim_fqdn,
            "VIS SLIM mesh": self._vis_slim_fqdn,
        }

        for name, value in fqdn_variables.items():
            self.logger.debug(f"Active {name} FQDNs: {value}")

    def _write_hw_config(
        self: ControllerComponentManager,
        fqdn: str,
        proxy: context.DeviceProxy,
        device_type: str,
    ) -> bool:
        """
        Write hardware configuration properties to the device

        :param fqdn: FQDN of the device
        :param proxy: Proxy of the device
        :param device_type: Type of the device. Can be one of "power_switch", "talon_lru", or "talon_board".
        :return: True if the hardware configuration properties are successfully written to the device, False otherwise.
        """
        try:
            self.logger.info(
                f"Writing hardware configuration properties to {fqdn}"
            )

            device_id = fqdn.split("/")[-1]
            if device_type == "talon_board":
                device_config = {
                    "TalonDxBoardAddress": self._hw_config[device_type][
                        device_id
                    ]
                }
            else:
                device_config = self._hw_config[device_type][device_id]

            device_config = tango.utils.obj_2_property(device_config)
            proxy.put_property(device_config)
            proxy.Init()

            if device_type == "talon_lru":
                proxy.set_timeout_millis(self._lru_timeout * 1000)

        except tango.DevFailed as df:
            self.logger.error(
                f"Failed to write {fqdn} HW config properties: {df}"
            )
            return False
        return True

    def _set_proxy_online(
        self: ControllerComponentManager,
        fqdn: str,
    ) -> bool:
        """
        Set the AdminMode of the component device to ONLINE, given the FQDN of the device

        :param fqdn: FQDN of the component device
        :return: True if the AdminMode of the device is successfully set to ONLINE, False otherwise.
        """
        self.logger.info(
            f"Setting {fqdn} to SimulationMode {self.simulation_mode} and AdminMode.ONLINE"
        )

        try:
            self._proxies[fqdn].simulationMode = self.simulation_mode
        except tango.DevFailed as df:
            self.logger.error(
                f"Failed to set SimulationMode of {fqdn} to {self.simulation_mode}: {df}"
            )
            return False

        try:
            self._proxies[fqdn].adminMode = AdminMode.ONLINE
        except tango.DevFailed as df:
            self.logger.error(
                f"Failed to set AdminMode of {fqdn} to ONLINE: {df}"
            )
            return False

        return True

    def _init_device_proxy(
        self: ControllerComponentManager,
        fqdn: str,
        subscribe: bool = False,
        hw_device_type: str = None,
    ) -> bool:
        """
        Initialize the device proxy from its FQDN, store the proxy in the _proxies dictionary,
        and set the AdminMode to ONLINE

        :param fqdn: FQDN of the device
        :param subscribe: True if should subscribe to the device's longRunningCommandResult attribute;
            defaults to False
        :param hw_device_type: if not default value of None, indicates the type of hardware-connected
            device to initialize
        :return: True if the device proxy is successfully initialized, False otherwise.
        """
        if fqdn not in self._proxies:
            try:
                self.logger.debug(f"Trying connection to {fqdn}")
                dp = context.DeviceProxy(device_name=fqdn)
            except tango.DevFailed as df:
                self.logger.error(f"Failure in connection to {fqdn}: {df}")
                return False
            self._proxies[fqdn] = dp

        proxy = self._proxies[fqdn]

        if subscribe:
            self.subscribe_command_results(proxy)

        if hw_device_type is not None:
            if not self._write_hw_config(fqdn, proxy, hw_device_type):
                return False

        return self._set_proxy_online(fqdn)

    def _init_device_proxies(self: ControllerComponentManager) -> bool:
        """
        Initialize all device proxies.

        :return: True if the device proxies are all successfully initialized, False otherwise.
        """
        init_success = True

        # Order matters here; must set PDU online before LRU to establish outlet power states
        for fqdn in self._power_switch_fqdn:
            if not self._init_device_proxy(
                fqdn=fqdn, hw_device_type="power_switch"
            ):
                init_success = False

        for fqdn in self._talon_lru_fqdn:
            if not self._init_device_proxy(
                fqdn=fqdn, subscribe=True, hw_device_type="talon_lru"
            ):
                init_success = False

        for fqdn in self._subarray_fqdn:
            if not self._init_device_proxy(fqdn=fqdn, subscribe=True):
                init_success = False

        for fqdn in [self._fs_slim_fqdn, self._vis_slim_fqdn]:
            if not self._init_device_proxy(fqdn=fqdn, subscribe=True):
                init_success = False

        return init_success

    def _start_communicating(
        self: ControllerComponentManager, *args, **kwargs
    ) -> None:
        """
        Thread for start_communicating operation.
        """
        self.logger.debug(
            "Entering ControllerComponentManager._start_communicating"
        )

        self._set_fqdns()

        if not self._init_device_proxies():
            self.logger.error("Failed to initialize proxies.")
            self._update_communication_state(
                communication_state=CommunicationStatus.NOT_ESTABLISHED
            )
            return

        self.logger.info(
            f"event_ids after subscribing = {len(self.event_ids)}"
        )

        super()._start_communicating()
        self._update_component_state(power=PowerState.OFF)

    def _stop_communicating(
        self: ControllerComponentManager, *args, **kwargs
    ) -> None:
        """
        Thread for stop_communicating operation.
        """
        self.logger.debug(
            "Entering ControllerComponentManager._stop_communicating"
        )
        for fqdn, proxy in self._proxies.items():
            try:
                if fqdn in (
                    self._subarray_fqdn
                    + self._talon_lru_fqdn
                    + [self._fs_slim_fqdn, self._vis_slim_fqdn]
                ):
                    self.unsubscribe_command_results(proxy)
                self.logger.info(f"Setting {fqdn} to AdminMode.OFFLINE")
                proxy.adminMode = AdminMode.OFFLINE
            except tango.DevFailed as df:
                self.logger.error(
                    f"Failed to stop communications with {fqdn}; {df}"
                )
                continue
        self.blocking_commands = set()

        super()._stop_communicating()

    # -------------
    # Fast Commands
    # -------------

    # None so far.

    # ---------------------
    # Long Running Commands
    # ---------------------

    # --- InitSysParam Command --- #

    def _validate_init_sys_param(
        self: ControllerComponentManager,
        params: dict,
    ) -> bool:
        """
        Validate the InitSysParam against the ska-telmodel schema

        :param params: The InitSysParam parameters
        :return: True if the InitSysParam parameters are valid, False otherwise
        """
        try:
            telmodel_validate(
                version=params["interface"], config=params, strictness=2
            )
            self.logger.info(
                "InitSysParam validation against ska-telmodel schema was successful!"
            )
        except ValueError as e:
            self.logger.error(
                f"InitSysParam validation against ska-telmodel schema failed with exception:\n {str(e)}"
            )
            return False
        return True

    def _retrieve_sys_param_file(
        self: ControllerComponentManager,
        init_sys_param_json: dict,
    ) -> tuple[bool, dict]:
        """
        Retrieve the sys_param file from the Telescope Model

        :param init_sys_param_json: The InitSysParam parameters
        """
        # The uri was provided in the input string, therefore the mapping from Dish ID to
        # VCC and frequency offset k needs to be retrieved using the Telescope Model
        tm_data_sources = init_sys_param_json["tm_data_sources"][0]
        tm_data_filepath = init_sys_param_json["tm_data_filepath"]
        try:
            mid_cbf_param_dict = TMData([tm_data_sources])[
                tm_data_filepath
            ].get_dict()
            self.logger.info(
                f"Successfully retrieved json data from {tm_data_filepath} in {tm_data_sources}"
            )
        except (ValueError, KeyError) as e:
            self.logger.error(
                f"Retrieving the init_sys_param file failed with exception: \n {str(e)}"
            )
            return (False, None)
        return (True, mid_cbf_param_dict)

    def _update_init_sys_param(
        self: ControllerComponentManager,
        params: str,
    ) -> bool:
        """
        Update the InitSysParam parameters in the subarrays and VCCs as well as the talon boards

        :param params: The InitSysParam parameters
        :return: True if the InitSysParam parameters are successfully updated, False otherwise
        """
        # Write the init_sys_param to each of the subarrays
        for fqdn in self._subarray_fqdn:
            try:
                self._proxies[fqdn].sysParam = params
            except tango.DevFailed as df:
                self.logger.error(f"Failure in connection to {fqdn}; {df}")
                return False

        # Set VCC values
        for fqdn in self._vcc_fqdn:
            try:
                self.logger.debug(f"Trying connection to {fqdn}")
                self._proxies[fqdn] = context.DeviceProxy(device_name=fqdn)

                proxy = self._proxies[fqdn]
                vcc_id = int(proxy.get_property("DeviceID")["DeviceID"][0])
                if vcc_id in self.dish_utils.vcc_id_to_dish_id:
                    dish_id = self.dish_utils.vcc_id_to_dish_id[vcc_id]
                    proxy.dishID = dish_id
                    self.logger.info(
                        f"Assigned DISH ID {dish_id} to VCC {vcc_id}"
                    )
                else:
                    self.logger.error(
                        f"DISH ID for VCC {vcc_id} not found in DISH-VCC mapping; "
                        f"current mapping: {self.dish_utils.vcc_id_to_dish_id}"
                    )
                    return False
            except tango.DevFailed as df:
                self.logger.error(f"Failure in connection to {fqdn}; {df}")
                return False

        return True

    def is_init_sys_param_allowed(self: ControllerComponentManager) -> bool:
        """
        Check if the InitSysParam command is allowed

        :return: True if the InitSysParam command is allowed, False otherwise
        """
        self.logger.debug("Checking if init_sys_param is allowed")
        if not self.is_communicating:
            return False
        if self.power_state == PowerState.OFF:
            return True
        self.logger.warning(
            "InitSysParam command cannot be issued because the current PowerState is not 'off'."
        )
        return False

    def _init_sys_param(
        self: ControllerComponentManager,
        argin: str,
        task_callback: Optional[Callable] = None,
        task_abort_event: Optional[Event] = None,
    ) -> None:
        """
        Validate and save the Dish ID - VCC ID mapping and k values.

        :param argin: the Dish ID - VCC ID mapping and k values in a
                        json string.
        :param task_callback: Callback function to update task status
        :param task_abort_event: Event to signal task abort.
        """
        self.logger.debug(f"Received sys params {argin}")

        task_callback(status=TaskStatus.IN_PROGRESS)
        if self.task_abort_event_is_set(
            "InitSysParam", task_callback, task_abort_event
        ):
            return

        def raise_on_duplicate_keys(pairs):
            data = {}
            for key, value in pairs:
                if key in data:
                    raise ValueError(f"duplicated key: {key}")
                else:
                    data[key] = value
            return data

        try:
            init_sys_param_json = json.loads(
                argin, object_pairs_hook=raise_on_duplicate_keys
            )
        except ValueError as e:
            self.logger.error(e)
            task_callback(
                result=(
                    ResultCode.FAILED,
                    "Duplicated Dish ID in the init_sys_param json",
                ),
                status=TaskStatus.FAILED,
            )
            return

        if not self._validate_init_sys_param(init_sys_param_json):
            task_callback(
                result=(
                    ResultCode.FAILED,
                    "Validating init_sys_param file against ska-telmodel schema failed",
                ),
                status=TaskStatus.FAILED,
            )
            return

        # If tm_data_filepath is provided, then we need to retrieve the
        # init sys param file from CAR via the telescope model
        if "tm_data_filepath" in init_sys_param_json:
            passed, init_sys_param_json = self._retrieve_sys_param_file(
                init_sys_param_json
            )
            if not passed:
                task_callback(
                    result=(
                        ResultCode.FAILED,
                        "Retrieving the init_sys_param file failed",
                    ),
                    status=TaskStatus.FAILED,
                )
                return
            if not self._validate_init_sys_param(init_sys_param_json):
                task_callback(
                    result=(
                        ResultCode.FAILED,
                        "Validating init_sys_param file retrieved from tm_data_filepath against ska-telmodel schema failed",
                    ),
                    status=TaskStatus.FAILED,
                )
                return
            self.source_init_sys_param = argin
            self.last_init_sys_param = json.dumps(init_sys_param_json)
        else:
            self.source_init_sys_param = ""
            self.last_init_sys_param = argin

        # Store the attribute
        self.dish_utils = DISHUtils(init_sys_param_json)

        # Send init_sys_param to the subarrays and VCCs.
        if not self._update_init_sys_param(self.last_init_sys_param):
            self._update_communication_state(
                communication_state=CommunicationStatus.NOT_ESTABLISHED
            )
            task_callback(
                result=(
                    ResultCode.FAILED,
                    "Failed to update subarrays and/or VCCs with init_sys_param",
                ),
                status=TaskStatus.FAILED,
            )
            return

        task_callback(
            result=(
                ResultCode.OK,
                "InitSysParam completed OK",
            ),
            status=TaskStatus.COMPLETED,
        )
        return

    def init_sys_param(
        self: ControllerComponentManager,
        argin: str,
        task_callback: Optional[Callable] = None,
    ) -> tuple[ResultCode, str]:
        """
        Submit init_sys_param operation method to task executor queue.

        :param argin: the Dish ID - VCC ID mapping and k values in a
                        json string.
        :param task_callback: Callback function to update task status
        :return: A tuple containing a return code and a string
                message indicating status. The message is for
                information purpose only.
        :rtype: (ResultCode, str)
        """
        self.logger.info(f"ComponentState={self._component_state}")
        return self.submit_task(
            self._init_sys_param,
            args=[argin],
            is_cmd_allowed=self.is_init_sys_param_allowed,
            task_callback=task_callback,
        )

    # --- On Command --- #

    def _init_talon_boards(self: ControllerComponentManager):
        """
        Initialize TalonBoard devices.
        """
        for fqdn in self._talon_board_fqdn:
            if fqdn not in self._talon_board_proxies:
                try:
                    self.logger.debug(f"Trying connection to {fqdn}")
                    proxy = context.DeviceProxy(device_name=fqdn)
                except tango.DevFailed as df:
                    self.logger.error(f"Failure in connection to {fqdn}: {df}")
                    continue
                self._talon_board_proxies[fqdn] = proxy
            else:
                proxy = self._talon_board_proxies[fqdn]

            if not self._write_hw_config(fqdn, proxy, "talon_board"):
                self.logger.error(f"Failed to update HW config for {fqdn}")
                continue

            self.logger.info(
                f"Setting {fqdn} to SimulationMode {self.simulation_mode} and AdminMode.ONLINE"
            )
            try:
                proxy.simulationMode = self.simulation_mode
                proxy.adminMode = AdminMode.ONLINE

                board_ip = proxy.get_property("TalonDxBoardAddress")[
                    "TalonDxBoardAddress"
                ][0]
            except tango.DevFailed as df:
                self.logger.error(
                    f"Failed to set AdminMode of {fqdn} to ONLINE: {df}"
                )

            # Update talon board HW config. The VCC ID to IP address mapping comes
            # from hw_config.yaml
            for vcc_id_str, ip in self._hw_config["talon_board"].items():
                if board_ip == ip:
                    vcc_id = int(vcc_id_str)
                    if vcc_id in self.dish_utils.vcc_id_to_dish_id:
                        dish_id = self.dish_utils.vcc_id_to_dish_id[vcc_id]
                        try:
                            proxy.vccID = vcc_id_str
                            proxy.dishID = dish_id
                            self.logger.info(
                                f"Assigned DISH ID {dish_id} and VCC ID {vcc_id} to {fqdn}"
                            )
                        except tango.DevFailed as df:
                            self.logger.error(
                                f"Failed to update {fqdn} with VCC ID and DISH ID; {df}"
                            )
                    else:
                        self.logger.warning(
                            f"DISH ID for VCC {vcc_id} not found in DISH-VCC mapping; "
                            f"current mapping: {self.dish_utils.vcc_id_to_dish_id}"
                        )

    def _get_talon_fqdns(self: ControllerComponentManager) -> list[str]:
        """
        Get the FQDNs of the Talon LRU and board devices that are connected to hardware
        from the configuration JSON.

        :return: True if the FQDNs were found, False otherwise
        """
        # Read in list of LRUs from configuration JSON
        with open(f"{self._talondx_config_path}/talondx-config.json") as f:
            talondx_config_json = json.load(f)

        # Make these sets so as not to add duplicates
        fqdn_talon_lru = set()
        fqdn_talon_board = set()
        for config_command in talondx_config_json["config_commands"]:
            target = config_command["target"]
            for lru_id, lru_config in self._hw_config["talon_lru"].items():
                if target in [
                    lru_config["TalonDxBoard1"],
                    lru_config["TalonDxBoard2"],
                ]:
                    fqdn_talon_lru.add(f"mid_csp_cbf/talon_lru/{lru_id}")
                    fqdn_talon_board.add(f"mid_csp_cbf/talon_board/{target}")

        self._talon_lru_fqdn = list(fqdn_talon_lru)
        self._talon_board_fqdn = list(fqdn_talon_board)

    def _turn_on_lrus(
        self: ControllerComponentManager,
        task_abort_event: Optional[Event] = None,
    ) -> tuple[bool, str]:
        """
        Turn on all of the Talon LRUs

        :param task_abort_event: Event to signal task abort.
        :return: A tuple containing a boolean indicating success and a string with the FQDN of the LRUs that failed to turn on
        """
        success = True
        for fqdn in self._talon_lru_fqdn:
            lru = self._proxies[fqdn]
            try:
                self.logger.info(f"Turning on LRU {fqdn}")

                [[result_code], [command_id]] = lru.On()
                # Guard incase LRC was rejected.
                if result_code == ResultCode.REJECTED:
                    message = "Nested LRC TalonLru.On() rejected"
                    self.logger.error(
                        f"Nested LRC TalonLru.On() to {fqdn} rejected"
                    )
                    success = False
                    continue
                with self.results_lock:
                    self.blocking_commands.add(command_id)

                lrc_status = self.wait_for_blocking_results(
                    timeout_sec=20.0, task_abort_event=task_abort_event
                )
                if lrc_status != TaskStatus.COMPLETED:
                    message = "One or more calls to nested LRC TalonLru.On() failed/timed out. Check TalonLru logs."
                    self.logger.error(message)
                    success = False
                else:
                    message = f"{len(self._talon_lru_fqdn)} TalonLru devices successfully turned on"
                    self.logger.info(message)

            except tango.DevFailed as df:
                message = "Nested LRC TalonLru.On() failed"
                self.logger.error(
                    f"Nested LRC TalonLru.On() to {fqdn} failed: {df}"
                )
                self._update_communication_state(
                    communication_state=CommunicationStatus.NOT_ESTABLISHED
                )
                success = False

        return (success, message)

    def _configure_slim_devices(
        self: ControllerComponentManager,
        task_abort_event: Optional[Event] = None,
    ) -> bool:
        """
        Configure the SLIM devices

        :param task_abort_event: Event to signal task abort.
        :return: True if the SLIM devices were successfully configured, False otherwise
        """
        try:
            self.logger.info(
                f"Setting SLIM simulation mode to {self.simulation_mode}"
            )
            success = True
            slim_config_paths = [
                self._fs_slim_config_path,
                self._vis_slim_config_path,
            ]
            for i, fqdn in enumerate(
                [self._fs_slim_fqdn, self._vis_slim_fqdn]
            ):
                self._proxies[fqdn].simulationMode = self.simulation_mode
                [[result_code], [command_id]] = self._proxies[fqdn].On()
                # Guard incase LRC was rejected.
                if result_code == ResultCode.REJECTED:
                    message = f"Nested LRC Slim.On() to {fqdn} rejected"
                    self.logger.error(message)
                    success = False
                    continue
                with self.results_lock:
                    self.blocking_commands.add(command_id)

                with open(slim_config_paths[i]) as f:
                    slim_config = f.read()

                [[result_code], [command_id]] = self._proxies[fqdn].Configure(
                    slim_config
                )
                # Guard incase LRC was rejected.
                if result_code == ResultCode.REJECTED:
                    message = f"Nested LRC Slim.Configure() to {fqdn} rejected"
                    self.logger.error(message)
                    success = False
                    continue
                with self.results_lock:
                    self.blocking_commands.add(command_id)
        except tango.DevFailed as df:
            self._update_communication_state(
                communication_state=CommunicationStatus.NOT_ESTABLISHED
            )
            self.logger.error(f"Failed to configure SLIM: {df}")
            success = False
        except (OSError, FileNotFoundError) as e:
            self._update_component_state(fault=True)
            self.logger.error(f"Failed to read SLIM configuration file: {e}")
            success = False

        lrc_status = self.wait_for_blocking_results(
            timeout_sec=10.0, task_abort_event=task_abort_event
        )
        if lrc_status != TaskStatus.COMPLETED:
            message = "One or more calls to nested LRC Slim.Configure() failed/timed out. Check Slim logs."
            self.logger.error(message)
            success = False
        else:
            message = f"{len(slim_config_paths)} Slim devices successfully configured"
            self.logger.info(message)

        return (success, message)

    def is_on_allowed(self: ControllerComponentManager) -> bool:
        """
        Check if the On command is allowed.

        :return: True if the On command is allowed, else False.
        """
        self.logger.debug("Checking if on is allowed")

        if not self.is_communicating:
            return False
        if self.dish_utils is None:
            self.logger.warning("Dish-VCC mapping has not been provided.")
            return False
        if self.power_state == PowerState.OFF:
            return True

        self.logger.warning("Already on, do not need to turn on.")
        return False

    def _on(
        self: ControllerComponentManager,
        task_callback: Optional[Callable] = None,
        task_abort_event: Optional[Event] = None,
    ) -> None:
        """
        Turn on the controller and its subordinate devices

        :param task_callback: Callback function to update task status.
        :param task_abort_event: Event to signal task abort.
        """

        self.logger.debug("Entering ControllerComponentManager.on")

        task_callback(status=TaskStatus.IN_PROGRESS)
        if self.task_abort_event_is_set("On", task_callback, task_abort_event):
            return

        # The order of the following operations for ON is important:
        # 1. Power on all the Talon boards by
        #    i.  Get the FQDNs of the LRUs
        #    ii. Sending ON command to all the LRUs
        # 2. Configure all the Talon boards
        # 3. Turn TalonBoard devices ONLINE
        # 4. Configure SLIM Mesh devices

        # Get FQDNs of Talon devices with hardware targets
        if self.simulation_mode == SimulationMode.FALSE:
            self._get_talon_fqdns()
        else:
            # Use a hard-coded example fqdn talon lru for simulationMode
            self._talon_lru_fqdn = [
                "mid_csp_cbf/talon_lru/001",
                "mid_csp_cbf/talon_lru/002",
            ]

        # Turn on all the LRUs with the boards we need
        lru_on_status, msg = self._turn_on_lrus(task_abort_event)
        if not lru_on_status:
            self._update_communication_state(
                communication_state=CommunicationStatus.NOT_ESTABLISHED
            )
            task_callback(
                result=(ResultCode.FAILED, msg),
                status=TaskStatus.FAILED,
            )
            return

        # Configure all the Talon boards
        # Clears process inside the Talon Board to make it a clean state
        # Also sets the simulation mode of the Talon Boards based on TalonDx Component Manager's SimulationMode Attribute
        if (
            self._talondx_component_manager.configure_talons()
            == ResultCode.FAILED
        ):
            msg = "Failed to configure Talon boards"
            self.logger.error(msg)
            task_callback(
                result=(ResultCode.FAILED, msg),
                status=TaskStatus.FAILED,
            )
            return

        # Start monitoring talon board telemetries and fault status
        # Failure here won't cause On command failure
        self._init_talon_boards()

        # Configure SLIM Mesh devices
        slim_configure_status, msg = self._configure_slim_devices(
            task_abort_event
        )
        if not slim_configure_status:
            self._update_communication_state(
                communication_state=CommunicationStatus.NOT_ESTABLISHED
            )
            task_callback(
                result=(ResultCode.FAILED, msg),
                status=TaskStatus.FAILED,
            )
            return

        self._update_component_state(power=PowerState.ON)
        task_callback(
            result=(ResultCode.OK, "On completed OK"),
            status=TaskStatus.COMPLETED,
        )
        return

    def on(
        self: ControllerComponentManager,
        task_callback: Optional[Callable] = None,
    ) -> tuple[ResultCode, str]:
        """
        Submit on operation method to task executor queue.

        :param task_callback: Callback function to update task status
        :return: A tuple containing a return code and a string
                message indicating status. The message is for
                information purpose only.
        :rtype: (ResultCode, str)
        """
        self.logger.debug(f"Component state: {self._component_state}")
        return self.submit_task(
            self._on,
            is_cmd_allowed=self.is_on_allowed,
            task_callback=task_callback,
        )

    # --- Off Command --- #

    def _subarray_to_empty(
        self: ControllerComponentManager,
        subarray: context.DeviceProxy,
    ) -> tuple[bool, str]:
        """
        Restart subarray observing state model to ObsState.EMPTY

        :param subarray: DeviceProxy of the subarray
        :return: A tuple containing a boolean indicating success and a string message
        """
        success, message = (
            True,
            f"{subarray.dev_name()} successfully set to ObsState.EMPTY",
        )
        if subarray.obsState in [ObsState.EMPTY]:
            return success, message

        # Can issue Abort if subarray is in any of the following states:
        if subarray.obsState in [
            ObsState.RESOURCING,
            ObsState.IDLE,
            ObsState.CONFIGURING,
            ObsState.READY,
            ObsState.SCANNING,
            ObsState.RESETTING,
        ]:
            [[result_code], [command_id]] = subarray.Abort()
            if result_code == ResultCode.REJECTED:
                success = False
                message = f"{subarray.dev_name()} Abort command rejected."
                self.logger.error(message)
            else:
                with self.results_lock:
                    self.blocking_commands.add(command_id)

        # Restart subarray to send to EMPTY
        [[result_code], [command_id]] = subarray.Restart()
        if result_code == ResultCode.REJECTED:
            success = False
            message = f"{subarray.dev_name()} Restart command rejected."
            self.logger.error(message)
        else:
            with self.results_lock:
                self.blocking_commands.add(command_id)

        lrc_status = self.wait_for_blocking_results()
        if lrc_status != TaskStatus.COMPLETED:
            success = False
            message = "One or more calls to subarray LRC failed/timed out; check subarray logs."
            self.logger.error(message)

        return success, message

    def _turn_off_subelements(
        self: ControllerComponentManager,
        task_abort_event: Optional[Event] = None,
    ) -> tuple[bool, list[str]]:
        """
        Turn off all subelements of the controller

        :param task_abort_event: Event to signal task abort
        :return: A tuple containing a boolean indicating success and a list of messages
        """
        success = True
        message = []

        # Turn off Slim devices
        for fqdn, slim in [
            (self._fs_slim_fqdn, self._proxies[self._fs_slim_fqdn]),
            (self._vis_slim_fqdn, self._proxies[self._vis_slim_fqdn]),
        ]:
            try:
                self.logger.info(f"Turning off SLIM controller {fqdn}")

                [[result_code], [command_id]] = slim.Off()
                # Guard incase LRC was rejected.
                if result_code == ResultCode.REJECTED:
                    message = "Nested LRC Slim.Off() rejected"
                    self.logger.error(
                        f"Nested LRC Slim.Off() to {fqdn} rejected"
                    )
                    success = False
                    continue
                with self.results_lock:
                    self.blocking_commands.add(command_id)
            except tango.DevFailed as df:
                message = "Nested LRC Off() failed"
                self.logger.error(f"Nested LRC Off() to {fqdn} failed: {df}")
                self._update_communication_state(
                    communication_state=CommunicationStatus.NOT_ESTABLISHED
                )
                success = False

        lrc_status = self.wait_for_blocking_results(
            timeout_sec=10.0, task_abort_event=task_abort_event
        )
        if lrc_status != TaskStatus.COMPLETED:
            message = "One or more calls to nested LRC Off() failed/timed out. Check Slim logs."
            self.logger.error(message)
            success = False

        # Turn off TalonBoard devices.
        # NOTE: This is separated from the subelements_fast group call because
        #       a failure shouldn't cause Controller.Off() to fail.
        try:
            for proxy in self._talon_board_proxies.values():
                proxy.adminMode = AdminMode.OFFLINE
        except tango.DevFailed as df:
            # Log a warning, but continue when the talon board fails to turn off
            log_msg = f"Failed to turn off Talon proxy; {df}"
            self.logger.warning(log_msg)
            message.append(log_msg)

        if success:
            message.append("Successfully issued Off() to all subelements.")
        return (success, message)

    def _check_subelements_off(
        self: ControllerComponentManager,
    ) -> tuple[list[str], list[str]]:
        """
        Verify that the subelements are in DevState.OFF, ObsState.EMPTY/IDLE

        :return: A tuple containing a list of subelements that are not in DevState.OFF and a list of subelements that are not in ObsState.EMPTY/IDLE
        """
        op_state_error_list = []
        obs_state_error_list = []
        for fqdn, proxy in self._proxies.items():
            self.logger.debug(f"Checking final state of device {fqdn}")
            # For some components under controller monitoring, including subarray,
            # power switch and VCC devices, they are in DevState.ON when
            # communicating with their component (AdminMode.ONLINE),
            # and in DevState.DISABLE when not (AdminMode.OFFLINE).

            # The following devices implement power On/Off commands:
            if fqdn in self._talon_lru_fqdn + [
                self._fs_slim_fqdn,
                self._vis_slim_fqdn,
            ]:
                try:
                    # TODO: CIP-1899 The controller is sometimes
                    # unable to read the State() of the talon_lru
                    # device server due to an error trying to
                    # acquire the serialization monitor. As a temporary
                    # workaround, the controller will log these
                    # errors if they occur but continue polling.
                    poll(
                        lambda: proxy.State() == tango.DevState.OFF,
                        ignore_exceptions=(tango.DevFailed),
                        log_error=logging.WARNING,
                        timeout=const.DEFAULT_TIMEOUT,
                        step=0.5,
                    )
                # If the poll timed out while waiting
                # for proxy.State() == tango.DevState.OFF,
                # it throws a TimeoutException
                except TimeoutException:
                    op_state_error_list.append([fqdn, proxy.State()])

            if fqdn in self._subarray_fqdn:
                obs_state = proxy.obsState
                if obs_state != ObsState.EMPTY:
                    obs_state_error_list.append((fqdn, obs_state))

            if fqdn in self._vcc_fqdn:
                obs_state = proxy.obsState
                if obs_state != ObsState.IDLE:
                    obs_state_error_list.append((fqdn, obs_state))

        return (op_state_error_list, obs_state_error_list)

    def _turn_off_lrus(
        self: ControllerComponentManager,
        task_abort_event: Optional[Event] = None,
    ) -> tuple[bool, str]:
        """
        Turn off all of the Talon LRUs

        :param task_abort_event: Event to signal task abort
        :return: A tuple containing a boolean indicating success and a string with the FQDN of the LRUs that failed to turn off
        """
        success = True
        for fqdn in self._talon_lru_fqdn:
            lru = self._proxies[fqdn]
            try:
                self.logger.info(f"Turning off LRU {lru.dev_name()}")

                [[result_code], [command_id]] = lru.Off()
                # Guard incase LRC was rejected.
                if result_code == ResultCode.REJECTED:
                    message = "Nested LRC TalonLru.Off() rejected"
                    self.logger.error(
                        f"Nested LRC TalonLru.Off() to {lru.dev_name()} rejected"
                    )
                    success = False
                    continue
                with self.results_lock:
                    self.blocking_commands.add(command_id)

                lrc_status = self.wait_for_blocking_results(
                    timeout_sec=10.0, task_abort_event=task_abort_event
                )

                if lrc_status != TaskStatus.COMPLETED:
                    message = "One or more calls to nested LRC TalonLru.Off() failed/timed out. Check TalonLru logs."
                    self.logger.error(message)
                    success = False
                else:
                    message = f"{len(self._talon_lru_fqdn)} TalonLru devices successfully turned off"
                    self.logger.info(message)

            except tango.DevFailed as df:
                message = "Nested LRC TalonLru.Off() failed"
                self.logger.error(
                    f"Nested LRC TalonLru.Off() to {lru.dev_name()} failed: {df}"
                )
                self._update_communication_state(
                    communication_state=CommunicationStatus.NOT_ESTABLISHED
                )
                success = False

        return (success, message)

    def is_off_allowed(self: ControllerComponentManager) -> bool:
        """
        Check if the Off command is allowed

        :return: True if the Off command is allowed, False otherwise
        """
        self.logger.debug("Checking if off is allowed")
        if not self.is_communicating:
            return False
        if self.power_state == PowerState.ON:
            return True
        self.logger.info("Already off, do not need to turn off.")
        return False

    def _off(
        self: ControllerComponentManager,
        task_callback: Optional[Callable] = None,
        task_abort_event: Optional[Event] = None,
    ) -> None:
        """
        Turn off the controller and its subordinate devices

        :param task_callback: Callback function to update task status
        :param task_abort_event: Event to signal task abort.
        """
        self.logger.debug("Entering ControllerComponentManager.off")

        task_callback(status=TaskStatus.IN_PROGRESS)
        if self.task_abort_event_is_set(
            "Off", task_callback, task_abort_event
        ):
            return

        (result_code, message) = (ResultCode.OK, [])

        # reset subarray observing state to EMPTY
        for subarray in [self._proxies[fqdn] for fqdn in self._subarray_fqdn]:
            (subarray_empty, log_msg) = self._subarray_to_empty(subarray)
            if not subarray_empty:
                self.logger.error(log_msg)
                message.append(log_msg)
                result_code = ResultCode.FAILED

        # turn off subelements
        (subelement_off, log_msg) = self._turn_off_subelements()
        message.extend(log_msg)
        if not subelement_off:
            result_code = ResultCode.FAILED

        # HPS master shutdown
        result = self._talondx_component_manager.shutdown()
        if result == ResultCode.FAILED:
            # if HPS master shutdown failed, continue with attempting to
            # shut off power outlets via LRU device
            log_msg = "HPS Master shutdown failed."
            self.logger.warning(log_msg)
            message.append(log_msg)

        # TalonLRU Off
        lru_off_status, log_msg = self._turn_off_lrus(task_abort_event)
        if not lru_off_status:
            self._update_communication_state(
                communication_state=CommunicationStatus.NOT_ESTABLISHED
            )
            message.append(log_msg)
            result_code = ResultCode.FAILED

        # Check final device states, log any errors
        (
            op_state_error_list,
            obs_state_error_list,
        ) = self._check_subelements_off()

        if len(op_state_error_list) > 0:
            for fqdn, state in op_state_error_list:
                log_msg = f"{fqdn} failed to turn OFF, current state: {state}"
                self.logger.error(log_msg)
                message.append(log_msg)
            result_code = ResultCode.FAILED

        if len(obs_state_error_list) > 0:
            for fqdn, obs_state in obs_state_error_list:
                log_msg = (
                    f"{fqdn} failed to restart, current obsState: {obs_state}"
                )
                self.logger.error(log_msg)
                message.append(log_msg)
            result_code = ResultCode.FAILED

        if result_code == ResultCode.OK:
            self._update_component_state(power=PowerState.OFF)
            task_callback(
                result=(ResultCode.OK, "Off completed OK"),
                status=TaskStatus.COMPLETED,
            )
        else:
<<<<<<< HEAD
            task_callback(
                result=(ResultCode.FAILED, "; ".join(message)),
                status=TaskStatus.COMPLETED,
=======
            log_msg = "Proxies not connected"
            self._logger.error(log_msg)
            return (ResultCode.FAILED, log_msg)

    def _validate_init_sys_param(
        self: ControllerComponentManager,
        params: dict,
    ) -> Tuple:
        # Validate supported interface passed in the JSON string
        (valid, msg) = validate_interface(json.dumps(params), "initsysparam")
        if not valid:
            self._logger.error(msg)
            return (ResultCode.FAILED, msg)
        # Validate init_sys_param against the telescope model
        try:
            telmodel_validate(
                version=params["interface"], config=params, strictness=2
>>>>>>> 1259cb88
            )
        return

    def off(
        self: ControllerComponentManager,
        task_callback: Optional[Callable] = None,
    ) -> tuple[ResultCode, str]:
        """
        Submit off operation method to task executor queue.

        :param task_callback: Callback function to update task status
        :return: A tuple containing a return code and a string
                message indicating status. The message is for
                information purpose only.
        :rtype: (ResultCode, str)
        """
        self.logger.debug(f"ComponentState={self._component_state}")
        return self.submit_task(
            self._off,
            is_cmd_allowed=self.is_off_allowed,
            task_callback=task_callback,
        )<|MERGE_RESOLUTION|>--- conflicted
+++ resolved
@@ -388,6 +388,12 @@
         :param params: The InitSysParam parameters
         :return: True if the InitSysParam parameters are valid, False otherwise
         """
+        # Validate supported interface passed in the JSON string
+        (valid, msg) = validate_interface(json.dumps(params), "initsysparam")
+        if not valid:
+            self.logger.error(msg)
+            return False
+        # Validate init_sys_param against the telescope model
         try:
             telmodel_validate(
                 version=params["interface"], config=params, strictness=2
@@ -1282,29 +1288,9 @@
                 status=TaskStatus.COMPLETED,
             )
         else:
-<<<<<<< HEAD
             task_callback(
                 result=(ResultCode.FAILED, "; ".join(message)),
                 status=TaskStatus.COMPLETED,
-=======
-            log_msg = "Proxies not connected"
-            self._logger.error(log_msg)
-            return (ResultCode.FAILED, log_msg)
-
-    def _validate_init_sys_param(
-        self: ControllerComponentManager,
-        params: dict,
-    ) -> Tuple:
-        # Validate supported interface passed in the JSON string
-        (valid, msg) = validate_interface(json.dumps(params), "initsysparam")
-        if not valid:
-            self._logger.error(msg)
-            return (ResultCode.FAILED, msg)
-        # Validate init_sys_param against the telescope model
-        try:
-            telmodel_validate(
-                version=params["interface"], config=params, strictness=2
->>>>>>> 1259cb88
             )
         return
 
