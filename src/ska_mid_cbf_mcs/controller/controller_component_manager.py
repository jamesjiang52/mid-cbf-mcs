--- conflicted
+++ resolved
@@ -410,13 +410,8 @@
             ):
                 init_success = False
 
-<<<<<<< HEAD
-        for fqdn in self._subarray_fqdn:
+        for fqdn in self._subarray_fqdns_all:
             if not self._init_device_proxy(fqdn=fqdn, subscribe_results=True):
-=======
-        for fqdn in self._subarray_fqdns_all:
-            if not self._init_device_proxy(fqdn=fqdn, subscribe=True):
->>>>>>> 4d660cf2
                 init_success = False
 
         for fqdn in self._vcc_fqdns_all:
@@ -506,21 +501,12 @@
 
         for fqdn, proxy in self._proxies.items():
             try:
-<<<<<<< HEAD
-                if fqdn in (
-                    self._subarray_fqdn
-                    + self._talon_lru_fqdn
-                    + [self._fs_slim_fqdn, self._vis_slim_fqdn]
-                ):
-                    self.unsubscribe_all_events(proxy)
-=======
                 if fqdn in self._subarray_fqdn | self._talon_lru_fqdn | {
                     self._fs_slim_fqdn,
                     self._vis_slim_fqdn,
                 }:
-                    self.unsubscribe_command_results(proxy)
-
->>>>>>> 4d660cf2
+                    self.unsubscribe_all_events(proxy)
+
                 self.logger.info(f"Setting {fqdn} to AdminMode.OFFLINE")
                 proxy.adminMode = AdminMode.OFFLINE
             except tango.DevFailed as df:
@@ -798,48 +784,6 @@
 
     # --- On Command --- #
 
-<<<<<<< HEAD
-    def _get_talon_fqdns(self: ControllerComponentManager) -> list[str]:
-        """
-        Get the FQDNs of the Talon LRU and board devices that are connected to hardware
-        from the configuration JSON.
-
-        :return: True if the FQDNs were found, False otherwise
-        """
-        if self.simulation_mode:
-            # Use a hard-coded example fqdn talon for simulationMode
-            self._talon_lru_fqdn = [
-                "mid_csp_cbf/talon_lru/001",
-                "mid_csp_cbf/talon_lru/002",
-            ]
-            self._talon_board_fqdn = [
-                "mid_csp_cbf/talon_board/001",
-                "mid_csp_cbf/talon_board/002",
-                "mid_csp_cbf/talon_board/003",
-                "mid_csp_cbf/talon_board/004",
-            ]
-            return
-
-        # Read in list of LRUs from configuration JSON
-        with open(f"{self._talondx_config_path}/talondx-config.json") as f:
-            talondx_config_json = json.load(f)
-
-        # Make these sets so as not to add duplicates
-        fqdn_talon_lru = set()
-        fqdn_talon_board = set()
-        for config_command in talondx_config_json["config_commands"]:
-            target = config_command["target"]
-            for lru_id, lru_config in self._hw_config["talon_lru"].items():
-                if target in [
-                    lru_config["TalonDxBoard1"],
-                    lru_config["TalonDxBoard2"],
-                ]:
-                    fqdn_talon_lru.add(f"mid_csp_cbf/talon_lru/{lru_id}")
-                    fqdn_talon_board.add(f"mid_csp_cbf/talon_board/{target}")
-
-        self._talon_lru_fqdn = list(fqdn_talon_lru)
-        self._talon_board_fqdn = list(fqdn_talon_board)
-=======
     def _init_talon_boards(self: ControllerComponentManager):
         """
         Initialize TalonBoard devices.
@@ -893,7 +837,6 @@
                             f"DISH ID for VCC {vcc_id} not found in DISH-VCC mapping; "
                             f"current mapping: {self.dish_utils.vcc_id_to_dish_id}"
                         )
->>>>>>> 4d660cf2
 
     def _turn_on_lrus(
         self: ControllerComponentManager,
@@ -1063,12 +1006,6 @@
         # 3. Turn TalonBoard devices ONLINE
         # 4. Configure SLIM Mesh devices
 
-<<<<<<< HEAD
-        # Get FQDNs of Talon devices with hardware targets
-        self._get_talon_fqdns()
-
-=======
->>>>>>> 4d660cf2
         # Turn on all the LRUs with the boards we need
         lru_list = []
         with self._attr_event_lock:
@@ -1273,17 +1210,6 @@
 
         # Turn off TalonBoard devices.
         # NOTE: a failure here won't cause Controller.Off() to fail.
-<<<<<<< HEAD
-        for fqdn in self._talon_board_fqdn:
-            try:
-                self._proxies[fqdn].adminMode = AdminMode.OFFLINE
-            except tango.DevFailed as df:
-                # Log a warning, but continue when the talon board fails to turn off
-                log_msg = f"Failed to turn off Talon proxy; {df}"
-                self.logger.warning(log_msg)
-                message.append(log_msg)
-                continue
-=======
         try:
             for proxy in [
                 self._proxies[fqdn] for fqdn in self._talon_board_fqdn
@@ -1294,7 +1220,6 @@
             log_msg = f"Failed to turn off Talon proxy; {df}"
             self.logger.warning(log_msg)
             message.append(log_msg)
->>>>>>> 4d660cf2
 
         if success:
             message.append("Successfully issued Off() to all subelements.")
