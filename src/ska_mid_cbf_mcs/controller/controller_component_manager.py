--- conflicted
+++ resolved
@@ -1143,16 +1143,10 @@
             # On/Off commands, rather TurnOn/OffOutlet commands to
             # target specific outlets
             if (
-<<<<<<< HEAD
                 fqdn
                 not in self._power_switch_fqdn
                 + self._subarray_fqdn
                 + self._vcc_fqdn
-=======
-                fqdn not in self._power_switch_fqdn
-                and fqdn not in self._subarray_fqdn
-                and fqdn not in self._vcc_fqdn
->>>>>>> 84acceb0
             ):
                 try:
                     # TODO: CIP-1899 The cbfcontroller is sometimes
