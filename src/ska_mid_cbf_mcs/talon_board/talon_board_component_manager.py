--- conflicted
+++ resolved
@@ -26,12 +26,9 @@
     InfluxdbQueryClient,
 )
 from ska_mid_cbf_mcs.talon_board.talon_board_simulator import SimulatedValues
-<<<<<<< HEAD
-=======
 
 # Eth100g, HPS Master polling period in seconds
 POLLING_PERIOD = 2
->>>>>>> b7a5db95
 
 
 class Eth100gClient:
@@ -343,29 +340,6 @@
                     self.logger.info("Pinged influxdb successfully.")
             self.ping_ok = res
 
-<<<<<<< HEAD
-        if self._talon_status_fqdn is not None:
-            for attr_name in [
-                "iopll_locked_fault",
-                "fs_iopll_locked_fault",
-                "comms_iopll_locked_fault",
-                "system_clk_fault",
-                "emif_bl_fault",
-                "emif_br_fault",
-                "emif_tr_fault",
-                "e100g_0_pll_fault",
-                "e100g_1_pll_fault",
-                "slim_pll_fault",
-            ]:
-                self._talon_status_events[attr_name] = self._proxies[
-                    self._talon_status_fqdn
-                ].add_change_event_callback(
-                    attribute_name=attr_name,
-                    callback=self._attr_change_callback,
-                    stateless=True,
-                )
-        return
-=======
             # Poll eth100g stats
             eth0.read_eth_100g_stats()
             eth1.read_eth_100g_stats()
@@ -374,35 +348,6 @@
             self.update_device_health_state(
                 self._proxies[self._hps_master_fqdn].healthState
             )
-        self.logger.info("Stopped polling")
->>>>>>> b7a5db95
-
-    def _internal_polling_thread(
-        self: TalonBoardComponentManager,
-        eth0: Eth100gClient,
-        eth1: Eth100gClient,
-        db_client: InfluxdbQueryClient,
-        event: Event,
-    ):
-        self.logger.info("Started polling")
-        wait_t = 2  # seconds
-        while True:
-            # polls every 2 seconds until event is set
-            if event.wait(timeout=wait_t):
-                break
-            res = asyncio.run(db_client.ping())
-            if not res:
-                if self.ping_ok:
-                    self.logger.error(
-                        "Failed to ping Influxdb. Talon board may be down."
-                    )
-            else:
-                if not self.ping_ok:
-                    self.logger.info("Pinged influxdb successfully.")
-            self.ping_ok = res
-
-            eth0.read_eth_100g_stats()
-            eth1.read_eth_100g_stats()
         self.logger.info("Stopped polling")
 
     def _start_communicating(
@@ -480,19 +425,12 @@
                     self.logger.info(
                         f"Unsubscribing from {fqdn}/{attr_name} event ID {event_id}"
                     )
-<<<<<<< HEAD
-                except tango.DevFailed as df:
-                    # Log exception but allow stop_communicating to continue
-                    self.logger.error(f"{df}")
-                    continue
-=======
                     try:
                         self._proxies[fqdn].unsubscribe_event(event_id)
                     except tango.DevFailed as df:
                         # Log exception but allow stop_communicating to continue
                         self.logger.error(f"{df}")
                         continue
->>>>>>> b7a5db95
 
             if self._poll_thread is not None:
                 self._poll_thread_event.set()
@@ -1423,48 +1361,4 @@
                     if flag:
                         break
             res.append(flag)
-<<<<<<< HEAD
-        return res
-
-    # ----------------
-    # Helper Functions
-    # ----------------
-
-    def _query_if_needed(self) -> None:
-        td = datetime.now() - self._last_check
-        if td.total_seconds() > 10:
-            try:
-                res = asyncio.run(self._db_client.do_queries())
-                self._last_check = datetime.now()
-                for result in res:
-                    for r in result:
-                        # each result is a tuple of (field, time, value)
-                        self._telemetry[r[0]] = (r[1], r[2])
-            except (
-                asyncio.exceptions.TimeoutError,
-                asyncio.exceptions.CancelledError,
-                Exception,
-            ) as e:
-                msg = f"Failed to query Influxdb of {self._db_client._hostname}: {e}"  # avoid repeated error logs
-                self.logger.error(msg)
-                tango.Except.throw_exception(
-                    "Query_Influxdb_Error", msg, "query_if_needed()"
-                )
-
-    def _validate_time(self, field, t) -> None:
-        """
-        Checks if the query result is too old. When this happens, it means
-        Influxdb hasn't received a new entry in the time series recently.
-
-        :param record: a record from Influxdb query result
-        """
-        td = datetime.now(timezone.utc) - t
-        if td.total_seconds() > 240:
-            msg = f"Time of record {field} is too old. Currently not able to monitor device."
-            self.logger.error(msg)
-            tango.Except.throw_exception(
-                "No new record available", msg, "validate_time()"
-            )
-=======
-        return res
->>>>>>> b7a5db95
+        return res