--- conflicted
+++ resolved
@@ -90,7 +90,6 @@
         self._proxies = dict()
         self._talon_sysid_events = {}
         self._talon_status_events = {}
-<<<<<<< HEAD
 
         self.talon_board_simulator = TalonBoardSimulator(self.logger)
 
@@ -98,15 +97,6 @@
     # Communication
     # -------------
 
-=======
-
-        self.talon_board_simulator = TalonBoardSimulator(self.logger)
-
-    # -------------
-    # Communication
-    # -------------
-
->>>>>>> 0843ff1f
     # TODO: Refactor to push change events for TalonBoard attributes?
     def _attr_change_callback(
         self, fqdn: str, name: str, value: any, quality: AttrQuality
@@ -187,8 +177,7 @@
         Establish communication with the component, then start monitoring.
         """
         self.logger.debug(
-<<<<<<< HEAD
-            "Entering TalonBoardComponentManager._start_communicating"
+            "Entering TalonBoardComponentManager.start_communicating"
         )
 
         if not self.simulation_mode:
@@ -224,44 +213,6 @@
 
             ping_res = asyncio.run(self._db_client.ping())
 
-=======
-            "Entering TalonBoardComponentManager.start_communicating"
-        )
-
-        if not self.simulation_mode:
-            try:
-                for fqdn in [
-                    self._talon_sysid_fqdn,
-                    self._eth_100g_0_fqdn,
-                    self._eth_100g_1_fqdn,
-                    self._talon_status_fqdn,
-                    self._hps_master_fqdn,
-                ]:
-                    if fqdn is not None:
-                        self._proxies[fqdn] = context.DeviceProxy(
-                            device_name=fqdn
-                        )
-                        self.logger.debug(f"Created device proxy for {fqdn}")
-                    else:
-                        self.logger.error(
-                            "Failed to establish proxies to devices in properties. Check charts."
-                        )
-                        self._update_communication_state(
-                            CommunicationStatus.NOT_ESTABLISHED
-                        )
-                        return
-
-                self._subscribe_change_events()
-            except tango.DevFailed as df:
-                self.logger.error(f"{df}")
-                self._update_communication_state(
-                    CommunicationStatus.NOT_ESTABLISHED
-                )
-                return
-
-            ping_res = asyncio.run(self._db_client.ping())
-
->>>>>>> 0843ff1f
             if not ping_res:
                 self.logger.error(f"Cannot ping InfluxDB: {ping_res}")
                 self._update_communication_state(
@@ -275,15 +226,9 @@
     def _stop_communicating(
         self: TalonBoardComponentManager, *args, **kwargs
     ) -> None:
-<<<<<<< HEAD
         """
         Thread for stop_communicating operation.
         """
-=======
-        """
-        Thread for stop_communicating operation.
-        """
->>>>>>> 0843ff1f
         self.logger.debug(
             "Entering TalonBoardComponentManager.stop_communicating"
         )
