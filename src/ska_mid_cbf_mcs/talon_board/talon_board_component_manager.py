# -*- coding: utf-8 -*-
#
# This file is part of the SKA Mid.CBF MCS project
#
# Distributed under the terms of the GPL license.
# See LICENSE.txt for more info.

# Copyright (c) 2022 National Research Council of Canada

from __future__ import annotations

import asyncio
import threading
from datetime import datetime, timedelta
from typing import Any, Callable, Optional

import tango
from ska_control_model import TaskStatus
from ska_tango_base.base.base_component_manager import check_communicating
from ska_tango_base.commands import ResultCode
<<<<<<< HEAD
from ska_tango_base.control_model import PowerState
from ska_tango_testing import context
=======
from ska_tango_base.control_model import PowerMode, SimulationMode
>>>>>>> b82477d3
from tango import AttrQuality

from ska_mid_cbf_mcs.component.component_manager import (
    CbfComponentManager,
    CommunicationStatus,
)
from ska_mid_cbf_mcs.talon_board.influxdb_query_client import (
    InfluxdbQueryClient,
)
from ska_mid_cbf_mcs.talon_board.talon_board_simulator import (
    TalonBoardSimulator,
)


class TalonBoardComponentManager(CbfComponentManager):
    """
    A component manager for a Talon board.
    """

    def __init__(
        self: TalonBoardComponentManager,
        *args: Any,
        hostname: str,
        influx_port: int,
        influx_org: str,
        influx_bucket: str,
        influx_auth_token: str,
        talon_sysid_address: str,
        eth_100g_address: str,
        talon_status_address: str,
        hps_master_address: str,
        **kwargs: Any,
    ) -> None:
        """
        Initialise a new instance.

        :param hostname: Hostname of the Talon DX board
        :param influx_port: Influxdb port
        :param influx_org: Influxdb organization
        :param influx_bucket: Influxdb bucket to query
        :param influx_auth_token: Influxdb authentication token
        :param talon_sysid_address: Talon Sysid device server name
        :param eth_100g_address: 100g ethernet device server name (missing index suffix)
        :param talon_status_address: Talon Status device server name
        :param hps_master_address: HPS Master device server name
        """

        super().__init__(*args, **kwargs)

        # influxdb
        self._db_client = InfluxdbQueryClient(
            hostname=hostname,
            influx_port=influx_port,
            influx_org=influx_org,
            influx_bucket=influx_bucket,
            influx_auth_token=influx_auth_token,
            logger=self.logger,
        )

        # HPS device proxies.
        self._talon_sysid_fqdn = talon_sysid_address
        self._eth_100g_0_fqdn = f"{eth_100g_address}_0"
        self._eth_100g_1_fqdn = f"{eth_100g_address}_1"
        self._talon_status_fqdn = talon_status_address
        self._hps_master_fqdn = hps_master_address

        # Subscribed device proxy attributes
        self._talon_sysid_attrs = {}
        self._talon_status_attrs = {}

        self._last_check = datetime.now() - timedelta(hours=1)
        self._telemetry = dict()
        self._proxies = dict()
        self._talon_sysid_events = []
        self._talon_status_events = []

<<<<<<< HEAD
=======
        # simulation mode:
        self.simulation_mode = SimulationMode.TRUE
        self.talon_board_simulator = TalonBoardSimulator(logger)

        super().__init__(
            logger=logger,
            push_change_event_callback=push_change_event_callback,
            communication_status_changed_callback=communication_status_changed_callback,
            component_power_mode_changed_callback=component_power_mode_changed_callback,
            component_fault_callback=component_fault_callback,
        )

>>>>>>> b82477d3
    def start_communicating(self) -> None:
        """Establish communication with the component, then start monitoring."""
        self.logger.debug(
            "Entering TalonBoardComponentManager.start_communicating"
        )

        if self.is_communicating:
            self.logger.info("Already communicating.")
            return

        super().start_communicating()
        try:
            for fqdn in [
                self._talon_sysid_fqdn,
                self._eth_100g_0_fqdn,
                self._eth_100g_1_fqdn,
                self._talon_status_fqdn,
                self._hps_master_fqdn,
            ]:
                if fqdn is not None:
                    self._proxies[fqdn] = context.DeviceProxy(device_name=fqdn)
                    self.logger.debug(f"Created device proxy for {fqdn}")
                else:
                    self._update_communication_state(
                        CommunicationStatus.NOT_ESTABLISHED
                    )
                    self.logger.error(
                        "Failed to establish proxies to devices in properties. Check charts."
                    )
                    return
        except tango.DevFailed as df:
            self._update_communication_state(
                CommunicationStatus.NOT_ESTABLISHED
            )
            self.logger.error(df.args[0].desc)
            return

        self._update_communication_state(CommunicationStatus.ESTABLISHED)
        # This moves the op state model.
        self._update_component_state(power=PowerState.OFF)

    def stop_communicating(self) -> None:
        """Stop communication with the component."""
        self.logger.debug(
            "Entering TalonBoardComponentManager.stop_communicating"
        )

        self._update_component_state(power=PowerState.UNKNOWN)
        # This moves the op state model.
        super().stop_communicating()

    def _subscribe_change_events(self) -> None:
        """
        Subscribe to attribute change events from HPS device proxies
        """
        # Talon System ID attributes
        self._talon_sysid_events = []

        if self._talon_sysid_fqdn is not None:
            e = {
                "version": self._proxies[
                    self._talon_sysid_fqdn
                ].add_change_event_callback(
                    attribute_name="version",
                    callback=self._attr_change_callback,
                    stateless=True,
                )
            }
            self._talon_sysid_events.append(e)
            e = {
                "Bitstream": self._proxies[
                    self._talon_sysid_fqdn
                ].add_change_event_callback(
                    attribute_name="Bitstream",
                    callback=self._attr_change_callback,
                    stateless=True,
                )
            }
            self._talon_sysid_events.append(e)

        # Talon Status attributes
        self._talon_status_events = []

        if self._talon_status_fqdn is not None:
            e = {
                "iopll_locked_fault": self._proxies[
                    self._talon_status_fqdn
                ].add_change_event_callback(
                    attribute_name="iopll_locked_fault",
                    callback=self._attr_change_callback,
                    stateless=True,
                )
            }
            self._talon_status_events.append(e)
            e = {
                "fs_iopll_locked_fault": self._proxies[
                    self._talon_status_fqdn
                ].add_change_event_callback(
                    attribute_name="fs_iopll_locked_fault",
                    callback=self._attr_change_callback,
                    stateless=True,
                )
            }
            self._talon_status_events.append(e)
            e = {
                "comms_iopll_locked_fault": self._proxies[
                    self._talon_status_fqdn
                ].add_change_event_callback(
                    attribute_name="comms_iopll_locked_fault",
                    callback=self._attr_change_callback,
                    stateless=True,
                )
            }
            self._talon_status_events.append(e)
            e = {
                "system_clk_fault": self._proxies[
                    self._talon_status_fqdn
                ].add_change_event_callback(
                    attribute_name="system_clk_fault",
                    callback=self._attr_change_callback,
                    stateless=True,
                )
            }
            self._talon_status_events.append(e)
            e = {
                "emif_bl_fault": self._proxies[
                    self._talon_status_fqdn
                ].add_change_event_callback(
                    attribute_name="emif_bl_fault",
                    callback=self._attr_change_callback,
                    stateless=True,
                )
            }
            self._talon_status_events.append(e)
            e = {
                "emif_br_fault": self._proxies[
                    self._talon_status_fqdn
                ].add_change_event_callback(
                    attribute_name="emif_br_fault",
                    callback=self._attr_change_callback,
                    stateless=True,
                )
            }
            self._talon_status_events.append(e)
            e = {
                "emif_tr_fault": self._proxies[
                    self._talon_status_fqdn
                ].add_change_event_callback(
                    attribute_name="emif_tr_fault",
                    callback=self._attr_change_callback,
                    stateless=True,
                )
            }
            self._talon_status_events.append(e)
            e = {
                "e100g_0_pll_fault": self._proxies[
                    self._talon_status_fqdn
                ].add_change_event_callback(
                    attribute_name="e100g_0_pll_fault",
                    callback=self._attr_change_callback,
                    stateless=True,
                )
            }
            self._talon_status_events.append(e)
            e = {
                "e100g_1_pll_fault": self._proxies[
                    self._talon_status_fqdn
                ].add_change_event_callback(
                    attribute_name="e100g_1_pll_fault",
                    callback=self._attr_change_callback,
                    stateless=True,
                )
            }
            self._talon_status_events.append(e)
            e = {
                "slim_pll_fault": self._proxies[
                    self._talon_status_fqdn
                ].add_change_event_callback(
                    attribute_name="slim_pll_fault",
                    callback=self._attr_change_callback,
                    stateless=True,
                )
            }
            self._talon_status_events.append(e)
        return

    def off(self) -> tuple[ResultCode, str]:
        """
        Turn off Talon Board component;

        :return: A tuple containing a return code and a string
            message indicating status. The message is for
            information purpose only.
        :rtype: (ResultCode, str)
        """
        for ev in self._talon_sysid_events:
            for name, id in ev.items():
                self.logger.info(
                    f"Unsubscribing from event {id}, device: {self._talon_sysid_fqdn}"
                )
                self._proxies[self._talon_sysid_fqdn].remove_event(name, id)

        for ev in self._talon_status_events:
            for name, id in ev.items():
                self.logger.info(
                    f"Unsubscribing from event {id}, device: {self._talon_status_fqdn}"
                )
                self._proxies[self._talon_status_fqdn].remove_event(name, id)

        self._talon_sysid_attrs = {}
        self._talon_status_attrs = {}

        self._update_component_state(power=PowerState.OFF)
        return (ResultCode.OK, "Off completed OK")

    def _attr_change_callback(
        self, fqdn: str, name: str, value: Any, quality: AttrQuality
    ) -> None:
        if value is None:
            self.logger.warning(
                f"None value for attribute {name} of device {fqdn}"
            )
        self.logger.debug(f"Attr Change callback: {name} -> {value}")
        if fqdn == self._talon_sysid_fqdn:
            self._talon_sysid_attrs[name] = value
        elif fqdn == self._talon_status_fqdn:
            self._talon_status_attrs[name] = value
        else:
            self.logger.warning(
                f"Unexpected change callback from FQDN {fqdn}, attribute = {name}"
            )

    # ----------------------------------------------------
    # Talon board telemetry and status from device proxies
    # ----------------------------------------------------

    # The attribute change callback should get the latest values. But
    # to be safe in case the callback hasn't happened for it, do read_attribute.
    def talon_sysid_version(self) -> str:
        """Returns the bitstream version string"""
        if self._talon_sysid_fqdn is None:
            tango.Except.throw_exception(
                "TalonBoard_NoDeviceProxy",
                "System ID Device is not available",
                "talon_sysid_version()",
            )
        attr_name = "version"
        if attr_name not in self._talon_sysid_attrs:
            attr = self._proxies[self._talon_sysid_fqdn].read_attribute(
                attr_name
            )
            self._talon_sysid_attrs[attr_name] = attr.value
        return self._talon_sysid_attrs.get(attr_name)

    def talon_sysid_bitstream(self) -> int:
        """Returns the least 32 bits of md5 checksum of the bitstream name"""
        if self._talon_sysid_fqdn is None:
            tango.Except.throw_exception(
                "TalonBoard_NoDeviceProxy",
                "System ID Device is not available",
                "talon_sysid_bitstream()",
            )
        attr_name = "bitstream"
        if attr_name not in self._talon_sysid_attrs:
            attr = self._proxies[self._talon_sysid_fqdn].read_attribute(
                attr_name
            )
            self._talon_sysid_attrs[attr_name] = attr.value
        return self._talon_sysid_attrs.get(attr_name)

    def talon_status_iopll_locked_fault(self) -> bool:
        """Returns the iopll_locked_fault"""
        if self._talon_status_fqdn is None:
            tango.Except.throw_exception(
                "TalonBoard_NoDeviceProxy",
                "Talon Status Device is not available",
                "talon_status_iopll_locked_fault()",
            )
        attr_name = "iopll_locked_fault"
        if attr_name not in self._talon_status_attrs:
            attr = self._proxies[self._talon_status_fqdn].read_attribute(
                attr_name
            )
            self._talon_status_attrs[attr_name] = attr.value
        return self._talon_status_attrs.get(attr_name)

    def talon_status_fs_iopll_locked_fault(self) -> bool:
        """Returns the fs_iopll_locked_fault"""
        if self._talon_status_fqdn is None:
            tango.Except.throw_exception(
                "TalonBoard_NoDeviceProxy",
                "Talon Status Device is not available",
                "talon_status_fs_iopll_locked_fault()",
            )
        attr_name = "fs_iopll_locked_fault"
        if attr_name not in self._talon_status_attrs:
            attr = self._proxies[self._talon_status_fqdn].read_attribute(
                attr_name
            )
            self._talon_status_attrs[attr_name] = attr.value
        return self._talon_status_attrs.get(attr_name)

    def talon_status_comms_iopll_locked_fault(self) -> bool:
        """Returns the comms_iopll_locked_fault"""
        if self._talon_status_fqdn is None:
            tango.Except.throw_exception(
                "TalonBoard_NoDeviceProxy",
                "Talon Status Device is not available",
                "talon_status_comms_iopll_locked_fault()",
            )
        attr_name = "comms_iopll_locked_fault"
        if attr_name not in self._talon_status_attrs:
            attr = self._proxies[self._talon_status_fqdn].read_attribute(
                attr_name
            )
            self._talon_status_attrs[attr_name] = attr.value
        return self._talon_status_attrs.get(attr_name)

    def talon_status_system_clk_fault(self) -> bool:
        """Returns the system_clk_fault"""
        if self._talon_status_fqdn is None:
            tango.Except.throw_exception(
                "TalonBoard_NoDeviceProxy",
                "Talon Status Device is not available",
                "talon_status_system_clk_fault()",
            )
        attr_name = "system_clk_fault"
        if attr_name not in self._talon_status_attrs:
            attr = self._proxies[self._talon_status_fqdn].read_attribute(
                attr_name
            )
            self._talon_status_attrs[attr_name] = attr.value
        return self._talon_status_attrs.get(attr_name)

    def talon_status_emif_bl_fault(self) -> bool:
        """Returns the emif_bl_fault"""
        if self._talon_status_fqdn is None:
            tango.Except.throw_exception(
                "TalonBoard_NoDeviceProxy",
                "Talon Status Device is not available",
                "talon_status_emif_bl_fault()",
            )
        attr_name = "emif_bl_fault"
        if attr_name not in self._talon_status_attrs:
            attr = self._proxies[self._talon_status_fqdn].read_attribute(
                attr_name
            )
            self._talon_status_attrs[attr_name] = attr.value
        return self._talon_status_attrs.get(attr_name)

    def talon_status_emif_br_fault(self) -> bool:
        """Returns the emif_br_fault"""
        if self._talon_status_fqdn is None:
            tango.Except.throw_exception(
                "TalonBoard_NoDeviceProxy",
                "Talon Status Device is not available",
                "talon_status_emif_br_fault()",
            )
        attr_name = "emif_br_fault"
        if attr_name not in self._talon_status_attrs:
            attr = self._proxies[self._talon_status_fqdn].read_attribute(
                attr_name
            )
            self._talon_status_attrs[attr_name] = attr.value
        return self._talon_status_attrs.get(attr_name)

    def talon_status_emif_tr_fault(self) -> bool:
        """Returns the emif_tr_fault"""
        if self._talon_status_fqdn is None:
            tango.Except.throw_exception(
                "TalonBoard_NoDeviceProxy",
                "Talon Status Device is not available",
                "talon_status_emif_tr_fault()",
            )
        attr_name = "emif_tr_fault"
        if attr_name not in self._talon_status_attrs:
            attr = self._proxies[self._talon_status_fqdn].read_attribute(
                attr_name
            )
            self._talon_status_attrs[attr_name] = attr.value
        return self._talon_status_attrs.get(attr_name)

    def talon_status_e100g_0_pll_fault(self) -> bool:
        """Returns the e100g_0_pll_fault"""
        if self._talon_status_fqdn is None:
            tango.Except.throw_exception(
                "TalonBoard_NoDeviceProxy",
                "Talon Status Device is not available",
                "talon_status_e100g_0_pll_fault()",
            )
        attr_name = "e100g_0_pll_fault"
        if attr_name not in self._talon_status_attrs:
            attr = self._proxies[self._talon_status_fqdn].read_attribute(
                attr_name
            )
            self._talon_status_attrs[attr_name] = attr.value
        return self._talon_status_attrs.get(attr_name)

    def talon_status_e100g_1_pll_fault(self) -> bool:
        """Returns the e100g_1_pll_fault"""
        if self._talon_status_fqdn is None:
            tango.Except.throw_exception(
                "TalonBoard_NoDeviceProxy",
                "Talon Status Device is not available",
                "talon_status_e100g_1_pll_fault()",
            )
        attr_name = "e100g_1_pll_fault"
        if attr_name not in self._talon_status_attrs:
            attr = self._proxies[self._talon_status_fqdn].read_attribute(
                attr_name
            )
            self._talon_status_attrs[attr_name] = attr.value
        return self._talon_status_attrs.get(attr_name)

    def talon_status_slim_pll_fault(self) -> bool:
        """Returns the slim_pll_fault"""
        if self._talon_status_fqdn is None:
            tango.Except.throw_exception(
                "TalonBoard_NoDeviceProxy",
                "Talon Status Device is not available",
                "talon_status_slim_pll_fault()",
            )
        attr_name = "slim_pll_fault"
        if attr_name not in self._talon_status_attrs:
            attr = self._proxies[self._talon_status_fqdn].read_attribute(
                attr_name
            )
            self._talon_status_attrs[attr_name] = attr.value
        return self._talon_status_attrs.get(attr_name)

    # TODO: read attributes 100G

    # ----------------------------------------------
    # Talon board telemetry and status from Influxdb
    # ----------------------------------------------

    def fpga_die_temperature(self) -> float:
        self._throw_if_device_off()
        self._query_if_needed()
        field = "temperature-sensors_fpga-die-temp"
        t, val = self._telemetry[field]
        self._validate_time(field, t)
        return val

    def fpga_die_voltage_0(self) -> float:
        """
        Gets the FPGA Die Voltage [0] Sensor Value from the Talon Board

        :return: The Sensor Reading in Volts
        :rtype: float
        """
        # To prevent null readings while a talon board is not connected
        if self.simulation_mode:
            return self.talon_board_simulator.fpga_die_voltage_0()
        self._throw_if_device_off()
        self._query_if_needed()
        field = "voltage-sensors_fpga-die-voltage-0"
        t, val = self._telemetry[field]
        self._validate_time(field, t)
        return val

    def fpga_die_voltage_1(self) -> float:
        """
        Gets the FPGA Die Voltage [1] Sensor Value from the Talon Board

        :return: The Sensor Reading in Volts
        :rtype: float
        """
        # To prevent null readings while a talon board is not connected
        if self.simulation_mode:
            return self.talon_board_simulator.fpga_die_voltage_1()
        self._throw_if_device_off()
        self._query_if_needed()
        field = "voltage-sensors_fpga-die-voltage-1"
        t, val = self._telemetry[field]
        self._validate_time(field, t)
        return val

    def fpga_die_voltage_2(self) -> float:
        """
        Gets the FPGA Die Voltage [2] Sensor Value from the Talon Board

        :return: The Sensor Reading in Volts
        :rtype: float
        """
        # To prevent null readings while a talon board is not connected
        if self.simulation_mode:
            return self.talon_board_simulator.fpga_die_voltage_2()
        self._throw_if_device_off()
        self._query_if_needed()
        field = "voltage-sensors_fpga-die-voltage-2"
        t, val = self._telemetry[field]
        self._validate_time(field, t)
        return val

    def fpga_die_voltage_3(self) -> float:
        """
        Gets the FPGA Die Voltage [3] Sensor Value from the Talon Board

        :return: The Sensor Reading in Volts
        :rtype: float
        """
        # To prevent null readings while a talon board is not connected
        if self.simulation_mode:
            return self.talon_board_simulator.fpga_die_voltage_3()
        self._throw_if_device_off()
        self._query_if_needed()
        field = "voltage-sensors_fpga-die-voltage-3"
        t, val = self._telemetry[field]
        self._validate_time(field, t)
        return val

    def fpga_die_voltage_4(self) -> float:
        """
        Gets the FPGA Die Voltage [4] Sensor Value from the Talon Board

        :return: The Sensor Reading in Volts
        :rtype: float
        """
        # To prevent null readings while a talon board is not connected
        if self.simulation_mode:
            return self.talon_board_simulator.fpga_die_voltage_4()
        self._throw_if_device_off()
        self._query_if_needed()
        field = "voltage-sensors_fpga-die-voltage-4"
        t, val = self._telemetry[field]
        self._validate_time(field, t)
        return val

    def fpga_die_voltage_5(self) -> float:
        """
        Gets the FPGA Die Voltage [5] Sensor Value from the Talon Board

        :return: The Sensor Reading in Volts
        :rtype: float
        """
        # To prevent null readings while a talon board is not connected
        if self.simulation_mode:
            return self.talon_board_simulator.fpga_die_voltage_5()
        self._throw_if_device_off()
        self._query_if_needed()
        field = "voltage-sensors_fpga-die-voltage-5"
        t, val = self._telemetry[field]
        self._validate_time(field, t)
        return val

    def fpga_die_voltage_6(self) -> float:
        """
        Gets the FPGA Die Voltage [6] Sensor Value from the Talon Board

        :return: The Sensor Reading in Volts
        :rtype: float
        """
        # To prevent null readings while a talon board is not connected
        if self.simulation_mode:
            return self.talon_board_simulator.fpga_die_voltage_6()
        self._throw_if_device_off()
        self._query_if_needed()
        field = "voltage-sensors_fpga-die-voltage-6"
        t, val = self._telemetry[field]
        self._validate_time(field, t)
        return val

    def humidity_sensor_temperature(self) -> float:
        self._throw_if_device_off()
        self._query_if_needed()
        field = "temperature-sensors_humidity-temp"
        t, val = self._telemetry[field]
        self._validate_time(field, t)
        return val

    def dimm_temperatures(self) -> list[float]:
        self._throw_if_device_off()
        self._query_if_needed()
        res = []
        # Not all may be available.
        for i in range(0, 4):
            field = f"temperature-sensors_dimm-temps_{i}_temp"
            if field in self._telemetry:
                t, val = self._telemetry[field]
                self._validate_time(field, t)
                res.append(val)
            else:
                res.append(0)
        return res

    def mbo_tx_temperatures(self) -> list[float]:
        self._throw_if_device_off()
        self._query_if_needed()
        res = []
        # Not all may be available.
        for i in range(0, 5):
            field = f"MBOs_{i}_TX_temperature"
            if field in self._telemetry:
                t, val = self._telemetry[field]
                self._validate_time(field, t)
                res.append(val)
            else:
                res.append(0)
        return res

    def mbo_tx_vcc_voltages(self) -> list[float]:
        self._throw_if_device_off()
        self._query_if_needed()
        res = []
        # Not all may be available.
        for i in range(0, 5):
            field = f"MBOs_{i}_TX_vcc-3.3-voltage"
            if field in self._telemetry:
                t, val = self._telemetry[field]
                self._validate_time(field, t)
                res.append(val)
            else:
                res.append(0)
        return res

    def mbo_tx_fault_status(self) -> bool:
        self._throw_if_device_off()
        self._query_if_needed()
        res = []
        # Not all may be available.
        for i in range(0, 5):
            field = f"MBOs_{i}_TX_tx-fault-status"
            if field in self._telemetry:
                t, val = self._telemetry[field]
                self._validate_time(field, t)
                res.append(bool(val))
            else:
                res.append(False)
        return res

    def mbo_tx_lol_status(self) -> bool:
        self._throw_if_device_off()
        self._query_if_needed()
        res = []
        # Not all may be available.
        for i in range(0, 5):
            field = f"MBOs_{i}_TX_tx-lol-status"
            if field in self._telemetry:
                t, val = self._telemetry[field]
                self._validate_time(field, t)
                res.append(bool(val))
            else:
                res.append(False)
        return res

    def mbo_tx_los_status(self) -> bool:
        self._throw_if_device_off()
        self._query_if_needed()
        res = []
        # Not all may be available.
        for i in range(0, 5):
            field = f"MBOs_{i}_TX_tx-los-status"
            if field in self._telemetry:
                t, val = self._telemetry[field]
                self._validate_time(field, t)
                res.append(bool(val))
            else:
                res.append(False)
        return res

    def mbo_rx_vcc_voltages(self) -> list[float]:
        self._throw_if_device_off()
        self._query_if_needed()
        res = []
        # Not all may be available.
        for i in range(0, 5):
            field = f"MBOs_{i}_RX_vcc-3.3-voltage"
            if field in self._telemetry:
                t, val = self._telemetry[field]
                self._validate_time(field, t)
                res.append(val)
            else:
                res.append(0)
        return res

    def mbo_rx_lol_status(self) -> bool:
        self._throw_if_device_off()
        self._query_if_needed()
        res = []
        # Not all may be available.
        for i in range(0, 5):
            field = f"MBOs_{i}_RX_rx-lol-status"
            if field in self._telemetry:
                t, val = self._telemetry[field]
                self._validate_time(field, t)
                res.append(bool(val))
            else:
                res.append(False)
        return res

    def mbo_rx_los_status(self) -> bool:
        self._throw_if_device_off()
        self._query_if_needed()
        res = []
        # Not all may be available.
        for i in range(0, 5):
            field = f"MBOs_{i}_RX_rx-los-status"
            if field in self._telemetry:
                t, val = self._telemetry[field]
                self._validate_time(field, t)
                res.append(bool(val))
            else:
                res.append(False)
        return res

    def fans_pwm(self) -> list[int]:
        self._throw_if_device_off()
        self._query_if_needed()
        res = []
        for i in range(0, 4):
            field = f"fans_pwm_{i}"
            if field in self._telemetry:
                t, val = self._telemetry[field]
                self._validate_time(field, t)
                res.append(int(val))
            else:
                msg = f"{field} cannot be read."
                self.logger.warning(msg)
                res.append(-1)
        return res

    def fans_pwm_enable(self) -> list[int]:
        self._throw_if_device_off()
        self._query_if_needed()
        res = []
        for i in range(0, 4):
            field = f"fans_pwm-enable_{i}"
            if field in self._telemetry:
                t, val = self._telemetry[field]
                self._validate_time(field, t)
                res.append(int(val))
            else:
                msg = f"{field} cannot be read."
                self.logger.warning(msg)
                res.append(-1)
        return res

    def fans_fault(self) -> list[bool]:
        self._throw_if_device_off()
        self._query_if_needed()
        res = []
        for i in range(0, 4):
            field = f"fans_fan-fault_{i}"
            if field in self._telemetry:
                t, val = self._telemetry[field]
                self._validate_time(field, t)
                res.append(bool(val))
            else:
                msg = f"{field} cannot be read."
                self.logger.error(msg)
                res.append(-1)
        return res

    def ltm_input_voltage(self) -> list[float]:
        self._throw_if_device_off()
        self._query_if_needed()
        res = []
        for i in range(0, 4):
            field = f"LTMs_{i}_LTM_voltage-input"
            if field in self._telemetry:
                t, val = self._telemetry[field]
                self._validate_time(field, t)
                res.append(val)
            else:
                tango.Except.throw_exception(
                    "Cannot_read_LTM_telemetry",
                    "LTM telemetries not available. This can happen if the bitstream is not programmed.",
                    "ltm_input_voltage()",
                )
        return res

    def ltm_output_voltage_1(self) -> list[float]:
        self._throw_if_device_off()
        self._query_if_needed()
        res = []
        for i in range(0, 4):
            field = f"LTMs_{i}_LTM_voltage-output-1"
            if field in self._telemetry:
                t, val = self._telemetry[field]
                self._validate_time(field, t)
                res.append(val)
            else:
                tango.Except.throw_exception(
                    "Cannot_read_LTM_telemetry",
                    "LTM telemetries not available. This can happen if the bitstream is not programmed.",
                    "ltm_output_voltage_1()",
                )
        return res

    def ltm_output_voltage_2(self) -> list[float]:
        self._throw_if_device_off()
        self._query_if_needed()
        res = []
        for i in range(0, 4):
            field = f"LTMs_{i}_LTM_voltage-output-2"
            if field in self._telemetry:
                t, val = self._telemetry[field]
                self._validate_time(field, t)
                res.append(val)
            else:
                tango.Except.throw_exception(
                    "Cannot_read_LTM_telemetry",
                    "LTM telemetries not available. This can happen if the bitstream is not programmed.",
                    "ltm_output_voltage_2()",
                )
        return res

    def ltm_input_current(self) -> list[float]:
        self._throw_if_device_off()
        self._query_if_needed()
        res = []
        for i in range(0, 4):
            field = f"LTMs_{i}_LTM_current-input"
            if field in self._telemetry:
                t, val = self._telemetry[field]
                self._validate_time(field, t)
                res.append(val)
            else:
                tango.Except.throw_exception(
                    "Cannot_read_LTM_telemetry",
                    "LTM telemetries not available. This can happen if the bitstream is not programmed.",
                    "ltm_input_current()",
                )
        return res

    def ltm_output_current_1(self) -> list[float]:
        self._throw_if_device_off()
        self._query_if_needed()
        res = []
        for i in range(0, 4):
            field = f"LTMs_{i}_LTM_current-output-1"
            if field in self._telemetry:
                t, val = self._telemetry[field]
                self._validate_time(field, t)
                res.append(val)
            else:
                tango.Except.throw_exception(
                    "Cannot_read_LTM_telemetry",
                    "LTM telemetries not available. This can happen if the bitstream is not programmed.",
                    "ltm_output_current_1()",
                )
        return res

    def ltm_output_current_2(self) -> list[float]:
        self._throw_if_device_off()
        self._query_if_needed()
        res = []
        for i in range(0, 4):
            field = f"LTMs_{i}_LTM_current-output-2"
            if field in self._telemetry:
                t, val = self._telemetry[field]
                self._validate_time(field, t)
                res.append(val)
            else:
                tango.Except.throw_exception(
                    "Cannot_read_LTM_telemetry",
                    "LTM telemetries not available. This can happen if the bitstream is not programmed.",
                    "ltm_output_current_2()",
                )
        return res

    def ltm_temperature_1(self) -> list[float]:
        self._throw_if_device_off()
        self._query_if_needed()
        res = []
        for i in range(0, 4):
            field = f"LTMs_{i}_LTM_temperature-1"
            if field in self._telemetry:
                t, val = self._telemetry[field]
                self._validate_time(field, t)
                res.append(val)
            else:
                tango.Except.throw_exception(
                    "Cannot_read_LTM_telemetry",
                    "LTM telemetries not available. This can happen if the bitstream is not programmed.",
                    "ltm_temperature_1()",
                )
        return res

    def ltm_temperature_2(self) -> list[float]:
        self._throw_if_device_off()
        self._query_if_needed()
        res = []
        for i in range(0, 4):
            field = f"LTMs_{i}_LTM_temperature-2"
            if field in self._telemetry:
                t, val = self._telemetry[field]
                self._validate_time(field, t)
                res.append(val)
            else:
                tango.Except.throw_exception(
                    "Cannot_read_LTM_telemetry",
                    "LTM telemetries not available. This can happen if the bitstream is not programmed.",
                    "ltm_temperature_2()",
                )
        return res

    def ltm_voltage_warning(self) -> list[bool]:
        self._throw_if_device_off()
        self._query_if_needed()
        res = []
        for i in range(0, 4):
            flag = False
            # Set to true for the LTM if any of the voltage alarm fields is set to 1
            fields = [
                f"LTMs_{i}_LTM_voltage-output-max-alarm-1",
                f"LTMs_{i}_LTM_voltage-output-max-alarm-2",
                f"LTMs_{i}_LTM_voltage-input-crit-alarm",
            ]
            for field in fields:
                if field in self._telemetry:
                    t, val = self._telemetry[field]
                    self._validate_time(field, t)
                    flag = bool(val)
                    if flag:
                        break
            res.append(flag)
        return res

    def ltm_current_warning(self) -> list[bool]:
        self._throw_if_device_off()
        self._query_if_needed()
        res = []
        for i in range(0, 4):
            flag = False
            # Set to true for the LTM if any of the voltage alarm fields is set to 1
            fields = [
                f"LTMs_{i}_LTM_current-output-max-alarm-1",
                f"LTMs_{i}_LTM_current-output-max-alarm-2",
                f"LTMs_{i}_LTM_current-input-max-alarm",
            ]
            for field in fields:
                if field in self._telemetry:
                    t, val = self._telemetry[field]
                    self._validate_time(field, t)
                    flag = bool(val)
                    if flag:
                        break
            res.append(flag)
        return res

    def ltm_temperature_warning(self) -> list[bool]:
        self._throw_if_device_off()
        self._query_if_needed()
        res = []
        for i in range(0, 4):
            flag = False
            # Set to true for the LTM if any of the voltage alarm fields is set to 1
            fields = [
                f"LTMs_{i}_LTM_temperature-max-alarm-1",
                f"LTMs_{i}_LTM_temperature-max-alarm-2",
            ]
            for field in fields:
                if field in self._telemetry:
                    t, val = self._telemetry[field]
                    self._validate_time(field, t)
                    flag = bool(val)
                    if flag:
                        break
            res.append(flag)
        return res

    # ---------------------
    # Helper Functions
    # ---------------------

    def _throw_if_device_off(self) -> None:
        if self.power_state != PowerState.ON:
            tango.Except.throw_exception(
                "Talon_Board_Off",
                "Talon Board is OFF",
                "throw_if_device_off()",
            )
        return

    def _query_if_needed(self) -> None:
        td = datetime.now() - self._last_check
        if td.total_seconds() > 10:
            try:
                res = asyncio.run(self._db_client.do_queries())
                self._last_check = datetime.now()
                for result in res:
                    for r in result:
                        # each result is a tuple of (field, time, value)
                        self._telemetry[r[0]] = (r[1], r[2])
            except Exception as e:
                msg = f"Failed to query Influxdb of {self._db_client._hostname}: {e}"
                self.logger.error(msg)
                tango.Except.throw_exception(
                    "Query_Influxdb_Error", msg, "query_if_needed()"
                )

    def _validate_time(self, field, t) -> None:
        """
        Checks if the query result is too old. When this happens, it means
        Influxdb hasn't received a new entry in the time series recently.

        :param record: a record from Influxdb query result
        """
        td = datetime.now() - t
        if td.total_seconds() > 240:
            msg = f"Time of record {field} is too old. Currently not able to monitor device."
            self.logger.error(msg)
            tango.Except.throw_exception(
                "No new record available", msg, "validate_time()"
            )

    # ---------------------
    # Long Running Commands
    # ---------------------

    def is_on_allowed(self: TalonBoardComponentManager) -> bool:
        if self.power_state != PowerState.OFF:
            self.logger.warning(
                f"On not allowed; PowerState is {self.power_state}"
            )
            return False
        return True

    def _on(
        self: TalonBoardComponentManager,
        task_callback: Optional[Callable] = None,
        task_abort_event: Optional[threading.Event] = None,
        **kwargs,
    ) -> None:
        """
        Turn on Talon Board component. This attempts to establish communication
        with the devices on the HPS, and subscribe to attribute changes.

        :raise ConnectionError: if unable to connect to HPS VCC devices
        """
        self.logger.debug("Entering TalonBoardComponentManager.on")
        task_callback(status=TaskStatus.IN_PROGRESS)

        if self.task_abort_event_is_set("On", task_callback, task_abort_event):
            return

        self._subscribe_change_events()
        self._update_component_state(power=PowerState.ON)
        ping_res = asyncio.run(self._db_client.ping())

        if not ping_res:
            self.logger.error(f"Cannot ping InfluxDB: {ping_res}")
            self._update_component_state(fault=True)
            task_callback(
                status=TaskStatus.FAILED,
                result=(ResultCode.FAILED, "Failed to connect to InfluxDB"),
            )
            return

        task_callback(
            status=TaskStatus.COMPLETED,
            result=(
                ResultCode.OK,
                "On completed OK",
            ),
        )

    @check_communicating
    def on(
        self: TalonBoardComponentManager,
        task_callback: Optional[Callable] = None,
        **kwargs: Any,
    ) -> tuple[ResultCode, str]:
        self.logger.debug(f"ComponentState={self._component_state}")
        return self.submit_task(
            self._on,
            is_cmd_allowed=self.is_on_allowed,
            task_callback=task_callback,
        )<|MERGE_RESOLUTION|>--- conflicted
+++ resolved
@@ -15,15 +15,10 @@
 from typing import Any, Callable, Optional
 
 import tango
-from ska_control_model import TaskStatus
+from ska_control_model import PowerState, TaskStatus
 from ska_tango_base.base.base_component_manager import check_communicating
 from ska_tango_base.commands import ResultCode
-<<<<<<< HEAD
-from ska_tango_base.control_model import PowerState
 from ska_tango_testing import context
-=======
-from ska_tango_base.control_model import PowerMode, SimulationMode
->>>>>>> b82477d3
 from tango import AttrQuality
 
 from ska_mid_cbf_mcs.component.component_manager import (
@@ -100,21 +95,8 @@
         self._talon_sysid_events = []
         self._talon_status_events = []
 
-<<<<<<< HEAD
-=======
-        # simulation mode:
-        self.simulation_mode = SimulationMode.TRUE
-        self.talon_board_simulator = TalonBoardSimulator(logger)
-
-        super().__init__(
-            logger=logger,
-            push_change_event_callback=push_change_event_callback,
-            communication_status_changed_callback=communication_status_changed_callback,
-            component_power_mode_changed_callback=component_power_mode_changed_callback,
-            component_fault_callback=component_fault_callback,
-        )
-
->>>>>>> b82477d3
+        self.talon_board_simulator = TalonBoardSimulator(self.logger)
+
     def start_communicating(self) -> None:
         """Establish communication with the component, then start monitoring."""
         self.logger.debug(
