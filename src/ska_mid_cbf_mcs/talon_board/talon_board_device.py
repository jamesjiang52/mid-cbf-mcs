# -*- coding: utf-8 -*-
#
#
#
#
#
# Distributed under the terms of the GPL license.
# See LICENSE.txt for more info.

"""
TANGO device class for monitoring a Talon board.
"""

from __future__ import annotations

# tango imports
from ska_tango_base.base.base_device import (
    DevVarLongStringArrayType,
    SKABaseDevice,
)
from ska_tango_base.commands import ResultCode
<<<<<<< HEAD
from tango import (
    DebugIt,
    DevVarBooleanArray,
    DevVarFloatArray,
    DevVarShortArray,
)
from tango.server import attribute, command, device_property
=======
from ska_tango_base.control_model import PowerMode, SimulationMode
from tango import AttrWriteType
from tango.server import attribute, device_property, run
>>>>>>> b82477d3

from ska_mid_cbf_mcs.device.base_device import CbfDevice
from ska_mid_cbf_mcs.talon_board.talon_board_component_manager import (
    TalonBoardComponentManager,
)

# Additional import

__all__ = ["TalonBoard", "main"]

# Global Varibale for polling period of Attributes, in ms
ATTR_POLLING_PERIOD = 10000


class TalonBoard(CbfDevice):
    """
    TANGO device class for consuming logs from the Tango devices run on the Talon boards,
    converting them to the SKA format, and outputting them via the logging framework.
    """

    # -----------------
    # Device Properties
    # -----------------

    TalonDxBoardAddress = device_property(dtype="str")

    InfluxDbPort = device_property(dtype="DevULong")

    InfluxDbOrg = device_property(dtype="str")

    InfluxDbBucket = device_property(dtype="str")

    InfluxDbAuthToken = device_property(dtype="str")

    Instance = device_property(dtype="str")

    TalonDxSysIdAddress = device_property(dtype="str")

    TalonDx100GEthernetAddress = device_property(dtype="str")

    TalonStatusAddress = device_property(dtype="str")

    HpsMasterAddress = device_property(dtype="str")

    # ----------
    # Attributes
    # ----------

    @attribute(
        dtype=str,
        label="Subarray ID",
        doc="The Subarray ID assigned to the board. This attribute is only used for labelling.",
    )
    def subarrayID(self: TalonBoard) -> str:
        """
        Read the subarrayID attribute.

        :return: the vcc ID
        :rtype: str
        """
        return self._subarrayID

    @subarrayID.write
    def subarrayID(self: TalonBoard, value: str) -> None:
        """
        Write the subarrayID attribute.

        :param value: the vcc ID
        """
        self._subarrayID = value

    @attribute(
        dtype=str,
        label="Dish ID",
        doc="The Dish ID assigned to the board. This attribute is only used for labelling.",
    )
    def dishID(self: TalonBoard) -> str:
        """
        Read the dishID attribute.

        :return: the Dish ID
        :rtype: str
        """
        return self._dishID

    @dishID.write
    def dishID(self: TalonBoard, value: str) -> None:
        """
        Write the dishID attribute.

        :param value: the Dish ID
        """
        self._dishID = value

    @attribute(
        dtype=str,
        label="VCC ID",
        doc="The VCC ID assigned to the board. This attribute is only used for labelling.",
    )
    def vccID(self: TalonBoard) -> str:
        """
        Read the vccID attribute.

        :return: the VCC ID
        :rtype: str
        """
        return self._vccID

    @vccID.write
    def vccID(self: TalonBoard, value: str) -> None:
        """
        Write the vccID attribute.

        :param value: the VCC ID
        """
        self._vccID = value

    @attribute(dtype=str, label="IP", doc="IP Address")
    def ipAddr(self: TalonBoard) -> str:
        """
        The IP Address assigned to this talon board. This is a device
        property. This attribute is a workaround to expose it
        to Taranta dashboards.

        :return: the IP address
        """
        return self.TalonDxBoardAddress

    # TalonSysID Attr
    @attribute(
        dtype=str, label="FPGA bitstream version", doc="FPGA bitstream version"
    )
    def bitstreamVersion(self: TalonBoard) -> str:
        """
        Read the FPGA bitstream version of the Talon-DX board.

        :return: the FPGA bitstream version
        """
        res = self.component_manager.talon_sysid_version()
        return res

    @attribute(
        dtype=int,
        label="FPGA bitstream checksum",
        doc="FPGA bitstream checksum",
    )
    def bitstreamChecksum(self: TalonBoard) -> int:
        """
        Read the least 32 bits of md5 checksum of the bitstream name

        :return: a 32 bit unique identifier for the bitstream
        """
        res = self.component_manager.talon_sysid_bitstream()
        return res

    # TalonStatus Attr
    @attribute(
        dtype=bool, label="iopll_locked_fault", doc="iopll_locked_fault"
    )
    def iopllLockedFault(self: TalonBoard) -> bool:
        """
        Read the iopll_locked_fault status

        :return: the iopll_locked_fault status
        """
        res = self.component_manager.talon_status_iopll_locked_fault()
        return res

    @attribute(
        dtype=bool, label="fs_iopll_locked_fault", doc="fs_iopll_locked_fault"
    )
    def fsIopllLockedFault(self: TalonBoard) -> bool:
        """
        Read the fs_iopll_locked_fault status

        :return: the fs_iopll_locked_fault status
        """
        res = self.component_manager.talon_status_fs_iopll_locked_fault()
        return res

    @attribute(
        dtype=bool,
        label="comms_iopll_locked_fault",
        doc="comms_iopll_locked_fault",
    )
    def commsIopllLockedFault(self: TalonBoard) -> bool:
        """
        Read the comms_iopll_locked_fault status

        :return: the comms_iopll_locked_fault status
        """
        res = self.component_manager.talon_status_comms_iopll_locked_fault()
        return res

    @attribute(dtype=bool, label="system_clk_fault", doc="system_clk_fault")
    def systemClkFault(self: TalonBoard) -> bool:
        """
        Read the system_clk_fault status

        :return: the system_clk_fault status
        """
        res = self.component_manager.talon_status_system_clk_fault()
        return res

    @attribute(dtype=bool, label="emif_bl_fault", doc="emif_bl_fault")
    def emifBlFault(self: TalonBoard) -> bool:
        """
        Read the emif_bl_fault status

        :return: the emif_bl_fault status
        """
        res = self.component_manager.talon_status_emif_bl_fault()
        return res

    @attribute(dtype=bool, label="emif_br_fault", doc="emif_br_fault")
    def emifBrFault(self: TalonBoard) -> bool:
        """
        Read the emif_br_fault status

        :return: the emif_br_fault status
        """
        res = self.component_manager.talon_status_emif_br_fault()
        return res

    @attribute(dtype=bool, label="emif_tr_fault", doc="emif_tr_fault")
    def emifTrFault(self: TalonBoard) -> bool:
        """
        Read the emif_tr_fault status

        :return: the emif_tr_fault status
        """
        res = self.component_manager.talon_status_emif_tr_fault()
        return res

    @attribute(dtype=bool, label="e100g_0_pll_fault", doc="e100g_0_pll_fault")
    def ethernet0PllFault(self: TalonBoard) -> bool:
        """
        Read the e100g_0_pll_fault status

        :return: the e100g_0_pll_fault status
        """
        res = self.component_manager.talon_status_e100g_0_pll_fault()
        return res

    @attribute(dtype=bool, label="e100g_1_pll_fault", doc="e100g_1_pll_fault")
    def ethernet1PllFault(self: TalonBoard) -> bool:
        """
        Read the e100g_1_pll_fault status

        :return: the e100g_1_pll_fault status
        """
        res = self.component_manager.talon_status_e100g_1_pll_fault()
        return res

    @attribute(dtype=bool, label="slim_pll_fault", doc="slim_pll_fault")
    def slimPllFault(self: TalonBoard) -> bool:
        """
        Read the slim_pll_fault status

        :return: the slim_pll_fault status
        """
        res = self.component_manager.talon_status_slim_pll_fault()
        return res

    @attribute(
        dtype=float, label="FPGA Die Temperature", doc="FPGA Die Temperature"
    )
    def fpgaDieTemperature(self: TalonBoard) -> float:
        """
        Read the FPGA die temperature of the Talon-DX board.

        :return: the FPGA die temperature in deg Celcius
        """
        res = self.component_manager.fpga_die_temperature()
        return res

    @attribute(
        dtype=float,
        label="FPGA Die Voltage 0",
        doc="Value of the 12V FPGA Die Voltage Sensor",
        unit="V",
        min_warning=11.2,
        max_warning=12.8,
        min_alarm=11.0,
        max_alarm=13.0,
        polling_period=ATTR_POLLING_PERIOD,
    )
    def FpgaDieVoltage0(self: TalonBoard) -> float:
        """
        Reads the 12V FPGA Die Voltage Sensor of the Talon-DX board in Volts (V)
        This value gets polled every 10 seconds to prevent overhead with Alarm checking

        ATTR_WARNING is trigger when the value is <= 11.2V or >= 12.8V
        ATTR_ALARM  is trigger when the value is <= 11.0V or >= 13.0V

        :return: 12V FPGA Die Voltage
        :rtype: float
        """
        res = self.component_manager.fpga_die_voltage_0()
        return res

    @attribute(
        dtype=float,
        label="FPGA Die Voltage 1",
        doc="Value of the 2.5V FPGA Die Voltage Sensor",
        unit="V",
        min_warning=2.404,
        max_warning=2.596,
        min_alarm=2.38,
        max_alarm=2.62,
        polling_period=ATTR_POLLING_PERIOD,
    )
    def FpgaDieVoltage1(self: TalonBoard) -> float:
        """
        Reads the 2.5V FPGA Die Voltage Sensor of the Talon-DX board in Volts (V)
        This value gets polled every 10 seconds to prevent overhead with Alarm checking

        ATTR_WARNING is trigger when the value is <= 2.404V or >= 2.596V
        ATTR_ALARM  is trigger when the value is <= 2.38V or >= 2.62V

        :return: 2.5V FPGA Die Voltage
        :rtype: float
        """
        res = self.component_manager.fpga_die_voltage_1()
        return res

    @attribute(
        dtype=float,
        label="FPGA Die Voltage 2",
        doc="Value of the 0.8V VCC FPGA Die Voltage Sensor",
        unit="V",
        min_warning=0.79,
        max_warning=0.95,
        min_alarm=0.77,
        max_alarm=0.97,
        polling_period=ATTR_POLLING_PERIOD,
    )
    def FpgaDieVoltage2(self: TalonBoard) -> float:
        """
        Reads the 0.8V VCC FPGA Die Voltage Sensor of the Talon-DX board in Volts (V)
        This value gets polled every 10 seconds to prevent overhead with Alarm checking

        ATTR_WARNING is trigger when the value is <= 0.79V or >= 0.95V
        ATTR_ALARM  is trigger when the value is <= 0.77V or >= 0.97V

        :return: 0.8V VCC FPGA Die Voltage
        :rtype: float
        """
        res = self.component_manager.fpga_die_voltage_2()
        return res

    @attribute(
        dtype=float,
        label="FPGA Die Voltage 3",
        doc="Value of the 1.8V VCCIO FPGA Die Voltage Sensor",
        unit="V",
        min_warning=1.728,
        max_warning=1.872,
        min_alarm=1.71,
        max_alarm=1.89,
        polling_period=ATTR_POLLING_PERIOD,
    )
    def FpgaDieVoltage3(self: TalonBoard) -> float:
        """
        Reads the 1.8V VCCIO FPGA Die Voltage Sensor of the Talon-DX board in Volts (V)
        This value gets polled every 10 seconds to prevent overhead with Alarm checking

        ATTR_WARNING is trigger when the value is <= 1.728V or >= 1.872V
        ATTR_ALARM  is trigger when the value is <= 1.71V or >= 1.89V

        :return: The FPGA Die VCCIO Voltage
        :rtype: float
        """
        res = self.component_manager.fpga_die_voltage_3()
        return res

    @attribute(
        dtype=float,
        label="FPGA Die Voltage 4",
        doc="Value of the 1.8V VCCPT FPGA Die Voltage Sensor",
        unit="V",
        min_warning=1.728,
        max_warning=1.872,
        min_alarm=1.71,
        max_alarm=1.89,
        polling_period=ATTR_POLLING_PERIOD,
    )
    def FpgaDieVoltage4(self: TalonBoard) -> list[float]:
        """
        Reads the 1.8V VCCPT FPGA Die Voltage Sensor of the Talon-DX board in Volts (V)
        This value gets polled every 10 seconds to prevent overhead with Alarm checking

        ATTR_WARNING is trigger when the value is <= 1.728V or >= 1.872V
        ATTR_ALARM  is trigger when the value is <= 1.71V or >= 1.89V

        :return: The FPGA Die VCCPT Voltage
        :rtype: float
        """
        res = self.component_manager.fpga_die_voltage_4()
        return res

    @attribute(
        dtype=float,
        label="FPGA Die Voltage 5",
        doc="Value of the 0.9V VCCERAM FPGA Die Voltage Sensor",
        unit="V",
        min_warning=0.876,
        max_warning=0.924,
        min_alarm=0.87,
        max_alarm=0.93,
        polling_period=ATTR_POLLING_PERIOD,
    )
    def FpgaDieVoltage5(self: TalonBoard) -> list[float]:
        """
        Reads the 0.9V VCCERAM FPGA Die Voltage Sensor of the Talon-DX board in Volts (V)
        This value gets polled every 10 seconds to prevent overhead with Alarm checking

        ATTR_WARNING is trigger when the value is <= 0.876V or >= 0.924V
        ATTR_ALARM  is trigger when the value is <= 0.87V or >= 0.93V

        :return: The PGA Die VCCERAM Voltage
        :rtype: float
        """
        res = self.component_manager.fpga_die_voltage_5()
        return res

    @attribute(
        dtype=float,
        label="FPGA Die Voltage 6",
        doc="Value of the 1.8V VCCADC FPGA Die Voltage Sensor",
        unit="V",
        min_warning=1.728,
        max_warning=1.872,
        min_alarm=1.71,
        max_alarm=1.89,
        polling_period=ATTR_POLLING_PERIOD,
    )
    def FpgaDieVoltage6(self: TalonBoard) -> list[float]:
        """
        Reads the 1.8V VCCADC FPGA Die Voltage Sensor of the Talon-DX board in Volts (V)
        This value gets polled every 10 seconds to prevent overhead with Alarm checking

        ATTR_WARNING is trigger when the value is <= 1.728V or >= 1.872V
        ATTR_ALARM  is trigger when the value is <= 1.71V or >= 1.89V

        :return: The FPGA Die VCCADC Voltage
        :rtype: float
        """
        res = self.component_manager.fpga_die_voltage_6()
        return res

    @attribute(
        dtype=float,
        label="Humidity Sensor Temperature",
        doc="Humidity Sensor Temperature",
    )
    def humiditySensorTemperature(self: TalonBoard) -> float:
        """
        Read the humidity sensor temperature of the Talon-DX board.

        :return: the humidity sensor temperature in deg Celcius
        """
        return self.component_manager.humidity_sensor_temperature()

    @attribute(
        dtype=[float],
        max_dim_x=4,
        label="DIMM Memory Module Temperatures",
        doc="DIMM Memory Module Temperatures. Array of size 4. Value set to 0 if not valid.",
    )
    def dimmTemperatures(self: TalonBoard) -> DevVarFloatArray:
        """
        Read the DIMM temperatures of the Talon-DX board.

        :return: the DIMM temperatures in deg Celcius
        """
        return self.component_manager.dimm_temperatures()

    @attribute(
        dtype=[float],
        max_dim_x=5,
        label="MBO Tx Temperatures",
        doc="MBO Tx Temperatures. Value set to 0 if not valid.",
    )
    def mboTxTemperatures(self: TalonBoard) -> DevVarFloatArray:
        """
        Read the MBO Tx temperatures of the Talon-DX board. Not all
        MBO i2c addresses can be read, in which case a 0 will be
        returned for the MBO.

        :return: the MBO Tx temperatures in deg Celcius.
        """
        return self.component_manager.mbo_tx_temperatures()

    @attribute(
        dtype=[float],
        max_dim_x=5,
        label="MBO Tx VCC 3.3 Voltages",
        doc="MBO Tx VCC 3.3 Voltages. Value set to 0 if not valid.",
    )
    def mboTxVccVoltages(self: TalonBoard) -> DevVarFloatArray:
        """
        Read the MBO Tx VCC 3.3V voltages of the Talon-DX board. Not all
        MBO i2c addresses can be read, in which case a 0 will be
        returned for the MBO.

        :return: the MBO Tx VCC voltages.
        """
        return self.component_manager.mbo_tx_vcc_voltages()

    @attribute(
        dtype=[bool],
        max_dim_x=5,
        label="MBO Tx Fault Status",
        doc="MBO Tx Fault Status. True = status set.",
    )
    def mboTxFaultStatus(self: TalonBoard) -> DevVarBooleanArray:
        """
        Read the MBO Tx fault status register of the Talon-DX board. Not all
        MBO i2c addresses can be read, in which case false will be
        returned for the MBO.

        :return: the MBO Tx Fault Status Flag.
        """
        return self.component_manager.mbo_tx_fault_status()

    @attribute(
        dtype=[bool],
        max_dim_x=5,
        label="MBO Tx Loss of Lock Status",
        doc="MBO Tx Loss of Lock Status. True = status set.",
    )
    def mboTxLolStatus(self: TalonBoard) -> DevVarBooleanArray:
        """
        Read the MBO Tx loss of lock status register of the Talon-DX board.
        Not all MBO i2c addresses can be read, in which case false will be
        returned for the MBO.

        :return: the MBO Tx Loss of Lock Status Flag.
        """
        return self.component_manager.mbo_tx_lol_status()

    @attribute(
        dtype=[bool],
        max_dim_x=5,
        label="MBO Tx Loss of Signal Status",
        doc="MBO Tx Loss of Signal Status. True = status set.",
    )
    def mboTxLosStatus(self: TalonBoard) -> DevVarBooleanArray:
        """
        Read the MBO Tx loss of signal status register of the Talon-DX board.
        Not all MBO i2c addresses can be read, in which case false will be
        returned for the MBO.

        :return: the MBO Tx Loss of Signal Status Flag.
        """
        return self.component_manager.mbo_tx_los_status()

    @attribute(
        dtype=[float],
        max_dim_x=5,
        label="MBO Rx VCC 3.3 Voltages",
        doc="MBO Rx VCC 3.3 Voltages. Value set to 0 if not valid.",
    )
    def mboRxVccVoltages(self: TalonBoard) -> DevVarFloatArray:
        """
        Read the MBO Rx VCC 3.3V voltages of the Talon-DX board. Not all
        MBO i2c addresses can be read, in which case a 0 will be
        returned for the MBO.

        :return: the MBO Rx VCC voltages.
        """
        return self.component_manager.mbo_rx_vcc_voltages()

    @attribute(
        dtype=[bool],
        max_dim_x=5,
        label="MBO Rx Loss of Lock Status",
        doc="MBO Rx Loss of Lock Status. True = status set.",
    )
    def mboRxLolStatus(self: TalonBoard) -> DevVarBooleanArray:
        """
        Read the MBO Rx loss of lock status register of the Talon-DX board.
        Not all MBO i2c addresses can be read, in which case false will be
        returned for the MBO.

        :return: the MBO Rx Loss of Lock Status Flag.
        """
        return self.component_manager.mbo_rx_lol_status()

    @attribute(
        dtype=[bool],
        max_dim_x=5,
        label="MBO Rx Loss of Signal Status",
        doc="MBO Rx Loss of Signal Status. True = status set.",
    )
    def mboRxLosStatus(self: TalonBoard) -> DevVarBooleanArray:
        """
        Read the MBO Rx loss of signal status register of the Talon-DX board.
        Not all MBO i2c addresses can be read, in which case false will be
        returned for the MBO.

        :return: the MBO Rx Loss of Signal Status Flag.
        """
        return self.component_manager.mbo_rx_los_status()

    @attribute(
        dtype=[int],
        max_dim_x=4,
        label="Fan PWM values",
        doc="Fan PWM values.",
    )
    def fansPwm(self: TalonBoard) -> DevVarShortArray:
        """
        Read the PWM value of the fans. Valid values are
        0 to 255.

        :return: the PWM value of the fans
        """
        return self.component_manager.fans_pwm()

    @attribute(
        dtype=[int],
        max_dim_x=4,
        label="Fan PWM enable values",
        doc="Fan PWM enable values.",
    )
    def fansPwmEnable(self: TalonBoard) -> DevVarShortArray:
        """
        Read the PWM value of the fans. Valid values are 0 to 2.

        :return: the PWM enable value of the fans
        """
        return self.component_manager.fans_pwm_enable()

    @attribute(
        dtype=[bool],
        max_dim_x=4,
        label="Fan Fault status",
        doc="Fan Fault status.",
    )
    def fansFault(self: TalonBoard) -> DevVarBooleanArray:
        """
        Read the fault status of the fans.

        :return: true if fan fault register is set
        """
        return self.component_manager.fans_fault()

    @attribute(
        dtype=[float],
        max_dim_x=4,
        label="LTM Input Voltage",
        doc="LTM Input Voltage. One entry per LTM.",
    )
    def ltmInputVoltage(self: TalonBoard) -> DevVarFloatArray:
        """
        Read the input voltage to LTMs

        :return: the input voltage to LTMs
        """
        return self.component_manager.ltm_input_voltage()

    @attribute(
        dtype=[float],
        max_dim_x=4,
        label="LTM Output Voltage 1",
        doc="LTM Output Voltage 1. One entry per LTM",
    )
    def ltmOutputVoltage1(self: TalonBoard) -> DevVarFloatArray:
        """
        Read the output voltage 1 to LTMs

        :return: the output voltage 1 to LTMs
        """
        return self.component_manager.ltm_output_voltage_1()

    @attribute(
        dtype=[float],
        max_dim_x=4,
        label="LTM Output Voltage 2",
        doc="LTM Output Voltage 2. One entry per LTM",
    )
    def ltmOutputVoltage2(self: TalonBoard) -> DevVarFloatArray:
        """
        Read the output voltage 2 to LTMs

        :return: the output voltage 2 to LTMs
        """
        return self.component_manager.ltm_output_voltage_2()

    @attribute(
        dtype=[float],
        max_dim_x=4,
        label="LTM Input Current",
        doc="LTM Input Current. One entry per LTM.",
    )
    def ltmInputCurrent(self: TalonBoard) -> DevVarFloatArray:
        """
        Read the input current to LTMs

        :return: the input current to LTMs
        """
        return self.component_manager.ltm_input_current()

    @attribute(
        dtype=[float],
        max_dim_x=4,
        label="LTM Output Current 1",
        doc="LTM Output Current 1. One entry per LTM",
    )
    def ltmOutputCurrent1(self: TalonBoard) -> DevVarFloatArray:
        """
        Read the output current 1 to LTMs

        :return: the output current 1 to LTMs
        """
        return self.component_manager.ltm_output_current_1()

    @attribute(
        dtype=[float],
        max_dim_x=4,
        label="LTM Output Current 2",
        doc="LTM Output Current 2. One entry per LTM",
    )
    def ltmOutputCurrent2(self: TalonBoard) -> DevVarFloatArray:
        """
        Read the output current 2 to LTMs

        :return: the output current 2 to LTMs
        """
        return self.component_manager.ltm_output_current_2()

    @attribute(
        dtype=[float],
        max_dim_x=4,
        label="LTM Temperature 1",
        doc="LTM Temperature 1. One entry per LTM",
    )
    def ltmTemperature1(self: TalonBoard) -> DevVarFloatArray:
        """
        Read the temperature 1 of LTMs

        :return: the temperature 1 of LTMs
        """
        return self.component_manager.ltm_temperature_1()

    @attribute(
        dtype=[float],
        max_dim_x=4,
        label="LTM Temperature 2",
        doc="LTM Temperature 2. One entry per LTM",
    )
    def ltmTemperature2(self: TalonBoard) -> DevVarFloatArray:
        """
        Read the temperature 2 of LTMs

        :return: the temperature 2 of LTMs
        """
        return self.component_manager.ltm_temperature_2()

    @attribute(
        dtype=[bool],
        max_dim_x=4,
        label="LTM Voltage Warning",
        doc="True if any input or output voltage warnings is set. One entry per LTM",
    )
    def ltmVoltageWarning(self: TalonBoard) -> DevVarBooleanArray:
        """
        Returns True if any input or output voltage warning is set. One entry per LTM

        :return: True if any input or output voltage warning is set
        """
        return self.component_manager.ltm_voltage_warning()

    @attribute(
        dtype=[bool],
        max_dim_x=4,
        label="LTM Current Warning",
        doc="True if any input or output current warnings is set. One entry per LTM",
    )
    def ltmCurrentWarning(self: TalonBoard) -> DevVarBooleanArray:
        """
        Returns True if any input or output current warning is set. One entry per LTM

        :return: True if any input or output current warning is set
        """
        return self.component_manager.ltm_current_warning()

    @attribute(
        dtype=[bool],
        max_dim_x=4,
        label="LTM Temperature Warning",
        doc="True if any temperature warnings is set. One entry per LTM",
    )
    def ltmTemperatureWarning(self: TalonBoard) -> DevVarBooleanArray:
        """
        Returns True if any temperature warning is set. One entry per LTM

        :return: True if any temperature warning is set
        """
        return self.component_manager.ltm_temperature_warning()

<<<<<<< HEAD
=======
    @attribute(
        dtype=SimulationMode,
        access=AttrWriteType.READ_WRITE,
        memorized=True,
        doc="Reports the simulation mode of the device. \nSome devices may implement "
        "both modes, while others will have simulators that set simulationMode "
        "to True while the real devices always set simulationMode to False.",
    )
    def simulationMode(self: TalonBoard):
        """
        Expose the Base Class _simulation_mode Attribute
        Defaults to False.

        :return: If the device is in Simulation Mode
        """

        return self._simulation_mode

    # -----------------
    # Attribute Methods
    # -----------------

    def read_subarrayID(self: TalonBoard) -> str:
        # PROTECTED REGION ID(TalonBoard.read_subarrayID) ENABLED START #
        """
        Read the subarrayID attribute.

        :return: the vcc ID
        :rtype: str
        """
        return self.subarrayID_
        # PROTECTED REGION END #    //  TalonBoard.subarrayID_read

    def write_subarrayID(self: TalonBoard, value: str) -> None:
        # PROTECTED REGION ID(TalonBoard.subarrayID_write) ENABLED START #
        """
        Write the subarrayID attribute.

        :param value: the vcc ID
        """
        self.subarrayID_ = value
        # PROTECTED REGION END #    //  TalonBoard.subarrayID_write

    def read_dishID(self: TalonBoard) -> str:
        # PROTECTED REGION ID(TalonBoard.read_dishID) ENABLED START #
        """
        Read the dishID attribute.

        :return: the DISH ID
        :rtype: str
        """
        return self.dishID_
        # PROTECTED REGION END #    //  TalonBoard.dishID_read

    def write_dishID(self: TalonBoard, value: str) -> None:
        # PROTECTED REGION ID(TalonBoard.dishID_write) ENABLED START #
        """
        Write the dishID attribute.

        :param value: the DISH ID
        """
        self.dishID_ = value
        # PROTECTED REGION END #    //  TalonBoard.dishID_write

    def read_vccID(self: TalonBoard) -> str:
        # PROTECTED REGION ID(TalonBoard.read_vccID) ENABLED START #
        """
        Read the vccID attribute.

        :return: the vcc ID
        :rtype: str
        """
        return self.vccID_
        # PROTECTED REGION END #    //  TalonBoard.vccID_read

    def write_vccID(self: TalonBoard, value: str) -> None:
        # PROTECTED REGION ID(TalonBoard.vccID_write) ENABLED START #
        """
        Write the vccID attribute.

        :param value: the vcc ID
        """
        self.vccID_ = value
        # PROTECTED REGION END #    //  TalonBoard.vccID_write

    def write_simulationMode(self: TalonBoard, value: bool) -> None:
        """
        BaseClass Attribute Write Override

        Sets the Device and the Component Manager's Simulation Mode Flag

        :param value: Bool that represent the state of simulationMode
        """

        super().write_simulationMode(value)
        self.component_manager.simulation_mode = value
        self.logger.info(f"Talon Board Simulation Set to :{value}")

>>>>>>> b82477d3
    # ---------------
    # General methods
    # ---------------
    def always_executed_hook(self: TalonBoard) -> None:
        pass

    def delete_device(self: TalonBoard) -> None:
        pass

    def init_command_objects(self: TalonBoard) -> None:
        """
        Sets up the command objects
        """
        super(CbfDevice, self).init_command_objects()

        self.register_command_object(
            "Off",
            self.OffCommand(
                component_manager=self.component_manager, logger=self.logger
            ),
        )

    # ----------
    # Callbacks
    # ----------

    # None at this time...
    # We currently rely on the SKABaseDevice implemented callbacks.

    # --------
    # Commands
    # --------

    def create_component_manager(
        self: TalonBoard,
    ) -> TalonBoardComponentManager:
        """
        Create and return a component manager for this device.

        :return: a component manager for this device.
        """

        self.logger.debug("Entering create_component_manager()")

        return TalonBoardComponentManager(
            hostname=self.TalonDxBoardAddress,
            influx_port=self.InfluxDbPort,
            influx_org=self.InfluxDbOrg,
            influx_bucket=self.InfluxDbBucket,
            influx_auth_token=self.InfluxDbAuthToken,
            instance=self.Instance,
            talon_sysid_address=self.TalonDxSysIdAddress,
            eth_100g_address=self.TalonDx100GEthernetAddress,
            talon_status_address=self.TalonStatusAddress,
            hps_master_address=self.HpsMasterAddress,
            logger=self.logger,
            communication_state_callback=self._communication_state_changed,
            component_state_callback=self._component_state_changed,
        )

    class InitCommand(SKABaseDevice.InitCommand):
        """
        A class for the TalonBoard's init_device() "command".
        """

        def do(self: TalonBoard.InitCommand) -> tuple[ResultCode, str]:
            """
            Stateless hook for device initialisation.

            :return: A tuple containing a return code and a string
                message indicating status. The message is for
                information purpose only.
            """
<<<<<<< HEAD
=======
            (result_code, message) = super().do()

            device = self.target
            device.write_simulationMode(SimulationMode.TRUE)

            return (result_code, message)

    class OnCommand(SKABaseDevice.OnCommand):
        """
        The command class for the On command.

        Initializes HPS device proxies and starts listening to
        attribute change events
        """

        def do(self: TalonBoard.OnCommand) -> Tuple[ResultCode, str]:
            """
            Implement On command functionality.
>>>>>>> b82477d3

            # Some of these IDs are typically integers. But it is easier to use
            # empty string to show the board is not assigned.
            self._device._subarrayID = ""
            self._device._dishID = ""
            self._device._vccID = ""

            return super().do()

    # ---------------------
    # Long Running Commands
    # ---------------------

    def is_On_allowed(self: TalonBoard) -> bool:
        return True

    @command(
        dtype_out="DevVarLongStringArray",
        doc_out="Tuple of a string containing a return code and message indicating the status of the command, as well as the SubmittedSlowCommand's command ID.",
    )
    @DebugIt()
    def On(self: TalonBoard) -> DevVarLongStringArrayType:
        command_handler = self.get_command_object("On")
        result_code, command_id = command_handler()
        return [[result_code], [command_id]]


# ----------
# Run server
# ----------


def main(args=None, **kwargs):
    return TalonBoard.run_server(args=args or None, **kwargs)


if __name__ == "__main__":
    main()<|MERGE_RESOLUTION|>--- conflicted
+++ resolved
@@ -19,7 +19,6 @@
     SKABaseDevice,
 )
 from ska_tango_base.commands import ResultCode
-<<<<<<< HEAD
 from tango import (
     DebugIt,
     DevVarBooleanArray,
@@ -27,11 +26,6 @@
     DevVarShortArray,
 )
 from tango.server import attribute, command, device_property
-=======
-from ska_tango_base.control_model import PowerMode, SimulationMode
-from tango import AttrWriteType
-from tango.server import attribute, device_property, run
->>>>>>> b82477d3
 
 from ska_mid_cbf_mcs.device.base_device import CbfDevice
 from ska_mid_cbf_mcs.talon_board.talon_board_component_manager import (
@@ -835,107 +829,6 @@
         """
         return self.component_manager.ltm_temperature_warning()
 
-<<<<<<< HEAD
-=======
-    @attribute(
-        dtype=SimulationMode,
-        access=AttrWriteType.READ_WRITE,
-        memorized=True,
-        doc="Reports the simulation mode of the device. \nSome devices may implement "
-        "both modes, while others will have simulators that set simulationMode "
-        "to True while the real devices always set simulationMode to False.",
-    )
-    def simulationMode(self: TalonBoard):
-        """
-        Expose the Base Class _simulation_mode Attribute
-        Defaults to False.
-
-        :return: If the device is in Simulation Mode
-        """
-
-        return self._simulation_mode
-
-    # -----------------
-    # Attribute Methods
-    # -----------------
-
-    def read_subarrayID(self: TalonBoard) -> str:
-        # PROTECTED REGION ID(TalonBoard.read_subarrayID) ENABLED START #
-        """
-        Read the subarrayID attribute.
-
-        :return: the vcc ID
-        :rtype: str
-        """
-        return self.subarrayID_
-        # PROTECTED REGION END #    //  TalonBoard.subarrayID_read
-
-    def write_subarrayID(self: TalonBoard, value: str) -> None:
-        # PROTECTED REGION ID(TalonBoard.subarrayID_write) ENABLED START #
-        """
-        Write the subarrayID attribute.
-
-        :param value: the vcc ID
-        """
-        self.subarrayID_ = value
-        # PROTECTED REGION END #    //  TalonBoard.subarrayID_write
-
-    def read_dishID(self: TalonBoard) -> str:
-        # PROTECTED REGION ID(TalonBoard.read_dishID) ENABLED START #
-        """
-        Read the dishID attribute.
-
-        :return: the DISH ID
-        :rtype: str
-        """
-        return self.dishID_
-        # PROTECTED REGION END #    //  TalonBoard.dishID_read
-
-    def write_dishID(self: TalonBoard, value: str) -> None:
-        # PROTECTED REGION ID(TalonBoard.dishID_write) ENABLED START #
-        """
-        Write the dishID attribute.
-
-        :param value: the DISH ID
-        """
-        self.dishID_ = value
-        # PROTECTED REGION END #    //  TalonBoard.dishID_write
-
-    def read_vccID(self: TalonBoard) -> str:
-        # PROTECTED REGION ID(TalonBoard.read_vccID) ENABLED START #
-        """
-        Read the vccID attribute.
-
-        :return: the vcc ID
-        :rtype: str
-        """
-        return self.vccID_
-        # PROTECTED REGION END #    //  TalonBoard.vccID_read
-
-    def write_vccID(self: TalonBoard, value: str) -> None:
-        # PROTECTED REGION ID(TalonBoard.vccID_write) ENABLED START #
-        """
-        Write the vccID attribute.
-
-        :param value: the vcc ID
-        """
-        self.vccID_ = value
-        # PROTECTED REGION END #    //  TalonBoard.vccID_write
-
-    def write_simulationMode(self: TalonBoard, value: bool) -> None:
-        """
-        BaseClass Attribute Write Override
-
-        Sets the Device and the Component Manager's Simulation Mode Flag
-
-        :param value: Bool that represent the state of simulationMode
-        """
-
-        super().write_simulationMode(value)
-        self.component_manager.simulation_mode = value
-        self.logger.info(f"Talon Board Simulation Set to :{value}")
-
->>>>>>> b82477d3
     # ---------------
     # General methods
     # ---------------
@@ -1009,27 +902,6 @@
                 message indicating status. The message is for
                 information purpose only.
             """
-<<<<<<< HEAD
-=======
-            (result_code, message) = super().do()
-
-            device = self.target
-            device.write_simulationMode(SimulationMode.TRUE)
-
-            return (result_code, message)
-
-    class OnCommand(SKABaseDevice.OnCommand):
-        """
-        The command class for the On command.
-
-        Initializes HPS device proxies and starts listening to
-        attribute change events
-        """
-
-        def do(self: TalonBoard.OnCommand) -> Tuple[ResultCode, str]:
-            """
-            Implement On command functionality.
->>>>>>> b82477d3
 
             # Some of these IDs are typically integers. But it is easier to use
             # empty string to show the board is not assigned.
