--- conflicted
+++ resolved
@@ -169,7 +169,6 @@
             except AssertionError as e:
                 self.logger.error(e)
                 return PowerState.UNKNOWN
-<<<<<<< HEAD
 
     @command(
         dtype_in="DevString",
@@ -182,20 +181,6 @@
         handler = self.get_command_object("GetOutletPowerState")
         return int(handler(argin))
 
-=======
-
-    @command(
-        dtype_in="DevString",
-        doc_in="Outlet ID to get the power state of.",
-        dtype_out="DevULong",
-        doc_out="power state of the outlet.",
-    )
-    @DebugIt()
-    def GetOutletPowerState(self: PowerSwitch, argin: str) -> int:
-        handler = self.get_command_object("GetOutletPowerState")
-        return int(handler(argin))
-
->>>>>>> 0843ff1f
     # ---------------------
     # Long Running Commands
     # ---------------------
@@ -206,17 +191,6 @@
     )
     @DebugIt()
     def TurnOnOutlet(self: PowerSwitch, argin: str) -> None:
-<<<<<<< HEAD
-        """
-        Long running command that turns on the outlet specified by argin.
-
-        :param argin: the outlet ID to turn on.
-        :return: A tuple containing a return code and a string message indicating status.
-            The message is for information purpose only.
-        :rtype: DevVarLongStringArrayType
-        """
-=======
->>>>>>> 0843ff1f
         command_handler = self.get_command_object(command_name="TurnOnOutlet")
         result_code, command_id = command_handler(argin)
         return [[result_code], [command_id]]
@@ -227,17 +201,6 @@
     )
     @DebugIt()
     def TurnOffOutlet(self: PowerSwitch, argin: str) -> None:
-<<<<<<< HEAD
-        """
-        Long running command that turns off the outlet specified by argin.
-
-        :param argin: the outlet ID to turn off.
-        :return: A tuple containing a return code and a string message indicating status.
-            The message is for information purpose only.
-        :rtype: DevVarLongStringArrayType
-        """
-=======
->>>>>>> 0843ff1f
         command_handler = self.get_command_object(command_name="TurnOffOutlet")
         result_code, command_id = command_handler(argin)
         return [[result_code], [command_id]]
