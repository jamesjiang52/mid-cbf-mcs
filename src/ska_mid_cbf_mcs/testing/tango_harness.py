# -*- coding: utf-8 -*-
#
# This file is part of the SKA Mid.CBF MCS project
#
# Ported from the SKA Low MCCS project: 
# https://gitlab.com/ska-telescope/ska-low-mccs/-/blob/main/src/ska_low_mccs/testing/tango_harness.py
#
# Distributed under the terms of the GPL license.
# See LICENSE for more info.

"""This module implements a test harness for Tango devices."""
from __future__ import annotations

# Even with 'from __future__ import annotations`, we still cannot use dict, list, type,
# etc., in Python 3.7 code in certain circumstances, such as in type aliases and type
# definitions. We have to use Dict, List, Type, etc. See
# https://mypy.readthedocs.io/en/stable/runtime_troubles.html#future-annotations-import-pep-563
# for details.
# TODO: Update these when we move to a newer python version


from collections import defaultdict
import json
import logging
from re import S
import socket
from types import TracebackType
from typing import Any, Callable, Dict, Iterable, List, Optional, Type, cast
from typing_extensions import TypedDict
import unittest.mock

import tango
from tango.test_context import MultiDeviceTestContext, get_host_ip

from ska_tango_base.base import SKABaseDevice
from ska_tango_base.control_model import TestMode

from ska_mid_cbf_mcs.attribute_proxy import CbfAttributeProxy
from ska_mid_cbf_mcs.device_proxy import CbfDeviceProxy
from ska_mid_cbf_mcs.group_proxy import CbfGroupProxy


__all__ = [
    "CbfDeviceInfo",
    "TangoHarness",
    "BaseTangoHarness",
    "TestContextTangoHarness",
    "ClientProxyTangoHarness",
    "StartingStateTangoHarness",
    "MockingTangoHarness",
]


# TODO: These types need refinement in future. For now I have made them type aliases so
# that we only need to refine them in one place.
MemorizedType = Dict[str, Any]
PropertiesType = Dict[str, Any]

# TODO: The "total=False" below ought properly to apply only to the "patch" key. When we
# have a python version that supports a class-based syntax for TypedDict, we should use
# class inheritance to achieve this.
DeviceSpecType = TypedDict(
    "DeviceSpecType",
    {
        "name": str,
        "device_class": Type[SKABaseDevice],
        "proxy": Type[CbfDeviceProxy],
        "patch": Type[SKABaseDevice],
    },
    total=False,
)


DeviceConfigType = TypedDict(
    "DeviceConfigType",
    {
        "server": "str",
        "class": Type[SKABaseDevice],
        "fqdn": "str",
        "properties": PropertiesType,
        "memorized": MemorizedType,
    },
)


MdtcDeviceInfoType = TypedDict(
    "MdtcDeviceInfoType",
    {
        "name": str,
        "properties": PropertiesType,
        "memorized": MemorizedType,
    },
)


MdtcInfoType = TypedDict(
    "MdtcInfoType",
    {
        "class": Type[SKABaseDevice],
        "devices": List[MdtcDeviceInfoType],
    },
)


DevicesToLoadType = TypedDict(
    "DevicesToLoadType",
    {"path": str, "package": str, "devices": Optional[List[DeviceSpecType]]},
)


# TODO: The "total=False" below ought properly to apply only to the "patch" key. When we
# have a python version that supports a class-based syntax for TypedDict, we should use
# class inheritance to achieve this.
DeviceToLoadType = TypedDict(
    "DeviceToLoadType",
    {
        "path": str,
        "package": str,
        "device": str,
        "device_class": Type[SKABaseDevice],
        "proxy": Type[CbfDeviceProxy],
        "patch": Type[SKABaseDevice]
    },
    total=False,
)


class CbfDeviceInfo:
    """
    Data structure class that loads and holds information about devices,
    and can provide that information in the format required by
    :py:class:`tango.test_context.MultiDeviceTestContext`.
    """

    def __init__(
        self: CbfDeviceInfo,
        path: str,
        package: str,
        devices: Optional[list[DeviceSpecType]] = None,
    ) -> None:
        """
        Create a new instance.

        :param path: the path to the configuration file that
            contains information about all available devices.
        :param package: name of the package from which to draw classes
        :param devices: option specification of devices. If not
            provided, then devices can be added via the
            :py:meth:`.include_device` method.
        """
        with open(path, "r") as json_file:
            self._source_data = json.load(json_file)
        self._package = package
        self._devices: dict[str, DeviceConfigType] = {}
        self._proxies: dict[str, type[CbfDeviceProxy]] = {}

        if devices is not None:
            for device_spec in devices:
                self.include_device(**device_spec)

    def include_device(
        self: CbfDeviceInfo,
        name: str,
        device_class: str,
        proxy: type[CbfDeviceProxy],
        patch: Optional[type[SKABaseDevice]] = None,
    ) -> None:
        """
        Include a device in this specification.

        :param name: the name of the device to be included. The
            source data must contain configuration information for a
            device listed under this name
        :param proxy: the proxy class to use to access the device.
        :param patch: an optional device class with which to patch the
            named device
        :param device_class: the named device's class.

        :raises ValueError: if the named device does not exist in the
            source configuration data
        """
        for server in self._source_data["servers"]:
            if name in self._source_data["servers"][server]:
                device_spec = self._source_data["servers"][server][name]
<<<<<<< HEAD
                class_name = device_class
=======

                # TODO: The following is a workaround for loading a device that isn't listed
                # first in the device server config json is to load via the
                # patched device class name and inputting the desired class type
                # in the device_spec object. When refactoring for the v0.11.3 
                # base class upgrade can add back in this workaround or ideally 
                # come up with a better fix
                # 
                # class_name = patch.__name__

                class_name = next(iter(device_spec))
>>>>>>> 91c9df33
                fqdn = next(iter(device_spec[class_name]))
                properties = device_spec[class_name][fqdn]["properties"]
                attribute_properties = device_spec[class_name][fqdn].get(
                    "attribute_properties", {}
                )
                memorized = {
                    name: value["__value"]
                    for name, value in attribute_properties.items()
                    if "__value" in value
                }

                if patch is None:
<<<<<<< HEAD
=======
                    raise ValueError(f"patch cannot be None.")
                    # TODO: Fails is patch is None, need to implement working default
>>>>>>> 91c9df33
                    package = __import__(self._package, fromlist=[class_name])
                    klass = getattr(package, class_name)
                else:
                    klass = patch

                self._devices[name] = {
                    "server": server,
                    "class": klass,
                    "fqdn": fqdn,
                    "properties": properties,
                    "memorized": memorized,
                }
                self._proxies[fqdn] = proxy
                break
        else:
            raise ValueError(f"Device {name} not found in source data.")

    @property
    def fqdns(self: CbfDeviceInfo) -> Iterable[str]:
        """
        Return a list of device fqdns.

        :returns: a list of device FQDNs
        """
        return self.fqdn_map.values()

    @property
    def fqdn_map(self: CbfDeviceInfo) -> dict[str, str]:
        """
        A dictionary that maps device names onto FQDNs.

        :return: a mapping from device names to FQDNs
        """
        return {name: self._devices[name]["fqdn"] for name in self._devices}

    @property
    def proxy_map(self: CbfDeviceInfo) -> dict[str, type[CbfDeviceProxy]]:
        """
        Return a map from FQDN to proxy type.

        :return: a map from FQDN to proxy type
        """
        return dict(self._proxies)

    def as_mdtc_device_info(self: CbfDeviceInfo) -> list[MdtcInfoType]:
        """
        Return this device info in a format required by
        :py:class:`tango.test_context.MultiDeviceTestContext`.

        :return: device info in a format required by
            :py:class:`tango.test_context.MultiDeviceTestContext`.
        """
        devices_by_class: dict[
            type[SKABaseDevice], list[MdtcDeviceInfoType]
        ] = defaultdict(list)
        for device in self._devices.values():
            devices_by_class[device["class"]].append(
                {
                    "name": device["fqdn"],
                    "properties": device["properties"],
                    "memorized": device["memorized"],
                }
            )
        mdtc_device_info: list[MdtcInfoType] = [
            {"class": klass, "devices": devices}
            for klass, devices in devices_by_class.items()
        ]
        return mdtc_device_info


class TangoHarness:
    """
    Abstract base class for Tango test harnesses. This does very little, because it
    needs to support both harnesses that directly interact with Tango, and wrapper
    harnesses that add functionality to another harness.

    The one really important thing it does do, is ensure that
    :py:class:`ska_mid_cbf_mcs.device_proxy.CbfDeviceProxy` uses this
    harness's ``connection factory`` to make connections.
    """

    def __init__(self: TangoHarness, *args: Any, **kwargs: Any) -> None:
        """
        Initialise a new instance.

        :param args: additional positional arguments
        :param kwargs: additional keyword arguments
        """
        CbfAttributeProxy.set_default_connection_factory(self.attribute_connection_factory)
        CbfDeviceProxy.set_default_connection_factory(self.connection_factory)
        CbfGroupProxy.set_default_connection_factory(self.group_connection_factory)

    @property
    def attribute_connection_factory(self: TangoHarness) -> Callable[[str], tango.AttributeProxy]:
        """
        The connection factory to use when establishing connections to device attributes.

        :raises NotImplementedError: because this method is abstract
        """
        raise NotImplementedError("TangoHarness is abstract.")

    @property
    def connection_factory(self: TangoHarness) -> Callable[[str], tango.DeviceProxy]:
        """
        The connection factory to use when establishing connections to devices.

        :raises NotImplementedError: because this method is abstract
        """
        raise NotImplementedError("TangoHarness is abstract.")
    
    @property
    def group_connection_factory(self: TangoHarness) -> Callable[[str], tango.Group]:
        """
        The connection factory to use when establishing group connections to devices.

        :raises NotImplementedError: because this method is abstract
        """
        raise NotImplementedError("TangoHarness is abstract.")

    @property
    def fqdns(self: TangoHarness) -> list[str]:
        """
        The FQDNs of devices in this harness.

        :raises NotImplementedError: because this method is abstract
        """
        raise NotImplementedError("TangoHarness is abstract.")

    def get_device(
        self: TangoHarness,
        fqdn: str,
    ) -> CbfDeviceProxy:
        """
        Create and return a proxy to the device at the given FQDN.

        :param fqdn: FQDN of the device for which a proxy is required

        :raises NotImplementedError: because this method is abstract
        """
        raise NotImplementedError("TangoHarness is abstract.")

    def __enter__(self: TangoHarness) -> TangoHarness:
        """
        Entry method for "with" context.

        :return: the context object
        """
        return self

    def __exit__(
        self: TangoHarness,
        exc_type: Optional[Type[BaseException]],
        exception: Optional[BaseException],
        trace: Optional[TracebackType],
    ) -> bool:
        """
        Exit method for "with" context.

        :param exc_type: the type of exception thrown in the with block
        :param exception: the exception thrown in the with block
        :param trace: a traceback

        :returns: whether the exception (if any) has been fully handled
            by this method and should be swallowed i.e. not re-raised
        """
        return exception is None


class BaseTangoHarness(TangoHarness):
    """
    A basic test harness for Tango devices.

    This harness doesn't stand up any device; it assumes that devices
    are already running. It is thus useful for testing against deployed
    devices.
    """

    def __init__(
        self: BaseTangoHarness,
        device_info: Optional[CbfDeviceInfo],
        logger: logging.Logger,
        *args: Any,
        **kwargs: Any,
    ) -> None:
        """
        Initialise a new instance.

        :param device_info: object that makes device info available
        :param logger: a logger for the harness
        :param args: additional positional arguments
        :param kwargs: additional keyword arguments
        """
        self._fqdns = [] if device_info is None else list(device_info.fqdns)
        self.logger = logger
        super().__init__(*args, **kwargs)
    
    @property
    def attribute_connection_factory(
        self: BaseTangoHarness,
    ) -> Callable[[str], tango.AttributeProxy]:
        """
        The connection factory to use when establishing connections to device 
        attributes.

        This class uses :py:class:`tango.AttributeProxy` as its connection
        factory.

        :return: a AttributeProxy for use in establishing connections.
        """
        return tango.AttributeProxy

    @property
    def connection_factory(
        self: BaseTangoHarness,
    ) -> Callable[[str], tango.DeviceProxy]:
        """
        The connection factory to use when establishing connections to devices.

        This class uses :py:class:`tango.DeviceProxy` as its connection
        factory.

        :return: a DeviceProxy for use in establishing connections.
        """
        return tango.DeviceProxy
    
    @property
    def group_connection_factory(
        self: BaseTangoHarness,
    ) -> Callable[[str], tango.Group]:
        """
        The connection factory to use when establishing group connections to devices.

        This class uses :py:class:`tango.Group` as its connection
        factory.

        :return: a Group for use in establishing connections.
        """
        return tango.Group

    @property
    def fqdns(self: BaseTangoHarness) -> list[str]:
        """
        The FQDNs of devices in this harness.

        :return: a list of FQDNs of devices in this harness.
        """
        return list(self._fqdns)

    def get_device(
        self: BaseTangoHarness,
        fqdn: str,
    ) -> CbfDeviceProxy:
        """
        Create and return a proxy to the device at the given FQDN.

        :param fqdn: FQDN of the device for which a proxy is required

        :return: A proxy of the type specified by the proxy map.
        """
        return CbfDeviceProxy(fqdn, self.logger)


class ClientProxyTangoHarness(BaseTangoHarness):
    """A test harness for Tango devices that can return tailored client proxies."""

    def __init__(
        self: ClientProxyTangoHarness,
        device_info: Optional[CbfDeviceInfo],
        logger: logging.Logger,
        *args: Any,
        **kwargs: Any,
    ) -> None:
        """
        Initialise a new instance.

        :param device_info: object that makes device info available
        :param logger: a logger for the harness
        :param args: additional positional arguments
        :param kwargs: additional keyword arguments
        """
        if device_info is None:
            self._proxy_map = {}
        else:
            self._proxy_map = dict(device_info.proxy_map)
        super().__init__(device_info, logger, *args, **kwargs)

    def get_device(
        self: ClientProxyTangoHarness,
        fqdn: str,
    ) -> CbfDeviceProxy:
        """
        Create and return a proxy to the device at the given FQDN.

        :param fqdn: FQDN of the device for which a proxy is required

        :return: A proxy of the type specified by the proxy map.
        """
        proxy = self._proxy_map.get(fqdn, CbfDeviceProxy)
        return proxy(fqdn, self.logger)


class TestContextTangoHarness(BaseTangoHarness):
    """
    A test harness for testing Cbf Tango devices in a lightweight test context.

    It stands up a
    :py:class:`tango.test_context.MultiDeviceTestContext` with the
    specified devices.
    """

    def __init__(
        self: TestContextTangoHarness,
        device_info: Optional[CbfDeviceInfo],
        logger: logging.Logger,
        process: bool = False,
        *args: Any,
        **kwargs: Any,
    ) -> None:
        """
        Initialise a new instance.

        :param device_info: object that makes device info available
        :param logger: a logger for the harness
        :param process: whether to run the test context in a separate
            process or not
        :param args: additional positional arguments
        :param kwargs: additional keyword arguments
        """
        self._host = get_host_ip()

        def _get_open_port() -> int:
            """
            Helper function that returns an available port on the local machine.

            TODO: Note the possibility of a race condition here. By the
            time the calling method tries to make use of this port, it
            might already have been taken by another process.

            :return: An open port
            """
            with socket.socket(socket.AF_INET, socket.SOCK_STREAM) as s:
                s.bind(("", 0))
                s.listen(1)
                port = s.getsockname()[1]
            return port

        self._port = _get_open_port()

        if device_info is None:
            self._test_context = None
        else:
            self._test_context = MultiDeviceTestContext(
                device_info.as_mdtc_device_info(),
                process=process,
                host=self._host,
                port=self._port,
                # debug=5,
                # uncomment this to get debug info, including cppTango debugging symbols
                # when run against a 'Debug' cppTango build.
            )
        super().__init__(device_info, logger, *args, **kwargs)

    @property
    def attribute_connection_factory(
        self: TestContextTangoHarness,
    ) -> Callable[[str], tango.AttributeProxy]:
        """
        The connection factory to use when establishing connections to devices.

        This class uses :py:class:`tango.AttributeProxy` but patches it to
        use the long-form FQDN, as a workaround to an issue with
        :py:class:`tango.test_context.MultiDeviceTestContext`.

        :return: a AttributeProxy for use in establishing connections.
        """

        def connect(fqdn: str) -> tango.AttributeProxy:
            """
            Connect to the device.

            :param fqdn: the FQDN of the device attribute to connect to

            :return: a connection to the device attribute
            """
            return tango.AttributeProxy(
                f"tango://{self._host}:{self._port}/{fqdn}#dbase=no"
            )

        return connect

    @property
    def connection_factory(
        self: TestContextTangoHarness,
    ) -> Callable[[str], tango.DeviceProxy]:
        """
        The connection factory to use when establishing connections to devices.

        This class uses :py:class:`tango.DeviceProxy` but patches it to
        use the long-form FQDN, as a workaround to an issue with
        :py:class:`tango.test_context.MultiDeviceTestContext`.

        :return: a DeviceProxy for use in establishing connections.
        """

        def connect(fqdn: str) -> tango.DeviceProxy:
            """
            Connect to the device.

            :param fqdn: the FQDN of the device to connect to

            :return: a connection to the device
            """
            return tango.DeviceProxy(
                f"tango://{self._host}:{self._port}/{fqdn}#dbase=no"
            )

        return connect
    
    @property
    def group_connection_factory(
        self: TestContextTangoHarness,
    ) -> Callable[[str], tango.Group]:
        """
        The connection factory to use when establishing connections to devices.

        This class uses :py:class:`tango.Group` but patches it to
        use the long-form FQDN, as a workaround to an issue with
        :py:class:`tango.test_context.MultiDeviceTestContext`.

        :return: a Group for use in establishing connections.
        """
        
        def connect(name: str) -> tango.Group:
            """
            Connect to the device.

            :param name: the name of the group to connect to

            :return: a connection to the device
            """
            return tango.Group(name)

        return connect

    def __enter__(self: TestContextTangoHarness) -> TestContextTangoHarness:
        """
        Entry method for "with" context.

        :return: the context object
        """
        if self._test_context is not None:
            self._test_context.__enter__()
        return cast(TestContextTangoHarness, super().__enter__())

    def __exit__(
        self: TestContextTangoHarness,
        exc_type: Optional[Type[BaseException]],
        exception: Optional[BaseException],
        trace: Optional[TracebackType],
    ) -> bool:
        """
        Exit method for "with" context.

        :param exc_type: the type of exception thrown in the with block
        :param exception: the exception thrown in the with block
        :param trace: a traceback

        :returns: whether the exception (if any) has been fully handled
            by this method and should be swallowed i.e. not re-raised
        """
        if self._test_context is not None and self._test_context.__exit__(
            exc_type, exception, trace
        ):
            return super().__exit__(None, None, None)
        else:
            return super().__exit__(exc_type, exception, trace)


class WrapperTangoHarness(TangoHarness):
    """A base class for a Tango test harness that wraps another harness."""

    def __init__(
        self: WrapperTangoHarness,
        harness: TangoHarness,
        *args: Any,
        **kwargs: Any,
    ) -> None:
        """
        Initialise a new instance.

        :param harness: the harness to be wrapped
        :param args: additional positional arguments
        :param kwargs: additional keyword arguments
        """
        self._harness = harness
        super().__init__(*args, **kwargs)

    def __enter__(self: WrapperTangoHarness) -> WrapperTangoHarness:
        """
        Entry method for "with" context.

        This just calls the entry method of the wrapped harness.

        :return: the context object
        """
        self._harness.__enter__()
        return self

    def __exit__(
        self: WrapperTangoHarness,
        exc_type: Optional[Type[BaseException]],
        exception: Optional[BaseException],
        trace: Optional[TracebackType],
    ) -> bool:
        """
        Exit method for "with" context.

        This just calls the entry method of the wrapped harness.

        :param exc_type: the type of exception thrown in the with block
        :param exception: the exception thrown in the with block
        :param trace: a traceback

        :returns: whether the exception (if any) has been fully handled
            by this method and should be swallowed i.e. not re-raised
        """
        return self._harness.__exit__(exc_type, exception, trace)

    @property
    def attribute_connection_factory(
        self: WrapperTangoHarness,
    ) -> Callable[[str], tango.AttributeProxy]:
        """
        The connection factory to use when establishing connections to device
        attributes.

        This just uses the connection factory of the wrapped harness.

        :return: a AttributeProxy for use in establishing connections.
        """
        return self._harness.attribute_connection_factory

    @property
    def connection_factory(
        self: WrapperTangoHarness,
    ) -> Callable[[str], tango.DeviceProxy]:
        """
        The connection factory to use when establishing connections to devices.

        This just uses the connection factory of the wrapped harness.

        :return: a DeviceProxy for use in establishing connections.
        """
        return self._harness.connection_factory
    
    @property
    def group_connection_factory(
        self: WrapperTangoHarness,
    ) -> Callable[[str], tango.Group]:
        """
        The connection factory to use when establishing connections to devices.

        This just uses the connection factory of the wrapped harness.

        :return: a DeviceProxy for use in establishing connections.
        """
        return self._harness.group_connection_factory

    @property
    def fqdns(self: WrapperTangoHarness) -> list[str]:
        """
        Return the FQDNs of devices in this harness.

        This implementation just returns FQDNs of devices in the wrapped
        harness.

        :returns: list of FQDNs of devices in this harness
        """
        return self._harness.fqdns

    def get_device(self: WrapperTangoHarness, fqdn: str) -> CbfDeviceProxy:
        """
        Return a device proxy to the device at the given FQDN.

        This implementation just gets the device from the wrapped
        harness.

        :param fqdn: the FQDN of the device

        :return: a proxy to the device
        """
        return self._harness.get_device(fqdn)


class StartingStateTangoHarness(WrapperTangoHarness):
    """
    A test harness for testing Tango devices, that provides for certain actions and
    checks that ensure that devices are in a desired initial state prior to testing.

    Specifically, it can:

    * Tell devices to bypass their attribute cache, so that written
      values can be read back immediately
    * Check that devices have completed initialisation and transitioned
      out of the INIT state
    * Set device testMode to TestMode.TEST
    """

    def __init__(
        self: StartingStateTangoHarness,
        harness: TangoHarness,
        bypass_cache: bool = True,
        check_ready: bool = True,
        set_test_mode: bool = True,
        *args: Any,
        **kwargs: Any,
    ) -> None:
        """
        Initialise a new instance.

        :param harness: the wrapped harness
        :param bypass_cache: whether to tell each device to bypass its
            attribute cache so that written attribute values can be read
            back again immediately
        :param check_ready: whether to check whether each device has
            completed initialisation and transitioned out of INIT state
            before allowing tests to be run.
        :param set_test_mode: whether to set the device into test mode
            before allowing tests to be run.
        :param args: additional positional arguments
        :param kwargs: additional keyword arguments
        """
        self._bypass_cache = bypass_cache
        self._check_ready = check_ready
        self._set_test_mode = set_test_mode

        super().__init__(harness, *args, **kwargs)

    def __enter__(self: StartingStateTangoHarness) -> StartingStateTangoHarness:
        """
        Entry method for "with" context.

        This is where we make sure that devices are ready to be tested.

        :return: the context object
        """
        super().__enter__()
        self._make_devices_ready()
        return self

    def _make_devices_ready(self: StartingStateTangoHarness) -> None:
        """Helper method that ensures that devices are ready to be tested."""
        if self._bypass_cache or self._check_ready or self._set_test_mode:
            for fqdn in self.fqdns:
                device = self.get_device(fqdn)
                if self._bypass_cache:
                    device.set_source(tango.DevSource.DEV)
                if self._check_ready:
                    assert device.check_initialised()
                if self._set_test_mode:
                    device.testMode = TestMode.TEST


class MockingTangoHarness(WrapperTangoHarness):
    """
    A Tango test harness that mocks out devices not under test.

    This harness wraps another harness, but only uses that harness for a
    specified set of devices under test, and mocks out all others.
    """

    def __init__(
        self: MockingTangoHarness,
        harness: TangoHarness,
        mock_factory: Callable[[], unittest.mock.Mock],
        initial_mocks: dict[str, unittest.mock.Mock],
        *args: Any,
        **kwargs: Any,
    ) -> None:
        """
        Initialise a new instance.

        :param harness: the wrapped harness
        :param mock_factory: the factory to be used to build mocks
        :param initial_mocks: a pre-build dictionary of mocks to be used
            for particular
        :param args: additional positional arguments
        :param kwargs: additional keyword arguments
        """
        self._mocks = defaultdict(mock_factory, initial_mocks)
        super().__init__(harness, *args, **kwargs)

    @property
    def attribute_connection_factory(
        self: MockingTangoHarness,
    ) -> Callable[[str], tango.AttributeProxy]:
        """
        The connection factory to use when establishing connections to device
        attributes.

        This is where we check whether the requested device attribute is on our
        list. Device attributes on the list are passed to the connection factory
        of the wrapped harness. Device attributes not on the list are intercepted
        and given a mock factory instead.

        :return: a factory that putatively provides device attribute connections,
            but might actually provide mocks.
        """

        def connect(fqdn: str) -> tango.AttributeProxy:
            """
            Connect to the device attribute.

            :param fqdn: the FQDN of the device attribute to connect to

            :return: a connection (possibly mocked) to the device attribute
            """
            if fqdn in self.fqdns:
                return self._harness.connection_factory(fqdn)
            else:
                return self._mocks[fqdn]

        return connect

    @property
    def connection_factory(
        self: MockingTangoHarness,
    ) -> Callable[[str], tango.DeviceProxy]:
        """
        The connection factory to use when establishing connections to devices.

        This is where we check whether the requested device is on our
        list. Devices on the list are passed to the connection factory
        of the wrapped harness. Devices not on the list are intercepted
        and given a mock factory instead.

        :return: a factory that putatively provides device connections,
            but might actually provide mocks.
        """

        def connect(fqdn: str) -> tango.DeviceProxy:
            """
            Connect to the device.

            :param fqdn: the FQDN of the device to connect to

            :return: a connection (possibly mocked) to the device
            """
            if fqdn in self.fqdns:
                return self._harness.connection_factory(fqdn)
            else:
                return self._mocks[fqdn]

        return connect

    @property
    def group_connection_factory(
        self: MockingTangoHarness,
    ) -> Callable[[str], tango.Group]:
        """
        The connection factory to use when establishing connections to devices.

        This is where we check whether the requested device is on our
        list. Devices on the list are passed to the connection factory
        of the wrapped harness. Devices not on the list are intercepted
        and given a mock factory instead.

        :return: a factory that putatively provides device connections,
            but might actually provide mocks.
        """

        def connect(name: str) -> tango.Group:
            """
            Connect to the device.

            :param name: the name of the group to connect to

            :return: a connection (possibly mocked) to the device
            """
            if name in self.fqdns:
                return self._harness.group_connection_factory(name)
            else:
                return self._mocks[name]

        return connect<|MERGE_RESOLUTION|>--- conflicted
+++ resolved
@@ -182,21 +182,7 @@
         for server in self._source_data["servers"]:
             if name in self._source_data["servers"][server]:
                 device_spec = self._source_data["servers"][server][name]
-<<<<<<< HEAD
                 class_name = device_class
-=======
-
-                # TODO: The following is a workaround for loading a device that isn't listed
-                # first in the device server config json is to load via the
-                # patched device class name and inputting the desired class type
-                # in the device_spec object. When refactoring for the v0.11.3 
-                # base class upgrade can add back in this workaround or ideally 
-                # come up with a better fix
-                # 
-                # class_name = patch.__name__
-
-                class_name = next(iter(device_spec))
->>>>>>> 91c9df33
                 fqdn = next(iter(device_spec[class_name]))
                 properties = device_spec[class_name][fqdn]["properties"]
                 attribute_properties = device_spec[class_name][fqdn].get(
@@ -209,11 +195,6 @@
                 }
 
                 if patch is None:
-<<<<<<< HEAD
-=======
-                    raise ValueError(f"patch cannot be None.")
-                    # TODO: Fails is patch is None, need to implement working default
->>>>>>> 91c9df33
                     package = __import__(self._package, fromlist=[class_name])
                     klass = getattr(package, class_name)
                 else:
