# -*- coding: utf-8 -*-
#
# This file is part of the SKA Mid.CBF MCS project
#
#
#
# Distributed under the terms of the GPL license.
# See LICENSE.txt for more info.

# Copyright (c) 2024 National Research Council of Canada

from __future__ import annotations

import functools
from threading import Event
from typing import Any, Callable, Optional

from ska_control_model import ObsState, TaskStatus
from ska_tango_base.base.base_component_manager import check_communicating

from .component_manager import CbfComponentManager

__all__ = ["CbfObsComponentManager"]


class CbfObsComponentManager(CbfComponentManager):
    """
    A base observing device component manager for SKA Mid.CBF MCS
    """

    def __init__(
        self: CbfObsComponentManager,
        *args: Any,
        obs_command_running_callback: Callable[[str, bool], None],
        **kwargs: Any,
    ) -> None:
        """
        Initialise a new CbfObsComponentManager instance.

        :param obs_command_running_callback: Callback to perform observing state model invoked/completed actions
        """

        # supply observing state machine trigger keywords
        super().__init__(
            *args,
            configured=None,
            scanning=None,
            resourced=None,
            obsfault=None,
            **kwargs,
        )

        self._obs_command_running_callback = obs_command_running_callback

        self.obs_state = ObsState.IDLE
        self.config_id = None
        self.scan_id = None

    # ---------------
    # Command Methods
    # ---------------

    def _obs_command_with_callback(
        self: CbfObsComponentManager,
        *args,
        command_thread: Callable[[Any], None],
        hook: str,
        **kwargs,
    ):
        """
        Wrap command thread with ObsStateModel-driving callbacks.

        :param command_thread: actual command thread to be executed
        :param hook: hook for state machine action
        """
        self._obs_command_running_callback(hook=hook, running=True)
        command_thread(*args, **kwargs)
        return self._obs_command_running_callback(hook=hook, running=False)

    def is_configure_scan_allowed(self: CbfObsComponentManager) -> bool:
        """
        Check if ConfigureScan is allowed.

        :return: True if allowed, False otherwise
        """
        self.logger.debug("Checking if ConfigureScan is allowed.")
        if self.obs_state not in [
            ObsState.IDLE,
            ObsState.READY,
        ]:
            self.logger.warning(
                f"ConfigureScan not allowed in ObsState {self.obs_state}; \
                    must be in ObsState.IDLE or READY"
            )
            return False
        return True

    def _configure_scan(
        self: CbfComponentManager,
        argin: str,
        task_callback: Optional[Callable] = None,
        task_abort_event: Optional[Event] = None,
    ) -> None:
        """
        Execute configure scan operation.

        :raises NotImplementedError: Not implemented in abstract class
        """
        raise NotImplementedError("CbfObsComponentManager is abstract.")

    @check_communicating
    def configure_scan(
        self: CbfObsComponentManager,
        argin: str,
        task_callback: Optional[Callable] = None,
    ) -> tuple[TaskStatus, str]:
        """
        Submit configure scan operation method to task executor queue.

        :param argin: JSON string with the configure scan parameters

        :return: A tuple containing a return code and a string
            message indicating status. The message is for
            information purpose only.
        :rtype: (TaskStatus, str)
        """
        self.logger.debug(f"Component state: {self._component_state}")
        return self.submit_task(
            func=functools.partial(
                self._obs_command_with_callback,
                hook="configure",
                command_thread=self._configure_scan,
            ),
            args=[argin],
            is_cmd_allowed=self.is_configure_scan_allowed,
            task_callback=task_callback,
        )

    def is_scan_allowed(self: CbfObsComponentManager) -> bool:
        """
        Check if Scan is allowed.

        :return: True if allowed, False otherwise
        """
        self.logger.debug("Checking if Scan is allowed.")
        if self.obs_state not in [ObsState.READY]:
            self.logger.warning(
                f"Scan not allowed in ObsState {self.obs_state}; \
                    must be in ObsState.READY"
            )
            return False
        return True

    def _scan(
        self: CbfComponentManager,
        argin: int,
        task_callback: Optional[Callable] = None,
        task_abort_event: Optional[Event] = None,
    ) -> None:
        """
        Begin scan operation.

        :raises NotImplementedError: Not implemented in abstract class
        """
        raise NotImplementedError("CbfObsComponentManager is abstract.")

    @check_communicating
    def scan(
        self: CbfObsComponentManager,
        argin: int,
        task_callback: Optional[Callable] = None,
    ) -> tuple[TaskStatus, str]:
        """
        Submit scan operation method to task executor queue.

        :param argin: Scan ID integer

        :return: A tuple containing a return code and a string
            message indicating status. The message is for
            information purpose only.
        :rtype: (TaskStatus, str)
        """
        self.logger.debug(f"Component state: {self._component_state}")
        return self.submit_task(
            self._scan,
            args=[argin],
            is_cmd_allowed=self.is_scan_allowed,
            task_callback=task_callback,
        )

    def is_end_scan_allowed(self: CbfObsComponentManager) -> bool:
        """
        Check if EndScan is allowed.

        :return: True if allowed, False otherwise
        """
        self.logger.debug("Checking if EndScan is allowed.")
        if self.obs_state not in [ObsState.SCANNING]:
            self.logger.warning(
                f"EndScan not allowed in ObsState {self.obs_state}; \
                    must be in ObsState.SCANNING"
            )
            return False
        return True

    def _end_scan(
        self: CbfComponentManager,
        task_callback: Optional[Callable] = None,
        task_abort_event: Optional[Event] = None,
    ) -> None:
        """
        End scan operation.

        :raises NotImplementedError: Not implemented in abstract class
        """
        raise NotImplementedError("CbfObsComponentManager is abstract.")

    @check_communicating
    def end_scan(
        self: CbfObsComponentManager,
        task_callback: Optional[Callable] = None,
    ) -> tuple[TaskStatus, str]:
        """
        Transition observing state from SCANNING to READY

        :return: A tuple containing a return code and a string
            message indicating status. The message is for
            information purpose only.
        :rtype: (TaskStatus, str)
        """
        self.logger.debug(f"Component state: {self._component_state}")
        return self.submit_task(
            self._end_scan,
            is_cmd_allowed=self.is_end_scan_allowed,
            task_callback=task_callback,
        )

    def is_go_to_idle_allowed(self: CbfObsComponentManager) -> bool:
        """
        Check if GoToIdle is allowed.

        :return: True if allowed, False otherwise
        """
        self.logger.debug("Checking if GoToIdle is allowed.")
        if self.obs_state not in [ObsState.READY]:
            self.logger.warning(
                f"GoToIdle not allowed in ObsState {self.obs_state}; \
                    must be in ObsState.READY"
            )
            return False
        return True

    def _go_to_idle(
        self: CbfComponentManager,
        task_callback: Optional[Callable] = None,
        task_abort_event: Optional[Event] = None,
    ) -> None:
        """
        Execute observing state transition from READY to IDLE.

        :raises NotImplementedError: Not implemented in abstract class
        """
        raise NotImplementedError("CbfObsComponentManager is abstract.")

    @check_communicating
    def go_to_idle(
        self: CbfObsComponentManager,
        task_callback: Optional[Callable] = None,
    ) -> tuple[TaskStatus, str]:
        """
        Transition observing state from READY to IDLE

        :return: A tuple containing a return code and a string
            message indicating status. The message is for
            information purpose only.
        :rtype: (TaskStatus, str)
        """
        self.logger.debug(f"Component state: {self._component_state}")
        return self.submit_task(
            self._go_to_idle,
            is_cmd_allowed=self.is_go_to_idle_allowed,
            task_callback=task_callback,
        )

<<<<<<< HEAD
    def is_abort_scan_allowed(self: CbfObsComponentManager) -> bool:
        """
        Check if AbortScan is allowed.

        :return: True if allowed, False otherwise
        """
        self.logger.debug("Checking if AbortScan is allowed.")
=======
    def is_abort_allowed(self: CbfObsComponentManager) -> bool:
        self.logger.debug("Checking if Abort is allowed.")
>>>>>>> 783e36c8
        if self.obs_state not in [
            ObsState.IDLE,
            ObsState.CONFIGURING,
            ObsState.READY,
            ObsState.SCANNING,
            ObsState.ABORTING,
            ObsState.RESETTING,
        ]:
            self.logger.warning(
                f"Abort not allowed in ObsState {self.obs_state};\
                    must be in ObsState.IDLE, READY or SCANNING."
            )
            return False
        return True

    def _abort(
        self: CbfComponentManager,
        task_callback: Optional[Callable] = None,
        task_abort_event: Optional[Event] = None,
    ) -> None:
        """
        Abort the current scan operation.

        :raises NotImplementedError: Not implemented in abstract class
        """
        raise NotImplementedError("CbfObsComponentManager is abstract.")

    @check_communicating
    def abort(
        self: CbfObsComponentManager,
        task_callback: Optional[Callable] = None,
    ) -> tuple[TaskStatus, str]:
        """
        Abort the current scan operation

        :return: A tuple containing a return code and a string
            message indicating status. The message is for
            information purpose only.
        :rtype: (TaskStatus, str)
        """
        self.logger.debug(f"Component state: {self._component_state}")
        return self.submit_task(
            func=functools.partial(
                self._obs_command_with_callback,
                hook="abort",
                command_thread=self._abort,
            ),
            is_cmd_allowed=self.is_abort_allowed,
            task_callback=task_callback,
        )

    def is_obs_reset_allowed(self: CbfObsComponentManager) -> bool:
        """
        Check if ObsReset is allowed.

        :return: True if allowed, False otherwise
        """
        self.logger.debug("Checking if ObsReset is allowed.")
        if self.obs_state not in [ObsState.FAULT, ObsState.ABORTED]:
            self.logger.warning(
                f"ObsReset not allowed in ObsState {self.obs_state};\
                    must be in ObsState.ABORTED or FAULT."
            )
            return False
        return True

    def _obs_reset(
        self: CbfComponentManager,
        task_callback: Optional[Callable] = None,
        task_abort_event: Optional[Event] = None,
    ) -> None:
        """
        Reset observing state from ABORTED or FAULT to IDLE.

        :raises NotImplementedError: Not implemented in abstract class
        """
        raise NotImplementedError("CbfObsComponentManager is abstract.")

    @check_communicating
    def obs_reset(
        self: CbfObsComponentManager,
        task_callback: Optional[Callable] = None,
    ) -> tuple[TaskStatus, str]:
        """
        Reset observing state from ABORTED or FAULT to IDLE.

        :return: A tuple containing a return code and a string
            message indicating status. The message is for
            information purpose only.
        :rtype: (TaskStatus, str)
        """
        self.logger.debug(f"Component state: {self._component_state}")
        return self.submit_task(
            func=functools.partial(
                self._obs_command_with_callback,
                hook="obsreset",
                command_thread=self._obs_reset,
            ),
            is_cmd_allowed=self.is_obs_reset_allowed,
            task_callback=task_callback,
        )<|MERGE_RESOLUTION|>--- conflicted
+++ resolved
@@ -282,18 +282,8 @@
             task_callback=task_callback,
         )
 
-<<<<<<< HEAD
-    def is_abort_scan_allowed(self: CbfObsComponentManager) -> bool:
-        """
-        Check if AbortScan is allowed.
-
-        :return: True if allowed, False otherwise
-        """
-        self.logger.debug("Checking if AbortScan is allowed.")
-=======
     def is_abort_allowed(self: CbfObsComponentManager) -> bool:
         self.logger.debug("Checking if Abort is allowed.")
->>>>>>> 783e36c8
         if self.obs_state not in [
             ObsState.IDLE,
             ObsState.CONFIGURING,
