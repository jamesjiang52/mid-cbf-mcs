# -*- coding: utf-8 -*-
#
# This file is part of the SKA Mid.CBF MCS project
#
#
#
# Distributed under the terms of the GPL license.
# See LICENSE.txt for more info.

# Copyright (c) 2019 National Research Council of Canada

from __future__ import annotations

from concurrent.futures import ThreadPoolExecutor
from functools import partial
from threading import Event, Lock
from time import sleep
from typing import Any, Callable, Optional, cast

import tango
from ska_control_model import (
    CommunicationStatus,
    HealthState,
    PowerState,
    ResultCode,
    SimulationMode,
    TaskStatus,
)
from ska_tango_base.executor.executor_component_manager import (
    TaskExecutorComponentManager,
)
from ska_tango_testing import context

__all__ = ["CbfComponentManager"]

# Maximum number worker threads for group commands
MAX_GROUP_WORKERS = 8


class CbfComponentManager(TaskExecutorComponentManager):
    """
    A base component manager for SKA Mid.CBF MCS

    This class exists to modify the interface of the
    :py:class:`ska_tango_base.executor.executor_component_manager.TaskExecutorComponentManager`.
    The ``TaskExecutorComponentManager`` accepts ``max_queue_size`` keyword argument
    to determine limits on worker queue length, for the management of
    SubmittedSlowCommand (LRC) threads.

    Additionally, this provides optional arguments for attribute change event and
    HealthState updates, for a device to pass in its callbacks for push change events.

    Finally, the ``TaskExecutorComponentManager`` inherits from BaseComponentManager,
    which accepts the keyword arguments communication_state_callback and
    component_state_callback, each with an analoguous callback method in the
    SKABaseDevice (namely _communication_state_changed and _component_state_changed)
    used to drive the operational state (opState) model from the component manager.
    """

    def __init__(
        self: CbfComponentManager,
        *args: Any,
        attr_change_callback: Callable[[str, Any], None] | None = None,
        attr_archive_callback: Callable[[str, Any], None] | None = None,
        health_state_callback: Callable[[HealthState], None] | None = None,
        simulation_mode: SimulationMode = SimulationMode.TRUE,
        **kwargs: Any,
    ) -> None:
        """
        Initialise a new CbfComponentManager instance.

        max_queue_size of the parent is set to match the MAX_QUEUED_COMMANDS
        of the base device class, as this constant is also used to limit the
        dimensions of the longRunningCommandsInQueue, longRunningCommandIDsInQueue,
        longRunningCommandStatus and longRunningCommandProgress attributes used
        to track LRCs, a current limitation of the SKABaseDevice class.

        :param attr_change_callback: callback to be called when
            an attribute change event needs to be pushed from the component manager
        :param attr_archive_callback: callback to be called when
            an attribute archive event needs to be pushed from the component manager
        :param health_state_callback: callback to be called when the
            HealthState of the component changes
        :param simulation_mode: simulation mode identifies if the real component
            or a simulator should be monitored and controlled; defaults to
            SimulationMode.TRUE
        """

        # supply operating state machine trigger keywords
        super().__init__(
            *args,
            fault=None,
            power=None,
            **kwargs,
        )

        self._device_attr_change_callback = attr_change_callback
        self._device_attr_archive_callback = attr_archive_callback
        self._device_health_state_callback = health_state_callback
        self._health_state_lock = Lock()
        self._health_state = HealthState.UNKNOWN

        # initialize a lock and the set of of blocking resources
        # that an LRC thread may depend on
        self._event_ids = {}
        self._results_lock = Lock()
        self._num_blocking_results = 0
        self._blocking_commands: set["str"] = set()

        # NOTE: using component manager default of SimulationMode.TRUE,
        # as self._simulation_mode at this point during init_device()
        # SimulationMode.FALSE
        self.simulation_mode = simulation_mode

    def task_abort_event_is_set(
        self: CbfComponentManager,
        command_name: str,
        task_callback: Callable,
        task_abort_event: Event,
    ) -> bool:
        """
        Helper method for checking task abort event during command thread.

        :param command_name: name of command for result message
        :param task_callback: command tracker update_command_info callback
        :param task_abort_event: task executor abort event

        :return: True if abort event is set, otherwise False
        """
        if task_abort_event.is_set():
            task_callback(
                status=TaskStatus.ABORTED,
                result=(
                    ResultCode.ABORTED,
                    f"{command_name} command aborted by task executor abort event.",
                ),
            )
            return True
        return False

    def _subscribe_command_results(
        self: CbfComponentManager, proxy: context.DeviceProxy
    ) -> None:
<<<<<<< HEAD
        dev_name = proxy.dev_name()
        if dev_name in self._event_ids:
            self.logger.warning(
                f"Skipping repeated longRunningCommandResult event subscription: {dev_name}"
=======
        if dp in self._event_ids.values():
            self.logger.warning(
                f"Skipping repeated longRunningCommandResult event subscription: {dp.dev_name()}"
            )
        else:
            self._event_ids.update(
                {
                    dp.subscribe_event(
                        attr_name="longRunningCommandResult",
                        event_type=tango.EventType.CHANGE_EVENT,
                        cb_or_queuesize=self.results_callback,
                    ): dp
                }
>>>>>>> 40d5c0e6
            )
            return

        self._event_ids.update(
            {
                dev_name: proxy.subscribe_event(
                    attr_name="longRunningCommandResult",
                    event_type=tango.EventType.CHANGE_EVENT,
                    cb_or_queuesize=self.results_callback,
                )
            }
        )

    def _unsubscribe_command_results(
        self: CbfComponentManager, proxy: context.DeviceProxy
    ) -> None:
        dev_name = proxy.dev_name()
        name, event_id = self._event_ids.pop(dev_name, None)
        if event_id is None:
            self.logger.warning(
                f"No longRunningCommandResult event subscription for {name}"
            )
            return
        proxy.unsubscribe_event(event_id)

    #######################
    # Group-related methods
    #######################

    def _create_group_proxies(
        self: CbfComponentManager, group_proxies: dict
    ) -> bool:
        """
        Create group proxies (list of DeviceProxy) from the list of fqdns passed in.
        Store as class attributes.
        :param
        :return: True if the group proxies are successfully created, False otherwise.
        """
        for group, fqdn in group_proxies.items():
            try:
                setattr(
                    self,
                    group,
                    [
                        context.DeviceProxy(device_name=device)
                        for device in fqdn
                    ],
                )
            except tango.DevFailed as df:
                self.logger.error(f"Failure in connection to {fqdn}: {df}")
                return False
        return True

    def _issue_command_thread(
        self: CbfComponentManager,
        proxy: context.DeviceProxy,
        argin: Any,
        command_name: str,
    ) -> Any:
        """
        Helper function to issue command to a DeviceProxy

        :param proxy: proxy target for command
        :param argin: optional command argument
        :param command_name: command to be issued
        :return: command result (if any)
        """
        try:
            return (
                proxy.command_inout(command_name, argin)
                if argin is not None
                else proxy.command_inout(command_name)
            )
        except tango.DevFailed as df:
            return (
                ResultCode.FAILED,
                f"Error issuing {command_name} command to {proxy.dev_name()}; {df}",
            )

    def _issue_group_command(
        self: CbfComponentManager,
        command_name: str,
        proxies: list[context.DeviceProxy],
        argin: Any = None,
        max_workers: int = MAX_GROUP_WORKERS,
    ) -> list[any]:
        """
        Helper function to perform tango.Group-like threaded command issuance.
        Returns list of command results in the same order as the input proxies list.
        If any command causes a tango.DevFailed exception, the result code for
        that device's return value will be ResultCode.FAILED.

        Important note: all proxies provided must be of the same device type.

        For fast commands, the return value will a list of ResultCode and message
        string tuples.
        For Long Running Commands, the return value will be a list of ResultCode
        and unique command ID tuples.

        :param command_name: name of command to be issued
        :param proxies: list of device proxies in group; determines ordering of
            return values
        :param argin: optional command argument, defaults to None
        :param max_workers: maximum number of ThreadPoolExecutor workers
        :return: list of proxy command returns
        """
        results = []
        with ThreadPoolExecutor(max_workers=max_workers) as executor:
            for r in executor.map(
                partial(
                    self._issue_command_thread,
                    argin=argin,
                    command_name=command_name,
                ),
                proxies,
            ):
                results.append(r)
        return results

    def _read_attribute_thread(
        self: CbfComponentManager,
        proxy: context.DeviceProxy,
        attr_name: str,
    ) -> Any:
        """
        Helper function to read attribute from a DeviceProxy

        :param proxy: proxy target for read_attribute
        :param attr_name: name of attribute to be read
        :return: read attribute value
        """
        try:
            return proxy.read_attribute(attr_name)
        except tango.DevFailed as df:
            self.logger.error(
                f"Error reading {proxy.dev_name()}.{attr_name}; {df}"
            )
            return None

    def _read_group_attribute(
        self: CbfComponentManager,
        attr_name: str,
        proxies: list[context.DeviceProxy],
        max_workers: int = MAX_GROUP_WORKERS,
    ) -> list[Any]:
        """
        Helper function to perform tango.Group-like threaded read_attribute().
        Returns list of attribute values in the same order as the input proxies list.
        If any command causes a tango.DevFailed exception, the result code for
        that device's return value will be None.

        Important note: all proxies provided must be of the same device type.

        :param attr_name: name of attribute to be read
        :param proxies: list of device proxies in group; determines ordering of
            return values
        :param max_workers: maximum number of ThreadPoolExecutor workers
        :return: list of proxy attribute values
        """
        results = []
        with ThreadPoolExecutor(max_workers=max_workers) as executor:
            for r in executor.map(
                partial(self._read_attribute_thread, attr_name=attr_name),
                proxies,
            ):
                results.append(r)
        return results

    def _write_attribute_thread(
        self: CbfComponentManager,
        proxy: context.DeviceProxy,
        attr_name: str,
        value: Any,
    ) -> bool:
        """
        Helper function to write attribute from a DeviceProxy

        :param proxy: proxy target for read_attribute
        :param attr_name: name of attribute to be read
        :param value: attribute value to be written
        :return: read attribute value
        """
        try:
            proxy.write_attribute(attr_name, value)
            return True
        except tango.DevFailed as df:
            self.logger.error(
                f"Error writing {value} to {proxy.dev_name()}.{attr_name}; {df}"
            )
            return False

    def _write_group_attribute(
        self: CbfComponentManager,
        attr_name: str,
        value: Any,
        proxies: list[context.DeviceProxy],
        max_workers: int = MAX_GROUP_WORKERS,
    ) -> bool:
        """
        Helper function to perform tango.Group-like threaded write_attribute().
        Returns a bool depending on each device's write_attribute success;
        True if all writes were successful, False otherwise.

        Important note: all proxies provided must be of the same device type.

        :param attr_name: name of attribute to be written
        :param value: attribute value to be written
        :param proxies: list of device proxies in group; determines ordering of
            return values
        :param max_workers: maximum number of ThreadPoolExecutor workers
        :return: list of proxy attribute values
        """
        results = []
        with ThreadPoolExecutor(max_workers=max_workers) as executor:
            for r in executor.map(
                partial(
                    self._write_attribute_thread,
                    attr_name=attr_name,
                    value=value,
                ),
                proxies,
            ):
                results.append(r)
        return all(results)

    # ----------------
    # Callback Methods
    # ----------------

    def _update_device_health_state(
        self: CbfComponentManager,
        health_state: HealthState,
    ) -> None:
        """
        Handle a health state change.
        This is a helper method for use by subclasses.

        :param health_state: the new health state of the component manager.
        """
        with self._health_state_lock:
            if self._health_state != health_state:
                self._health_state = health_state
                self._push_health_state_update(health_state)

    def _push_health_state_update(
        self: CbfComponentManager, health_state: HealthState
    ) -> None:
        """
        Push a health state update to the device.

        :param health_state: the new health state of the component manager.
        """
        if self._device_health_state_callback is not None:
            self._device_health_state_callback(health_state)

    def start_communicating(self: CbfComponentManager) -> None:
        """
        Start communicating with the component.
        """
        self._update_communication_state(
            communication_state=CommunicationStatus.ESTABLISHED
        )

    def stop_communicating(self: CbfComponentManager) -> None:
        """
        Break off communicating with the component.
        """
        self._update_component_state(power=PowerState.UNKNOWN)
        self._update_communication_state(
            communication_state=CommunicationStatus.DISABLED
        )

    def results_callback(
        self: CbfComponentManager, event_data: Optional[tango.EventData]
    ):
        """
        Locked callback to decrement number of blocking
        """
        try:
            if event_data.attr_value.value != ("", ""):
                # fetch the result code from the event_data tuple.
                result_code = int(
                    event_data.attr_value.value[1].split(",")[0].split("[")[1]
                )
                if result_code == ResultCode.OK:
                    with self._results_lock:
                        self._num_blocking_results -= 1
            self.logger.info(
                f"EventData attr_value:{event_data.attr_value.value}, events remaining={self._num_blocking_results}"
            )
        except IndexError as ie:
            self.logger.error(f"IndexError caught: {ie}")

    def _wait_for_blocking_results(
        self: CbfComponentManager,
        timeout: float,
        task_abort_event: Optional[Event] = None,
    ) -> TaskStatus:
        """
        Wait for the number of anticipated results to be pushed by subordinate devices.

        Example for submitted command method
        ------------------------------------
        def _command_thread(
            self: CbfComponentManager,
            task_callback: Optional[Callable] = None,
            task_abort_event: Optional[threading.Event] = None,
            **kwargs,
        ):
            # thread begins
            # ...
            # call a bunch of commands, get back a list of command_ids
            command_ids = []
            # ...
            # continue until it the results of those commands are needed
            # ...
            # when we can no longer progress without the command results
            # first reset the number of blocking results
            self._num_blocking_results = len(command_ids)

            # subscribe to the LRC results of all blocking proxies, providing the
            # locked decrement counter method as the callback
            for proxy in proxies_to_wait_on:
            proxy.subscribe_event(
                attr_name="longRunningCommandResult",
                event_type=EventType.CHANGE_EVENT,
                callback=self.results_callback
            )

            # call wait method
            self._wait_for_blocking(timeout=10.0, task_abort_event=task_abort_event)

            # now we can continue

        :param timeout: Time to wait, in seconds.
        :param task_abort_event: Check for abort, defaults to None

        :return: completed if status reached, FAILED if timed out, ABORTED if aborted
        """
        ticks = int(timeout / 0.01)  # 10 ms resolution
        while self._num_blocking_results:
            if task_abort_event and task_abort_event.is_set():
                return TaskStatus.ABORTED
            sleep(0.01)
            ticks -= 1
            if ticks <= 0:
                self.logger.error(
                    f"{self._num_blocking_results} blocking result(s) remain after {timeout}s."
                )
                return TaskStatus.FAILED
        self.logger.info(f"Waited for {timeout - ticks * 0.01} seconds")
        return TaskStatus.COMPLETED

    @property
    def is_communicating(self: CbfComponentManager) -> bool:
        """
        Return whether communication with the component is established.

        SKA Mid.CBF MCS uses the more expressive :py:attr:`communication_status`
        for this, but this is still needed as a base classes hook.

        :return: True if communication with the component is established, else False.
        """
        return self.communication_state == CommunicationStatus.ESTABLISHED

    @property
    def power_state(self: CbfComponentManager) -> Optional[PowerState]:
        """
        Return the power state of this component manager.

        :return: the power state of this component manager, if known.
        """
        return self._component_state["power"]

    @property
    def faulty(self: CbfComponentManager) -> Optional[bool]:
        """
        Return whether this component manager is currently experiencing a fault.

        :return: True if this component manager is currently experiencing a fault, else False.
        """
        return cast(bool, self._component_state["fault"])<|MERGE_RESOLUTION|>--- conflicted
+++ resolved
@@ -141,26 +141,10 @@
     def _subscribe_command_results(
         self: CbfComponentManager, proxy: context.DeviceProxy
     ) -> None:
-<<<<<<< HEAD
         dev_name = proxy.dev_name()
         if dev_name in self._event_ids:
             self.logger.warning(
                 f"Skipping repeated longRunningCommandResult event subscription: {dev_name}"
-=======
-        if dp in self._event_ids.values():
-            self.logger.warning(
-                f"Skipping repeated longRunningCommandResult event subscription: {dp.dev_name()}"
-            )
-        else:
-            self._event_ids.update(
-                {
-                    dp.subscribe_event(
-                        attr_name="longRunningCommandResult",
-                        event_type=tango.EventType.CHANGE_EVENT,
-                        cb_or_queuesize=self.results_callback,
-                    ): dp
-                }
->>>>>>> 40d5c0e6
             )
             return
 
