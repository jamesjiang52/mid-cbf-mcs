--- conflicted
+++ resolved
@@ -138,11 +138,7 @@
         self: CbfComponentManager,
     ) -> None:
         """
-<<<<<<< HEAD
-        Long running command that establishes communication with the component, then start monitoring.
-=======
         Establish communication with the component, then start monitoring.
->>>>>>> 0843ff1f
         """
         self.logger.info("Entering CbfComponentManager.start_communicating")
 
