--- conflicted
+++ resolved
@@ -114,12 +114,6 @@
         # SimulationMode.FALSE
         self.simulation_mode = simulation_mode
 
-<<<<<<< HEAD
-    def _start_communicating(self: CbfComponentManager) -> None:
-        """
-        Thread for start_communicating operation.
-        """
-=======
     def _start_communicating(
         self: CbfComponentManager, *args, **kwargs
     ) -> None:
@@ -127,7 +121,6 @@
         Thread for start_communicating operation.
         """
         self.logger.info("Entering component_manager._start_communicating")
->>>>>>> 5f063646
         self._update_communication_state(
             communication_state=CommunicationStatus.ESTABLISHED
         )
@@ -138,24 +131,16 @@
         """
         Establish communication with the component, then start monitoring.
         """
-<<<<<<< HEAD
-        self.logger.debug("Entering CbfComponentManager.start_communicating")
-=======
         self.logger.info("Entering CbfComponentManager.start_communicating")
->>>>>>> 5f063646
 
         if self.is_communicating:
             self.logger.info("Already communicating")
             return
 
-<<<<<<< HEAD
-        task_status, message = self.submit_task(self._start_communicating)
-=======
         task_status, message = self.submit_task(
             self._start_communicating,
         )
 
->>>>>>> 5f063646
         if task_status == TaskStatus.REJECTED:
             self.logger.error(
                 f"start_communicating thread rejected; {message}"
@@ -164,13 +149,9 @@
                 communication_state=CommunicationStatus.NOT_ESTABLISHED
             )
 
-<<<<<<< HEAD
-    def _stop_communicating(self: CbfComponentManager) -> None:
-=======
     def _stop_communicating(
         self: CbfComponentManager, *args, **kwargs
     ) -> None:
->>>>>>> 5f063646
         """
         Thread for stop_communicating operation.
         """
@@ -566,11 +547,7 @@
             ticks -= 1
             if ticks <= 0:
                 self.logger.error(
-<<<<<<< HEAD
-                    f"{len(self._blocking_commands)} blocking result(s) remain after {timeout}s; resetting component manager _blocking_commands variable."
-=======
                     f"{len(self._blocking_commands)} blocking result(s) remain after {timeout}s."
->>>>>>> 5f063646
                 )
                 self._blocking_commands = set()
                 return TaskStatus.FAILED
