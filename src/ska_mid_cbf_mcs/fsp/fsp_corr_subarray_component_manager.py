--- conflicted
+++ resolved
@@ -196,7 +196,6 @@
             hps_fsp_configuration = self._build_hps_fsp_config(configuration)
             self.last_hps_scan_configuration = hps_fsp_configuration
             try:
-<<<<<<< HEAD
                 self.logger.info("Entering HPS FSP configurescan")
                 # self.logger.info("Printing HPS ConfigScan")
                 # TODO: Validate this with JSON Validator
@@ -204,9 +203,6 @@
                 # self.logger.info(f"{hps_fsp_configuration}")
                 # TODO: Error is here, does this call configurescan in DsFspCorrControllerComponentManager.cpp? Or where? Timeout happens but where is error? Can't find.
                 self._proxy_hps_fsp_corr_controller.ConfigureScan(
-=======
-                self._proxy_hps_fsp_mode_controller.ConfigureScan(
->>>>>>> b212495d
                     hps_fsp_configuration
                 )
                 self.logger.info("Exiting HPS FSP configurescan")
