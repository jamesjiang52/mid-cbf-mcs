--- conflicted
+++ resolved
@@ -269,14 +269,10 @@
             device._channel_info = []
 
             # device proxy for connection to CbfController
-<<<<<<< HEAD
             device._proxy_cbf_controller = CbfDeviceProxy(
                 fqdn=device.CbfControllerAddress,
                 logger=device.logger
             )
-=======
-            device._proxy_cbf_controller = CbfDeviceProxy(fqdn=device.CbfControllerAddress, logger=device.logger)
->>>>>>> 68774e8a
 
             device._controller_max_capabilities = dict(
                 pair.split(":") for pair in
@@ -286,16 +282,12 @@
             # Connect to all VCC devices turned on by CbfController:
             device._count_vcc = int(device._controller_max_capabilities["VCC"])
             device._fqdn_vcc = list(device.VCC)[:device._count_vcc]
-<<<<<<< HEAD
             #device._proxies_vcc = [*map(tango.DeviceProxy, device._fqdn_vcc)]
             device._proxies_vcc = [
                 CbfDeviceProxy(
                     logger=device.logger, 
                     fqdn=address) for address in device._fqdn_vcc
             ]
-=======
-            device._proxies_vcc = [*map(CbfDeviceProxy, device._fqdn_vcc)]
->>>>>>> 68774e8a
 
             message = "FspCorrSubarry Init command completed OK"
             self.logger.info(message)
