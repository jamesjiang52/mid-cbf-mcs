--- conflicted
+++ resolved
@@ -341,12 +341,8 @@
 
             device = self.target
 
-<<<<<<< HEAD
-            device.write_simulationMode(True)
-=======
             # Setting initial simulation mode to True
             device.write_simulationMode(SimulationMode.TRUE)
->>>>>>> 17c50aab
 
             device._scan_id = 0
             device._config_id = ""
