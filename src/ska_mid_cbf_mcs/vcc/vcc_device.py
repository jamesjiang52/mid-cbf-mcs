# -*- coding: utf-8 -*-
#
# This file is part of the Mid.CBF MCS project
#
#
#
# Distributed under the terms of the GPL license.
# See LICENSE.txt for more info.

# Copyright (c) 2019 National Research Council of Canada

from __future__ import annotations

<<<<<<< HEAD
from typing import Any  # allow forward references in type hints

=======
# Tango imports
>>>>>>> 783e36c8
import tango
from ska_control_model import SimulationMode
from ska_tango_base.base.base_device import DevVarLongStringArrayType
from ska_tango_base.commands import SubmittedSlowCommand
from tango.server import attribute, command, device_property

from ska_mid_cbf_mcs.device.obs_device import CbfObsDevice
from ska_mid_cbf_mcs.vcc.vcc_component_manager import VccComponentManager

__all__ = ["Vcc", "main"]


class Vcc(CbfObsDevice):
    """
    Vcc TANGO device class for the prototype
    """

    # -----------------
    # Device Properties
    # -----------------

    TalonLRUAddress = device_property(dtype="str")

    VccControllerAddress = device_property(dtype="str")

    Band1And2Address = device_property(dtype="str")

    Band3Address = device_property(dtype="str")

    Band4Address = device_property(dtype="str")

    Band5Address = device_property(dtype="str")

    # ----------
    # Attributes
    # ----------

    @attribute(
        dtype="str",
        memorized=True,
        hw_memorized=True,
        doc="VCC's associated DISH ID",
    )
    def dishID(self: Vcc) -> str:
        """
        Read the dishID attribute.

        :return: the Vcc's DISH ID.
        :rtype: str
        """
        return self.component_manager.dish_id

    @dishID.write
    def dishID(self: Vcc, value: str) -> None:
        """
        Write the dishID attribute.

        :param value: the dishID value.
        """
        self.logger.debug(f"Writing dishID to {value}")
        self.component_manager.dish_id = value

    @attribute(
        abs_change=1,
        dtype="uint16",
        memorized=True,
        hw_memorized=True,
        doc="Subarray membership",
    )
    def subarrayMembership(self: Vcc) -> int:
        """
        Read the subarrayMembership attribute.

        :return: the subarray membership (0 = no affiliation).
        :rtype: int
        """
        return self._subarray_membership

    @subarrayMembership.write
    def subarrayMembership(self: Vcc, value: int) -> None:
        """
        Write the subarrayMembership attribute.

        :param value: the subarray membership value (0 = no affiliation).
        """
        self.logger.debug(f"Writing subarrayMembership to {value}")
        if self._subarray_membership != value:
            self._subarray_membership = value
            self.push_change_event("subarrayMembership", value)
            self.push_archive_event("subarrayMembership", value)

    @attribute(
        abs_change=1,
        dtype=tango.DevEnum,
        enum_labels=["1", "2", "3", "4", "5a", "5b"],
        doc="Frequency band; an int in the range [0, 5]",
    )
    def frequencyBand(self: Vcc) -> tango.DevEnum:
        """
        Read the frequencyBand attribute.

        :return: the frequency band (being observed by the current scan, one of
            ["1", "2", "3", "4", "5a", "5b"]).
        :rtype: tango.DevEnum
        """
        return self.component_manager.frequency_band

    # --------------
    # Initialization
    # --------------

    def init_command_objects(self: Vcc) -> None:
        """
        Sets up the command objects
        """
        super().init_command_objects()

        self.register_command_object(
            "ConfigureBand",
            SubmittedSlowCommand(
                command_name="ConfigureBand",
                command_tracker=self._command_tracker,
                component_manager=self.component_manager,
                method_name="configure_band",
                logger=self.logger,
            ),
        )

    def create_component_manager(self: Vcc) -> VccComponentManager:
        # NOTE: using component manager default of SimulationMode.TRUE,
        # as self._simulation_mode at this point during init_device()
        # SimulationMode.FALSE
        return VccComponentManager(
            vcc_id=self.DeviceID,
            talon_lru=self.TalonLRUAddress,
            vcc_controller=self.VccControllerAddress,
            vcc_band=[
                self.Band1And2Address,
                self.Band3Address,
                self.Band4Address,
                self.Band5Address,
            ],
            logger=self.logger,
            attr_change_callback=self.push_change_event,
            attr_archive_callback=self.push_archive_event,
            health_state_callback=self._update_health_state,
            communication_state_callback=self._communication_state_changed,
            obs_command_running_callback=self._obs_command_running,
            component_state_callback=self._component_state_changed,
        )

<<<<<<< HEAD
    def always_executed_hook(self: Vcc) -> None:
        """Hook to be executed before any commands."""

    def delete_device(self: Vcc) -> None:
        """Hook to delete device."""

    # -------------
    # Fast Commands
    # -------------
=======
    # --------
    # Commands
    # --------
>>>>>>> 783e36c8

    class InitCommand(CbfObsDevice.InitCommand):
        """
        A class for the Vcc's init_device() "command".
        """

        def do(
            self: Vcc.InitCommand,
            *args: any,
            **kwargs: any,
        ) -> DevVarLongStringArrayType:
            """
            Stateless hook for device initialisation.

            :return: A tuple containing a return code and a string
                message indicating status. The message is for
                information purpose only.
            :rtype: (ResultCode, str)
            """
            (result_code, msg) = super().do(*args, **kwargs)

            # initialize attribute values
            self._device._subarray_membership = 0

            self._device.set_change_event("frequencyBand", True)
            self._device.set_archive_event("frequencyBand", True)
            self._device.set_change_event("subarrayMembership", True)
            self._device.set_archive_event("subarrayMembership", True)

            # Setting initial simulation mode to True
            self._device._simulation_mode = SimulationMode.TRUE

            return (result_code, msg)

    # ---------------------
    # Long Running Commands
    # ---------------------

    @command(
        dtype_in="DevString",
        dtype_out="DevVarLongStringArray",
        doc_in="Band config string.",
    )
    @tango.DebugIt()
    def ConfigureBand(
        self: Vcc, band_config: str
    ) -> DevVarLongStringArrayType:
        """
        Turn on the corresponding band device and disable all the others.

        :param band_config: json string containing: the frequency band name, dish sample rate, and number of samples per frame

        :return: A tuple containing a return code and a string
            message indicating status. The message is for
            information purpose only.
        :rtype: DevVarLongStringArrayType
        """
        command_handler = self.get_command_object(command_name="ConfigureBand")
        result_code, command_id = command_handler(band_config)
        return [[result_code], [command_id]]


# ----------
# Run server
# ----------


def main(args=None, **kwargs):
    return Vcc.run_server(args=args or None, **kwargs)


if __name__ == "__main__":
    main()<|MERGE_RESOLUTION|>--- conflicted
+++ resolved
@@ -11,12 +11,7 @@
 
 from __future__ import annotations
 
-<<<<<<< HEAD
-from typing import Any  # allow forward references in type hints
-
-=======
 # Tango imports
->>>>>>> 783e36c8
 import tango
 from ska_control_model import SimulationMode
 from ska_tango_base.base.base_device import DevVarLongStringArrayType
@@ -168,21 +163,9 @@
             component_state_callback=self._component_state_changed,
         )
 
-<<<<<<< HEAD
-    def always_executed_hook(self: Vcc) -> None:
-        """Hook to be executed before any commands."""
-
-    def delete_device(self: Vcc) -> None:
-        """Hook to delete device."""
-
-    # -------------
-    # Fast Commands
-    # -------------
-=======
     # --------
     # Commands
     # --------
->>>>>>> 783e36c8
 
     class InitCommand(CbfObsDevice.InitCommand):
         """
