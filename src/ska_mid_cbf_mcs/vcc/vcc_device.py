# -*- coding: utf-8 -*-
#
# This file is part of the Mid.CBF MCS project
#
#
#
# Distributed under the terms of the GPL license.
# See LICENSE.txt for more info.

# Copyright (c) 2019 National Research Council of Canada

from __future__ import annotations

# Tango imports
import tango
from ska_tango_base.base.base_device import DevVarLongStringArrayType
from ska_tango_base.commands import SubmittedSlowCommand
from tango.server import attribute, command, device_property

from ska_mid_cbf_mcs.device.obs_device import CbfObsDevice
from ska_mid_cbf_mcs.vcc.vcc_component_manager import VccComponentManager

__all__ = ["Vcc", "main"]


class Vcc(CbfObsDevice):
    """
    Vcc TANGO device class for the prototype
    """

    # -----------------
    # Device Properties
    # -----------------

    TalonLRUAddress = device_property(dtype="str")

    VccControllerAddress = device_property(dtype="str")

    Band1And2Address = device_property(dtype="str")

    Band3Address = device_property(dtype="str")

    Band4Address = device_property(dtype="str")

    Band5Address = device_property(dtype="str")

    # ----------
    # Attributes
    # ----------

    @attribute(
        dtype="str",
        memorized=True,
        hw_memorized=True,
        doc="VCC's associated DISH ID",
    )
    def dishID(self: Vcc) -> str:
        """
        Read the dishID attribute.

        :return: the Vcc's DISH ID.
        :rtype: str
        """
        return self.component_manager.dish_id

    @dishID.write
    def dishID(self: Vcc, value: str) -> None:
        """
        Write the dishID attribute.

        :param value: the dishID value.
        """
        self.logger.debug(f"Writing dishID to {value}")
        if self.component_manager.dish_id != value:
            self.component_manager.dish_id = value
            self.push_change_event("dishID", value)
            self.push_archive_event("dishID", value)

    @attribute(
        abs_change=1,
        dtype="uint16",
        memorized=True,
        hw_memorized=True,
        doc="Subarray membership",
    )
    def subarrayMembership(self: Vcc) -> int:
        """
        Read the subarrayMembership attribute.

        :return: the subarray membership (0 = no affiliation).
        :rtype: int
        """
        return self._subarray_membership

    @subarrayMembership.write
    def subarrayMembership(self: Vcc, value: int) -> None:
        """
        Write the subarrayMembership attribute.

        :param value: the subarray membership value (0 = no affiliation).
        """
        self.logger.debug(f"Writing subarrayMembership to {value}")
        if self._subarray_membership != value:
            self._subarray_membership = value
            self.push_change_event("subarrayMembership", value)
            self.push_archive_event("subarrayMembership", value)

    @attribute(
        abs_change=1,
        dtype=tango.DevEnum,
        enum_labels=["1", "2", "3", "4", "5a", "5b"],
        doc=(
            "The frequency band observed by the current scan: "
            "an enum that can be one of ['1', '2', '3', '4', '5a', '5b']"
        ),
    )
    def frequencyBand(self: Vcc) -> tango.DevEnum:
        """
        Read the frequencyBand attribute.

        :return: the frequency band (being observed by the current scan, one of
            ["1", "2", "3", "4", "5a", "5b"]).
        :rtype: tango.DevEnum
        """
        return self.component_manager.frequency_band

    # --------------
    # Initialization
    # --------------

    def init_command_objects(self: Vcc) -> None:
        """
        Sets up the command objects
        """
        super().init_command_objects()

        self.register_command_object(
            "ConfigureBand",
            SubmittedSlowCommand(
                command_name="ConfigureBand",
                command_tracker=self._command_tracker,
                component_manager=self.component_manager,
                method_name="configure_band",
                logger=self.logger,
            ),
        )

    def create_component_manager(self: Vcc) -> VccComponentManager:
        return VccComponentManager(
            talon_lru=self.TalonLRUAddress,
            vcc_controller=self.VccControllerAddress,
            vcc_band=[
                self.Band1And2Address,
                self.Band3Address,
                self.Band4Address,
                self.Band5Address,
            ],
            logger=self.logger,
            attr_change_callback=self.push_change_event,
            attr_archive_callback=self.push_archive_event,
            health_state_callback=self._update_health_state,
            communication_state_callback=self._communication_state_changed,
            obs_command_running_callback=self._obs_command_running,
            component_state_callback=self._component_state_changed,
        )

    # --------
    # Commands
    # --------

    class InitCommand(CbfObsDevice.InitCommand):
        """
        A class for the Vcc's init_device() "command".
        """

        def do(
            self: Vcc.InitCommand,
            *args: any,
            **kwargs: any,
        ) -> DevVarLongStringArrayType:
            """
            Stateless hook for device initialisation.

            :return: A tuple containing a return code and a string
                message indicating status. The message is for
                information purpose only.
            :rtype: (ResultCode, str)
            """
            (result_code, msg) = super().do(*args, **kwargs)

            # initialize attribute values
            self._device._subarray_membership = 0

            self._device.set_change_event("dishID", True)
            self._device.set_archive_event("dishID", True)
            self._device.set_change_event("frequencyBand", True)
            self._device.set_archive_event("frequencyBand", True)
            self._device.set_change_event("subarrayMembership", True)
            self._device.set_archive_event("subarrayMembership", True)

            return (result_code, msg)

    # ---------------------
    # Long Running Commands
    # ---------------------

    @command(
        dtype_in="DevString",
        dtype_out="DevVarLongStringArray",
        doc_in="Band config string.",
    )
    @tango.DebugIt()
    def ConfigureBand(
        self: Vcc, band_config: str
    ) -> DevVarLongStringArrayType:
        """
<<<<<<< HEAD
        Long running command that turns on the corresponding band device and disable all the others.
=======
        Turn on the corresponding band device and disable all the others.
>>>>>>> 0843ff1f

        :param band_config: json string containing: the frequency band name,
                            dish sample rate, and number of samples per frame

        :return: A tuple containing a return code and a string
            message indicating status. The message is for
            information purpose only.
        :rtype: DevVarLongStringArrayType
        """
        command_handler = self.get_command_object(command_name="ConfigureBand")
        result_code, command_id = command_handler(band_config)
        return [[result_code], [command_id]]


# ----------
# Run server
# ----------


def main(args=None, **kwargs):
    return Vcc.run_server(args=args or None, **kwargs)


if __name__ == "__main__":
    main()<|MERGE_RESOLUTION|>--- conflicted
+++ resolved
@@ -214,11 +214,7 @@
         self: Vcc, band_config: str
     ) -> DevVarLongStringArrayType:
         """
-<<<<<<< HEAD
-        Long running command that turns on the corresponding band device and disable all the others.
-=======
         Turn on the corresponding band device and disable all the others.
->>>>>>> 0843ff1f
 
         :param band_config: json string containing: the frequency band name,
                             dish sample rate, and number of samples per frame
