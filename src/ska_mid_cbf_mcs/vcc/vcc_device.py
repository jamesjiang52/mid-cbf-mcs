# -*- coding: utf-8 -*-
#
# This file is part of the Mid.CBF MCS project
#
#
#
# Distributed under the terms of the GPL license.
# See LICENSE.txt for more info.

# """
# Author: James Jiang James.Jiang@nrc-cnrc.gc.ca,
# Herzberg Astronomy and Astrophysics, National Research Council of Canada
# Copyright (c) 2019 National Research Council of Canada
# """

# Vcc TANGO device class

# PROTECTED REGION ID(Vcc.additional_import) ENABLED START #
from __future__ import annotations  # allow forward references in type hints

import json
from typing import List, Optional, Tuple

# Tango imports
import tango
from ska_tango_base.commands import BaseCommand, ResponseCommand, ResultCode
from ska_tango_base.control_model import ObsState, PowerMode, SimulationMode
from ska_tango_base.csp.obs.obs_device import CspSubElementObsDevice
from tango import AttrWriteType, DebugIt
from tango.server import attribute, command, device_property, run

# SKA imports
from ska_mid_cbf_mcs.commons.global_enum import const, freq_band_dict
from ska_mid_cbf_mcs.component.component_manager import CommunicationStatus
from ska_mid_cbf_mcs.vcc.vcc_component_manager import VccComponentManager

# PROTECTED REGION END #    //  Vcc.additional_import

__all__ = ["Vcc", "main"]


class Vcc(CspSubElementObsDevice):
    """
    Vcc TANGO device class for the prototype
    """

    # -----------------
    # Device Properties
    # -----------------

    VccID = device_property(dtype="DevUShort")

    TalonLRUAddress = device_property(dtype="str")

    VccControllerAddress = device_property(dtype="str")

    Band1And2Address = device_property(dtype="str")

    Band3Address = device_property(dtype="str")

    Band4Address = device_property(dtype="str")

    Band5Address = device_property(dtype="str")

    SW1Address = device_property(dtype="str")

    SW2Address = device_property(dtype="str")

    # ----------
    # Attributes
    # ----------

    receptorID = attribute(
        dtype="uint16",
        access=AttrWriteType.READ_WRITE,
        label="Receptor ID",
        doc="Receptor ID",
    )

    subarrayMembership = attribute(
        dtype="uint16",
        access=AttrWriteType.READ_WRITE,
        label="subarrayMembership",
        doc="Subarray membership",
    )

    frequencyOffsetK = attribute(
        dtype="int",
        access=AttrWriteType.READ_WRITE,
        label="Frequency offset (k)",
        doc="Frequency offset (k) of this receptor",
    )

    frequencyOffsetDeltaF = attribute(
        dtype="int",
        access=AttrWriteType.READ_WRITE,
        label="Frequency offset (delta f)",
        doc="Frequency offset (delta f) of this receptor",
    )

    frequencyBand = attribute(
        dtype="DevEnum",
        access=AttrWriteType.READ,
        label="Frequency band",
        doc="Frequency band; an int in the range [0, 5]",
        enum_labels=[
            "1",
            "2",
            "3",
            "4",
            "5a",
            "5b",
        ],
    )

    band5Tuning = attribute(
        dtype=("float",),
        max_dim_x=2,
        access=AttrWriteType.READ,
        label="Stream tuning (GHz)",
        doc="Stream tuning (GHz)",
    )

    frequencyBandOffsetStream1 = attribute(
        dtype="int",
        access=AttrWriteType.READ,
        label="Frequency band offset (stream 1) (Hz)",
        doc="Frequency band offset (stream 1) (Hz)",
    )

    frequencyBandOffsetStream2 = attribute(
        dtype="int",
        access=AttrWriteType.READ,
        label="Frequency band offset (stream 2) (Hz)",
        doc="Frequency band offset (stream 2) (Hz)",
    )

    dopplerPhaseCorrection = attribute(
        dtype=("float",),
        access=AttrWriteType.READ_WRITE,
        max_dim_x=4,
        label="Doppler phase correction coefficients",
        doc="Doppler phase correction coefficients",
    )

    rfiFlaggingMask = attribute(
        dtype="str",
        access=AttrWriteType.READ,
        label="RFI Flagging Mask",
        doc="RFI Flagging Mask",
    )

    delayModel = attribute(
        dtype="str",
        access=AttrWriteType.READ,
        label="Delay model coefficients",
        doc="Delay model coefficients, given per frequency slice",
    )

    jonesMatrix = attribute(
        dtype=(("double",),),
        max_dim_x=16,
        max_dim_y=26,
        access=AttrWriteType.READ,
        label="Jones Matrix elements",
        doc="Jones Matrix elements, given per frequency slice",
    )

    scanID = attribute(
        dtype="DevULong",
        access=AttrWriteType.READ,
        label="scanID",
        doc="scan ID",
    )

    configID = attribute(
        dtype="DevString",
        access=AttrWriteType.READ,
        label="config ID",
        doc="config ID",
    )

    simulationMode = attribute(
        dtype=SimulationMode,
        access=AttrWriteType.READ_WRITE,
        memorized=True,
        doc="Reports the simulation mode of the device. \nSome devices may implement "
        "both modes, while others will have simulators that set simulationMode "
        "to True while the real devices always set simulationMode to False.",
    )

    # ---------------
    # General methods
    # ---------------

    # PROTECTED REGION ID(Vcc.class_variable) ENABLED START #

    def init_command_objects(self: Vcc) -> None:
        """
        Sets up the command objects
        """
        super().init_command_objects()

        device_args = (self, self.op_state_model, self.logger)

        self.register_command_object("On", self.OnCommand(*device_args))

        self.register_command_object("Off", self.OffCommand(*device_args))

        self.register_command_object(
            "Standby", self.StandbyCommand(*device_args)
        )

        self.register_command_object(
            "ConfigureBand", self.ConfigureBandCommand(*device_args)
        )

        self.register_command_object(
            "UpdateDopplerPhaseCorrection",
            self.UpdateDopplerPhaseCorrectionCommand(*device_args),
        )

        self.register_command_object(
            "UpdateDelayModel", self.UpdateDelayModelCommand(*device_args)
        )

        self.register_command_object(
            "UpdateJonesMatrix", self.UpdateJonesMatrixCommand(*device_args)
        )

        self.register_command_object(
            "ConfigureSearchWindow",
            self.ConfigureSearchWindowCommand(*device_args),
        )

        device_args = (
            self,
            self.op_state_model,
            self.obs_state_model,
            self.logger,
        )

        self.register_command_object(
            "ConfigureScan", self.ConfigureScanCommand(*device_args)
        )

        self.register_command_object("Scan", self.ScanCommand(*device_args))

        self.register_command_object(
            "EndScan", self.EndScanCommand(*device_args)
        )

        self.register_command_object("Abort", self.AbortCommand(*device_args))

        self.register_command_object(
            "ObsReset", self.ObsResetCommand(*device_args)
        )

        self.register_command_object(
            "GoToIdle", self.GoToIdleCommand(*device_args)
        )

    # PROTECTED REGION END #    //  Vcc.class_variable

    def create_component_manager(self: Vcc) -> VccComponentManager:
        self._communication_status: Optional[CommunicationStatus] = None
        self._component_power_mode: Optional[PowerMode] = None

        return VccComponentManager(
            talon_lru=self.TalonLRUAddress,
            vcc_controller=self.VccControllerAddress,
            vcc_band=[
                self.Band1And2Address,
                self.Band3Address,
                self.Band4Address,
                self.Band5Address,
            ],
            search_window=[self.SW1Address, self.SW2Address],
            logger=self.logger,
            push_change_event_callback=self.push_change_event,
            communication_status_changed_callback=self._communication_status_changed,
            component_power_mode_changed_callback=self._component_power_mode_changed,
            component_fault_callback=self._component_fault,
        )

    def always_executed_hook(self: Vcc) -> None:
        # PROTECTED REGION ID(Vcc.always_executed_hook) ENABLED START #
        """Hook to be executed before any commands."""
        # PROTECTED REGION END #    //  Vcc.always_executed_hook

    def delete_device(self: Vcc) -> None:
        # PROTECTED REGION ID(Vcc.delete_device) ENABLED START #
        """Hook to delete device."""
        # PROTECTED REGION END #    //  Vcc.delete_device

    # ---------
    # Callbacks
    # ---------

    def _communication_status_changed(
        self: Vcc,
        communication_status: CommunicationStatus,
    ) -> None:
        """
        Handle change in communications status between component manager and component.

        This is a callback hook, called by the component manager when
        the communications status changes. It is implemented here to
        drive the op_state.

        :param communication_status: the status of communications
            between the component manager and its component.
        """

        self._communication_status = communication_status

        if communication_status == CommunicationStatus.DISABLED:
            self.op_state_model.perform_action("component_disconnected")
        elif communication_status == CommunicationStatus.NOT_ESTABLISHED:
            self.op_state_model.perform_action("component_unknown")
        elif (
            communication_status == CommunicationStatus.ESTABLISHED
            and self._component_power_mode is not None
        ):
            self._component_power_mode_changed(self._component_power_mode)
        else:  # self._component_power_mode is None
            pass  # wait for a power mode update

    def _component_power_mode_changed(
        self: Vcc,
        power_mode: PowerMode,
    ) -> None:
        """
        Handle change in the power mode of the component.

        This is a callback hook, called by the component manager when
        the power mode of the component changes. It is implemented here
        to drive the op_state.

        :param power_mode: the power mode of the component.
        """
        self._component_power_mode = power_mode

        if self._communication_status == CommunicationStatus.ESTABLISHED:
            action_map = {
                PowerMode.OFF: "component_off",
                PowerMode.STANDBY: "component_standby",
                PowerMode.ON: "component_on",
                PowerMode.UNKNOWN: "component_unknown",
            }
            self.op_state_model.perform_action(action_map[power_mode])

    def _component_fault(self: Vcc, faulty: bool) -> None:
        """
        Handle component fault
        """
        if faulty:
            self.op_state_model.perform_action("component_fault")
            self.set_status("The device is in FAULT state.")
        else:
            self.set_status("The device has recovered from FAULT state.")

    # ------------------
    # Attributes methods
    # ------------------

    def write_simulationMode(self: Vcc, value: SimulationMode) -> None:
        """
        Set the simulation mode of the device.

        :param value: SimulationMode
        """
        super().write_simulationMode(value)
        self.component_manager.simulation_mode = value

    def read_receptorID(self: Vcc) -> int:
        # PROTECTED REGION ID(Vcc.receptorID_read) ENABLED START #
        """
        Read the receptorID attribute.

        :return: the Vcc's receptor id.
        :rtype: int
        """
        return self.component_manager.receptor_id
        # PROTECTED REGION END #    //  Vcc.receptorID_read

    def write_receptorID(self: Vcc, value: int) -> None:
        # PROTECTED REGION ID(Vcc.receptorID_write) ENABLED START #
        """
        Write the receptorID attribute.

        :param value: the receptorID value.
        """
        self.component_manager.receptor_id = value
        # PROTECTED REGION END #    //  Vcc.receptorID_write

    def read_subarrayMembership(self: Vcc) -> int:
        # PROTECTED REGION ID(Vcc.subarrayMembership_read) ENABLED START #
        """
        Read the subarrayMembership attribute.

        :return: the subarray membership (0 = no affiliation).
        :rtype: int
        """
        return self._subarray_membership
        # PROTECTED REGION END #    //  Vcc.subarrayMembership_read

    def write_subarrayMembership(self: Vcc, value: int) -> None:
        # PROTECTED REGION ID(Vcc.subarrayMembership_write) ENABLED START #
        """
        Write the subarrayMembership attribute.

        :param value: the subarray membership value (0 = no affiliation).
        """
        self.logger.debug(
            f"Entering write_subarrayMembership(), value = {value}"
        )
        self._subarray_membership = value
        self.push_change_event("subarrayMembership", value)
        self.component_manager.deconfigure()
        # PROTECTED REGION END #    //  Vcc.subarrayMembership_write

    def read_frequencyOffsetK(self: Vcc) -> int:
        # PROTECTED REGION ID(Vcc.frequencyOffsetK_read) ENABLED START #
        """
        Read the frequencyOffsetK attribute.

        :return: the frequency offset k-value
        :rtype: int
        """
        return self.component_manager.frequency_offset_k
        # PROTECTED REGION END #    //  Vcc.frequencyOffsetK_read

    def write_frequencyOffsetK(self: Vcc, value: int) -> None:
        # PROTECTED REGION ID(Vcc.frequencyOffsetK_write) ENABLED START #
        """
        Write the frequencyOffsetK attribute.

        :param value: the frequency offset k-value
        """
        self.component_manager.frequency_offset_k = value
        # PROTECTED REGION END #    //  Vcc.frequencyOffsetK_write

    def read_frequencyOffsetDeltaF(self: Vcc) -> int:
        # PROTECTED REGION ID(Vcc.frequencyOffsetDeltaF_read) ENABLED START #
        """
        Read the frequencyOffsetDeltaF attribute.

        :return: the frequency offset delta-f value
        :rtype: int
        """
        return self.component_manager.frequency_offset_delta_f
        # PROTECTED REGION END #    //  Vcc.frequencyOffsetDeltaF_read

    def write_frequencyOffsetDeltaF(self: Vcc, value: int) -> None:
        # PROTECTED REGION ID(Vcc.frequencyOffsetDeltaF_write) ENABLED START #
        """
        Write the frequencyOffsetDeltaF attribute.

        :param value: the frequency offset delta-f value
        """
        self.component_manager.frequency_offset_delta_f = value
        # PROTECTED REGION END #    //  Vcc.frequencyOffsetDeltaF_write

    def read_frequencyBand(self: Vcc) -> tango.DevEnum:
        # PROTECTED REGION ID(Vcc.frequencyBand_read) ENABLED START #
        """
        Read the frequencyBand attribute.

        :return: the frequency band (being observed by the current scan, one of
            ["1", "2", "3", "4", "5a", "5b"]).
        :rtype: tango.DevEnum
        """
        return self.component_manager.frequency_band
        # PROTECTED REGION END #    //  Vcc.frequencyBand_read

    def read_band5Tuning(self: Vcc) -> List[float]:
        # PROTECTED REGION ID(Vcc.band5Tuning_read) ENABLED START #
        """
        Read the band5Tuning attribute.

        :return: the band5Tuning attribute (stream tuning (GHz)).
        :rtype: list of float
        """
        return self.component_manager.stream_tuning
        # PROTECTED REGION END #    //  Vcc.band5Tuning_read

    def read_frequencyBandOffsetStream1(self: Vcc) -> int:
        # PROTECTED REGION ID(Vcc.frequencyBandOffsetStream1_read) ENABLED START #
        """
        Read the frequencyBandOffsetStream1 attribute.

        :return: the frequencyBandOffsetStream1 attribute.
        :rtype: int
        """
        return self.component_manager.frequency_band_offset_stream_1
        # PROTECTED REGION END #    //  Vcc.frequencyBandOffsetStream1_read

    def read_frequencyBandOffsetStream2(self: Vcc) -> int:
        # PROTECTED REGION ID(Vcc.frequencyBandOffsetStream2_read) ENABLED START #
        """
        Read the frequencyBandOffsetStream2 attribute.

        :return: the frequencyBandOffsetStream2 attribute.
        :rtype: int
        """
        return self.component_manager.frequency_band_offset_stream_2
        # PROTECTED REGION END #    //  Vcc.frequencyBandOffsetStream2_read

    def read_dopplerPhaseCorrection(self: Vcc) -> List[float]:
        # PROTECTED REGION ID(Vcc.dopplerPhaseCorrection_read) ENABLED START #
        """
        Read the dopplerPhaseCorrection attribute.

        :return: the dopplerPhaseCorrection attribute.
        :rtype: list of float
        """
        return self.component_manager.doppler_phase_correction
        # PROTECTED REGION END #    //  Vcc.dopplerPhaseCorrection_read

    def write_dopplerPhaseCorrection(self: Vcc, value: List[float]) -> None:
        # PROTECTED REGION ID(Vcc.dopplerPhaseCorrection_write) ENABLED START #
        """
        Write the dopplerPhaseCorrection attribute.

        :param value: the dopplerPhaseCorrection attribute value.
        """
        self.component_manager.doppler_phase_correction = value
        # PROTECTED REGION END #    //  Vcc.dopplerPhaseCorrection_write

    def read_rfiFlaggingMask(self: Vcc) -> str:
        # PROTECTED REGION ID(Vcc.rfiFlaggingMask_read) ENABLED START #
        """
        Read the rfiFlaggingMask attribute.

        :return: the rfiFlaggingMask attribute.
        :rtype: str/JSON
        """
        return self.component_manager.rfi_flagging_mask
        # PROTECTED REGION END #    //  Vcc.rfiFlaggingMask_read

    def read_delayModel(self: Vcc) -> str:
        # PROTECTED REGION ID(Vcc.delayModel_read) ENABLED START #
        """
        Read the delayModel attribute.

        :return: the delayModel attribute (delay model coefficients,
            :return: the delayModel attribute (delay model coefficients,
        :return: the delayModel attribute (delay model coefficients,
            given per frequency slice).
        :rtype: list of list of float
        """
        return self.component_manager.delay_model
        # PROTECTED REGION END #    //  Vcc.delayModel_read

    def read_jonesMatrix(self: Vcc) -> List[List[float]]:
        # PROTECTED REGION ID(Vcc.jonesMatrix_read) ENABLED START #
        """
        Read the jonesMatrix attribute.

        :return: the jonesMatrix attribute (jones matrix values,
            :return: the jonesMatrix attribute (jones matrix values,
        :return: the jonesMatrix attribute (jones matrix values,
            given per frequency slice).
        :rtype: list of list of float
        """
        return self.component_manager.jones_matrix
        # PROTECTED REGION END #    //  Vcc.jonesMatrix_read

    def read_scanID(self: Vcc) -> int:
        # PROTECTED REGION ID(Vcc.scanID_read) ENABLED START #
        """
        Read the scanID attribute.

        :return: the scanID attribute.
        :rtype: int
        """
        return self.component_manager.scan_id
        # PROTECTED REGION END #    //  Vcc.scanID_read

    def read_configID(self: Vcc) -> str:
        # PROTECTED REGION ID(Vcc.configID_read) ENABLED START #
        """
        Read the configID attribute.

        :return: the configID attribute.
        :rtype: str
        """
        return self.component_manager.config_id
        # PROTECTED REGION END #    //  Vcc.configID_read

    # --------
    # Commands
    # --------

    class InitCommand(CspSubElementObsDevice.InitCommand):
        """
        A class for the Vcc's init_device() "command".
        """

        def do(
            self: Vcc.InitCommand,
        ) -> Tuple[ResultCode, str]:
            """
            Stateless hook for device initialisation.

            :return: A tuple containing a return code and a string
                message indicating status. The message is for
                information purpose only.
            :rtype: (ResultCode, str)
            """

            (result_code, msg) = super().do()

            device = self.target

            # Make a private copy of the device properties:
            device._vcc_id = device.VccID

            # initialize attribute values
            device._subarray_membership = 0
            device._last_scan_configuration = ""

            device._configuring_from_idle = False

<<<<<<< HEAD
            device.set_change_event("frequencyBand", True, True)
=======
            device.write_simulationMode(True)

>>>>>>> 3844ac29
            device.set_change_event("subarrayMembership", True, True)

            # TODO remove when ugrading base class from 0.11.3
            device.set_change_event("healthState", True, True)

            return (result_code, msg)

    class OnCommand(CspSubElementObsDevice.OnCommand):
        """
        A class for the Vcc's on command.
        """

        def do(
            self: Vcc.OnCommand,
        ) -> Tuple[ResultCode, str]:
            """
            Stateless hook for device initialisation.

            :return: A tuple containing a return code and a string
                message indicating status. The message is for
                information purpose only.
            :rtype: (ResultCode, str)
            """
            self.logger.info("Entering Vcc.OnCommand")
            return self.target.component_manager.on()

    class OffCommand(CspSubElementObsDevice.OffCommand):
        """
        A class for the Vcc's off command.
        """

        def do(
            self: Vcc.OffCommand,
        ) -> Tuple[ResultCode, str]:
            """
            Stateless hook for device initialisation.

            :return: A tuple containing a return code and a string
                message indicating status. The message is for
                information purpose only.
            :rtype: (ResultCode, str)
            """
            return self.target.component_manager.off()

    class StandbyCommand(CspSubElementObsDevice.StandbyCommand):
        """
        A class for the Vcc's standby command.
        """

        def do(
            self: Vcc.StandbyCommand,
        ) -> Tuple[ResultCode, str]:
            """
            Stateless hook for device initialisation.

            :return: A tuple containing a return code and a string
                message indicating status. The message is for
                information purpose only.
            :rtype: (ResultCode, str)
            """
            return self.target.component_manager.standby()

    class ConfigureBandCommand(ResponseCommand):
        """
        A class for the Vcc's ConfigureBand() command.

        Turn on the corresponding band device and disable all the others.
        """

        def do(
            self: Vcc.ConfigureBandCommand, argin: str
        ) -> Tuple[ResultCode, str]:
            """
            Stateless hook for ConfigureBand() command functionality.

            :param freq_band_name: the frequency band name

            :return: A tuple containing a return code and a string
                message indicating status. The message is for
                information purpose only.
            :rtype: (ResultCode, str)
            """
            return self.target.component_manager.configure_band(argin)

    @command(
        dtype_in="DevString",
        doc_in="Frequency band string.",
    )
    @DebugIt()
    def ConfigureBand(self, freq_band_name: str) -> Tuple[ResultCode, str]:
        # PROTECTED REGION ID(CspSubElementObsDevice.ConfigureBand) ENABLED START #
        """
        Turn on the corresponding band device and disable all the others.

        :param freq_band_name: the frequency band name

        :return: A tuple containing a return code and a string
            message indicating status. The message is for
            information purpose only.
        :rtype: (ResultCode, str)
        """
        command = self.get_command_object("ConfigureBand")
        (result_code, message) = command(freq_band_name)
        return [[result_code], [message]]
        # PROTECTED REGION END #    //  CspSubElementObsDevice.ConfigureBand

    def _raise_configuration_fatal_error(
        self: Vcc, msg: str, cmd: str
    ) -> None:
        """
        Throw an error message if ConfigureScan/ConfigureSearchWindow fails

        :param msg: the error message
        ::param cmd: the failed command
        """
        self.logger.error(msg)
        tango.Except.throw_exception(
            "Command failed", msg, cmd + " execution", tango.ErrSeverity.ERR
        )

    class ConfigureScanCommand(CspSubElementObsDevice.ConfigureScanCommand):
        """
        A class for the Vcc's ConfigureScan() command.
        """

        def do(
            self: Vcc.ConfigureScanCommand, argin: str
        ) -> Tuple[ResultCode, str]:
            """
            Stateless hook for ConfigureScan() command functionality.

            :param argin: The configuration as JSON formatted string
            :type argin: str

            :return: A tuple containing a return code and a string
                message indicating status. The message is for
                information purpose only.
            :rtype: (ResultCode, str)
            :raises: ``CommandError`` if the configuration data validation fails.
            """
            device = self.target
            # By this time, the receptor_ID should be set:
            device.logger.debug(
                f"receptorID: {device.component_manager.receptor_id}"
            )

            (result_code, msg) = device.component_manager.configure_scan(argin)

            if result_code == ResultCode.OK:
                # store the configuration on command success
                device._last_scan_configuration = argin
                if device._configuring_from_idle:
                    device.obs_state_model.perform_action(
                        "component_configured"
                    )

            return (result_code, msg)

        def validate_input(
            self: Vcc.ConfigureScanCommand, argin: str
        ) -> Tuple[bool, str]:
            """
            Validate the configuration parameters against allowed values, as needed.

            :param argin: The JSON formatted string with configuration for the device.
                :type argin: 'DevString'
            :return: A tuple containing a boolean and a string message.
            :rtype: (bool, str)
            """
            try:
                configuration = json.loads(argin)
            except json.JSONDecodeError:
                msg = (
                    "Scan configuration object is not a valid JSON object."
                    " Aborting configuration."
                )
                return (False, msg)

            # Validate config_id.
            if "config_id" not in configuration:
                msg = "'configID' attribute is required."
                return (False, msg)

            # Validate frequency_band.
            if "frequency_band" not in configuration:
                msg = "'frequencyBand' attribute is required."
                return (False, msg)

            # Validate frequency_band_offset_stream_1.
            if "frequency_band_offset_stream_1" not in configuration:
                configuration["frequency_band_offset_stream_1"] = 0
            if (
                abs(int(configuration["frequency_band_offset_stream_1"]))
                <= const.FREQUENCY_SLICE_BW * 10**6 / 2
            ):
                pass
            else:
                msg = (
                    "Absolute value of 'frequencyBandOffsetStream1' must be at "
                    "most half of the frequency slice bandwidth. Aborting configuration."
                )
                return (False, msg)

            # Validate frequency_band_offset_stream_2.
            if "frequency_band_offset_stream_2" not in configuration:
                configuration["frequency_band_offset_stream_2"] = 0
            if (
                abs(int(configuration["frequency_band_offset_stream_2"]))
                <= const.FREQUENCY_SLICE_BW * 10**6 / 2
            ):
                pass
            else:
                msg = (
                    "Absolute value of 'frequencyBandOffsetStream2' must be at "
                    "most half of the frequency slice bandwidth. Aborting configuration."
                )
                return (False, msg)

            # Validate frequency_band.
            valid_freq_bands = ["1", "2", "3", "4", "5a", "5b"]
            if configuration["frequency_band"] not in valid_freq_bands:
                msg = (
                    configuration["frequency_band"]
                    + " not a valid frequency band. Aborting configuration."
                )
                return (False, msg)

            # Validate band_5_tuning, frequency_band_offset_stream_2
            # if frequency_band is 5a or 5b.
            if configuration["frequency_band"] in ["5a", "5b"]:
                # band_5_tuning is optional
                if "band_5_tuning" in configuration:
                    pass
                    # check if stream_tuning is an array of length 2
                    try:
                        assert len(configuration["band_5_tuning"]) == 2
                    except (TypeError, AssertionError):
                        msg = "'band_5_tuning' must be an array of length 2. Aborting configuration."
                        return (False, msg)

                    stream_tuning = [
                        *map(float, configuration["band_5_tuning"])
                    ]
                    if configuration["frequency_band"] == "5a":
                        if all(
                            [
                                const.FREQUENCY_BAND_5a_TUNING_BOUNDS[0]
                                <= stream_tuning[i]
                                <= const.FREQUENCY_BAND_5a_TUNING_BOUNDS[1]
                                for i in [0, 1]
                            ]
                        ):
                            pass
                        else:
                            msg = (
                                "Elements in 'band_5_tuning must be floats between "
                                + f"{const.FREQUENCY_BAND_5a_TUNING_BOUNDS[0]} and "
                                + f"{const.FREQUENCY_BAND_5a_TUNING_BOUNDS[1]} "
                                + f"(received {stream_tuning[0]} and {stream_tuning[1]})"
                                + " for a 'frequencyBand' of 5a. Aborting configuration."
                            )
                            return (False, msg)
                    else:  # configuration["frequency_band"] == "5b"
                        if all(
                            [
                                const.FREQUENCY_BAND_5b_TUNING_BOUNDS[0]
                                <= stream_tuning[i]
                                <= const.FREQUENCY_BAND_5b_TUNING_BOUNDS[1]
                                for i in [0, 1]
                            ]
                        ):
                            pass
                        else:
                            msg = (
                                "Elements in 'band_5_tuning must be floats between "
                                + f"{const.FREQUENCY_BAND_5b_TUNING_BOUNDS[0]} and "
                                + f"{const.FREQUENCY_BAND_5b_TUNING_BOUNDS[1]} "
                                + f"(received {stream_tuning[0]} and {stream_tuning[1]})"
                                + " for a 'frequencyBand' of 5b. Aborting configuration."
                            )
                            return (False, msg)

            return (True, "Configuration validated OK")

    @command(
        dtype_in="DevString",
        doc_in="JSON formatted string with the scan configuration.",
        dtype_out="DevVarLongStringArray",
        doc_out="A tuple containing a return code and a string message indicating status. "
        "The message is for information purpose only.",
    )
    @DebugIt()
    def ConfigureScan(self, argin):
        # PROTECTED REGION ID(CspSubElementObsDevice.ConfigureScan) ENABLED START #
        """
        Configure the observing device parameters for the current scan.

        :param argin: JSON formatted string with the scan configuration.
        :type argin: 'DevString'

        :return: A tuple containing a return code and a string message indicating status.
            The message is for information purpose only.
        :rtype: (ResultCode, str)
        """
        # This validation is already performed in the CbfSubarray ConfigureScan.
        # TODO: Improve validation (validation should only be done once,
        # most of the validation can be done through a schema instead of manually
        # through functions).
        command = self.get_command_object("ConfigureScan")

        (valid, message) = command.validate_input(argin)
        if not valid:
            self._raise_configuration_fatal_error(message, "ConfigureScan")
        else:
            if self._obs_state == ObsState.IDLE:
                self._configuring_from_idle = True
            else:
                self._configuring_from_idle = False
            (result_code, message) = command(argin)
            # store the configuration on command success
            self._last_scan_configuration = argin

        return [[result_code], [message]]
        # PROTECTED REGION END #    //  CspSubElementObsDevice.ConfigureScan

    class ScanCommand(CspSubElementObsDevice.ScanCommand):
        """
        A class for the Vcc's Scan() command.
        """

        def do(self: Vcc.ScanCommand, argin: str) -> Tuple[ResultCode, str]:
            """
            Stateless hook for Scan() command functionality.

            :param argin: The scan ID as JSON formatted string
            :type argin: str

            :return: A tuple containing a return code and a string
                message indicating status. The message is for
                information purpose only.
            :rtype: (ResultCode, str)
            """

            device = self.target
            (result_code, msg) = device.component_manager.scan(int(argin))

            if result_code == ResultCode.STARTED:
                device.obs_state_model.perform_action("component_scanning")

            return (result_code, msg)

    class EndScanCommand(CspSubElementObsDevice.EndScanCommand):
        """
        A class for the Vcc's EndScan() command.
        """

        def do(self: Vcc.EndScanCommand) -> Tuple[ResultCode, str]:
            """
            Stateless hook for EndScan() command functionality.

            :return: A tuple containing a return code and a string
                message indicating status. The message is for
                information purpose only.
            :rtype: (ResultCode, str)
            """
            device = self.target
            (result_code, msg) = device.component_manager.end_scan()

            if result_code == ResultCode.OK:
                device.obs_state_model.perform_action("component_not_scanning")

            return (result_code, msg)

    class ObsResetCommand(CspSubElementObsDevice.ObsResetCommand):
        """A class for the VCC's ObsReset command."""

        def do(self):
            """
            Stateless hook for ObsReset() command functionality.

            :return: A tuple containing a return code and a string
                message indicating status. The message is for
                information purpose only.
            :rtype: (ResultCode, str)
            """
            device = self.target
            return device.component_manager.obsreset()

    class AbortCommand(CspSubElementObsDevice.AbortCommand):
        """A class for the VCC's Abort command."""

        def do(self):
            """
            Stateless hook for Abort() command functionality.

            :return: A tuple containing a return code and a string
                message indicating status. The message is for
                information purpose only.
            :rtype: (ResultCode, str)
            """
            device = self.target
            return device.component_manager.abort()

    class GoToIdleCommand(CspSubElementObsDevice.GoToIdleCommand):
        """
        A class for the Vcc's GoToIdle command.
        """

        def do(
            self: Vcc.GoToIdleCommand,
        ) -> Tuple[ResultCode, str]:
            """
            Stateless hook for GoToIdle() command functionality.

            :return: A tuple containing a return code and a string
                message indicating status. The message is for
                information purpose only.
            :rtype: (ResultCode, str)
            """

            self.logger.debug("Entering GoToIdleCommand()")

            device = self.target

            # Reset all values intialized in InitCommand.do():
            device.component_manager.deconfigure()

            if device._obs_state == ObsState.IDLE:
                return (
                    ResultCode.OK,
                    "GoToIdle command completed OK. Device already IDLE",
                )

            device.obs_state_model.perform_action("component_unconfigured")

            return (ResultCode.OK, "GoToIdle command completed OK")

    class UpdateDopplerPhaseCorrectionCommand(BaseCommand):
        """
        A class for the Vcc's UpdateDopplerPhaseCorrection() command.

        Update Vcc's doppler phase correction.
        """

        def is_allowed(self: Vcc.UpdateDopplerPhaseCorrectionCommand) -> bool:
            """
            Determine if UpdateDopplerPhaseCorrection is allowed
            (allowed when Devstate is ON and ObsState is READY OR SCANNING).

            :return: if UpdateDopplerPhaseCorrection is allowed
            :rtype: bool
            """
            if (
                self.target.get_state() == tango.DevState.ON
                and self.target._obs_state
                in [ObsState.READY, ObsState.SCANNING]
            ):
                return True
            return False

        def do(
            self: Vcc.UpdateDopplerPhaseCorrectionCommand, argin: str
        ) -> None:
            """
            Stateless hook for UpdateDopplerPhaseCorrection() command functionality.

            :param argin: the doppler phase correction JSON
            """
            if self.is_allowed():
                self.target.component_manager.update_doppler_phase_correction(
                    argin
                )

    @command(
        dtype_in="DevString",
        doc_in="JSON formatted string with the Doppler phase correction model.",
    )
    @DebugIt()
    def UpdateDopplerPhaseCorrection(self, argin: str):
        # PROTECTED REGION ID(CspSubElementObsDevice.UpdateDopplerPhaseCorrection) ENABLED START #
        """
        Update Vcc's doppler phase correction.
        """
        self.get_command_object("UpdateDopplerPhaseCorrection")(argin)
        # PROTECTED REGION END #    //  CspSubElementObsDevice.UpdateDopplerPhaseCorrection

    class UpdateDelayModelCommand(BaseCommand):
        """
        A class for the Vcc's UpdateDelayModel() command.

        Update Vcc's delay model.
        """

        def is_allowed(self: Vcc.UpdateDelayModelCommand) -> bool:
            """
            Determine if UpdateDelayModel is allowed
            (allowed when Devstate is ON and ObsState is READY OR SCANNING).

            :return: if UpdateDelayModel is allowed
            :rtype: bool
            """
            if (
                self.target.get_state() == tango.DevState.ON
                and self.target._obs_state
                in [ObsState.READY, ObsState.SCANNING]
            ):
                return True
            return False

        def do(self: Vcc.UpdateDelayModelCommand, argin: str) -> None:
            """
            Stateless hook for UpdateDelayModel() command functionality.

            :param argin: the delay model JSON
            """
            if self.is_allowed():
                self.target.component_manager.update_delay_model(argin)

    @command(
        dtype_in="DevString",
        doc_in="JSON formatted string with the delay model.",
    )
    @DebugIt()
    def UpdateDelayModel(self, argin: str):
        # PROTECTED REGION ID(CspSubElementObsDevice.UpdateDelayModel) ENABLED START #
        """
        Update Vcc's delay model.
        """
        self.get_command_object("UpdateDelayModel")(argin)
        # PROTECTED REGION END #    //  CspSubElementObsDevice.UpdateDelayModel

    class UpdateJonesMatrixCommand(BaseCommand):
        """
        A class for the Vcc's UpdateJonesMatrix() command.

        Update Vcc's Jones matrix.
        """

        def is_allowed(self: Vcc.UpdateJonesMatrixCommand) -> bool:
            """
            Determine if UpdateJonesMatrix is allowed
            (allowed when Devstate is ON and ObsState is READY OR SCANNING).

            :return: if UpdateJonesMatrix is allowed
            :rtype: bool
            """
            if (
                self.target.get_state() == tango.DevState.ON
                and self.target._obs_state
                in [ObsState.READY, ObsState.SCANNING]
            ):
                return True
            return False

        def do(self: Vcc.UpdateJonesMatrixCommand, argin: str) -> None:
            """
            Stateless hook for UpdateJonesMatrix() command functionality.

            :param argin: the Jones Matrix JSON
            """
            if self.is_allowed():
                self.target.component_manager.update_jones_matrix(argin)

    @command(
        dtype_in="DevString",
        doc_in="JSON formatted string with the delay model.",
    )
    @DebugIt()
    def UpdateJonesMatrix(self, argin: str):
        # PROTECTED REGION ID(CspSubElementObsDevice.UpdateJonesMatrix) ENABLED START #
        """
        Update Vcc's Jones matrix.
        """
        self.get_command_object("UpdateJonesMatrix")(argin)
        # PROTECTED REGION END #    //  CspSubElementObsDevice.UpdateJonesMatrix

    class ConfigureSearchWindowCommand(ResponseCommand):
        """
        A class for the Vcc's ConfigureSearchWindow() command.

        Configure a search window by sending parameters from the input(JSON) to
        SearchWindow device.
        This function is called by the subarray after the configuration has
        already been validated.
        """

        def is_allowed(self: Vcc.ConfigureSearchWindowCommand) -> bool:
            """
            Determine if ConfigureSearchWindow is allowed
            (allowed if DevState is ON and ObsState is CONFIGURING)

            :return: if ConfigureSearchWindow is allowed
            :rtype: bool
            """
            if self.target.get_state() == tango.DevState.ON and (
                self.target._obs_state == ObsState.CONFIGURING
                or self.target._obs_state == ObsState.READY
            ):
                return True
            return False

        def validate_input(
            self: Vcc.ConfigureSearchWindowCommand, argin: str
        ) -> Tuple[bool, str]:
            """
            Validate a search window configuration

            :param argin: JSON object with the search window parameters
            """
            device = self.target

            # try to deserialize input string to a JSON object
            try:
                argin = json.loads(argin)
            except json.JSONDecodeError:  # argument not a valid JSON object
                msg = "Search window configuration object is not a valid JSON object."
                return (False, msg)

            # Validate searchWindowID.
            if "search_window_id" in argin:
                sw_id = argin["search_window_id"]
                if sw_id in [1, 2]:
                    pass
                else:  # searchWindowID not in valid range
                    msg = f"'search_window_id' must be one of [1, 2] (received {sw_id})."
                    return (False, msg)
            else:
                msg = "Search window specified, but 'search_window_id' not given."
                return (False, msg)

            # Validate searchWindowTuning.
            if "search_window_tuning" in argin:
                freq_band_name = argin["frequency_band"]
                if freq_band_name not in [
                    "5a",
                    "5b",
                ]:  # frequency band is not band 5
                    frequencyBand_mi = freq_band_dict()[freq_band_name][
                        "band_index"
                    ]

                    frequencyBand = ["1", "2", "3", "4", "5a", "5b"].index(
                        argin["frequency_band"]
                    )

                    assert frequencyBand_mi == frequencyBand

                    start_freq_Hz, stop_freq_Hz = [
                        const.FREQUENCY_BAND_1_RANGE_HZ,
                        const.FREQUENCY_BAND_2_RANGE_HZ,
                        const.FREQUENCY_BAND_3_RANGE_HZ,
                        const.FREQUENCY_BAND_4_RANGE_HZ,
                    ][frequencyBand]

                    device.logger.debug(f"start_freq_Hz = {start_freq_Hz}")
                    device.logger.debug(f"stop_freq_Hz = {stop_freq_Hz}")

                    if (
                        start_freq_Hz + argin["frequency_band_offset_stream_1"]
                        <= int(argin["search_window_tuning"])
                        <= stop_freq_Hz
                        + argin["frequency_band_offset_stream_1"]
                    ):
                        pass
                    else:
                        msg = "'search_window_tuning' must be within observed band."
                        return (False, msg)
                # frequency band 5a or 5b (two streams with bandwidth 2.5 GHz)
                else:
                    if argin["band_5_tuning"] == [
                        0,
                        0,
                    ]:  # band 5 tuning not specified in configuration
                        pass
                    else:
                        frequency_band_range_1 = (
                            argin["band_5_tuning"][0] * 10**9
                            + argin["frequency_band_offset_stream_1"]
                            - const.BAND_5_STREAM_BANDWIDTH * 10**9 / 2,
                            argin["band_5_tuning"][0] * 10**9
                            + argin["frequency_band_offset_stream_1"]
                            + const.BAND_5_STREAM_BANDWIDTH * 10**9 / 2,
                        )

                        frequency_band_range_2 = (
                            argin["band_5_tuning"][1] * 10**9
                            + argin["frequency_band_offset_stream_2"]
                            - const.BAND_5_STREAM_BANDWIDTH * 10**9 / 2,
                            argin["band_5_tuning"][1] * 10**9
                            + argin["frequency_band_offset_stream_2"]
                            + const.BAND_5_STREAM_BANDWIDTH * 10**9 / 2,
                        )

                        if (
                            frequency_band_range_1[0]
                            <= int(argin["search_window_tuning"])
                            <= frequency_band_range_1[1]
                        ) or (
                            frequency_band_range_2[0]
                            <= int(argin["search_window_tuning"])
                            <= frequency_band_range_2[1]
                        ):
                            pass
                        else:
                            msg = "'searchWindowTuning' must be within observed band."
                            device.logger.error(msg)
                            tango.Except.throw_exception(
                                "Command failed",
                                msg,
                                "ConfigureSearchWindow execution",
                                tango.ErrSeverity.ERR,
                            )
            else:
                msg = "Search window specified, but 'search_window_tuning' not given."
                return (False, msg)

            # Validate tdcEnable.
            if "tdc_enable" in argin:
                if argin["tdc_enable"] in [True, False]:
                    pass
                else:
                    msg = (
                        "Search window specified, but 'tdc_enable' not given."
                    )
                    return (False, msg)
            else:
                msg = "Search window specified, but 'tdc_enable' not given."
                return (False, msg)

            # Validate tdcNumBits.
            if argin["tdc_enable"]:
                if "tdc_num_bits" in argin:
                    tdc_num_bits = argin["tdc_num_bits"]
                    if tdc_num_bits in [2, 4, 8]:
                        pass
                    else:
                        msg = f"'tdcNumBits' must be one of [2, 4, 8] (received {tdc_num_bits})."
                        return (False, msg)
                else:
                    msg = "Search window specified with TDC enabled, but 'tdcNumBits' not given."
                    return (False, msg)

            # Validate tdcPeriodBeforeEpoch.
            if "tdc_period_before_epoch" in argin:
                tdc_pbe = argin["tdc_period_before_epoch"]
                if tdc_pbe > 0:
                    pass
                else:
                    msg = f"'tdcPeriodBeforeEpoch' must be a positive integer (received {tdc_pbe})."
                    return (False, msg)
            else:
                pass

            # Validate tdcPeriodAfterEpoch.
            if "tdc_period_after_epoch" in argin:
                tdc_pae = argin["tdc_period_after_epoch"]
                if tdc_pae > 0:
                    pass
                else:
                    msg = f"'tdcPeriodAfterEpoch' must be a positive integer (received {tdc_pae})."
                    return (False, msg)
            else:
                pass

            # Validate tdcDestinationAddress.
            if argin["tdc_enable"]:
                try:
                    for receptor in argin["tdc_destination_address"]:
                        # "receptor" value is a pair of str and int
                        receptor_index = receptor["receptor_id"][1]
                        if (
                            receptor_index
                            == device.component_manager.receptor_id
                        ):
                            # TODO: validate tdc_destination_address
                            break
                        else:
                            pass
                except KeyError:
                    # tdcDestinationAddress not given or receptorID not in tdcDestinationAddress
                    msg = (
                        "Search window specified with TDC enabled, but 'tdcDestinationAddress' "
                        "not given or missing receptors."
                    )
                    return (False, msg)

            return (True, "Search window validated.")

        def do(
            self: Vcc.ConfigureSearchWindowCommand, argin: str
        ) -> Tuple[ResultCode, str]:
            """
            Stateless hook for ConfigureSearchWindow() command functionality.

            :param argin: JSON object with the search window parameters

            :return: A tuple containing a return code and a string
                message indicating status. The message is for
                information purpose only.
            :rtype: (ResultCode, str)
            """
            return self.target.component_manager.configure_search_window(argin)

    @command(
        dtype_in="DevString",
        doc_in="JSON formatted string with the search window configuration.",
        dtype_out="DevVarLongStringArray",
        doc_out="A tuple containing a return code and a string message indicating status. "
        "The message is for information purpose only.",
    )
    @DebugIt()
    def ConfigureSearchWindow(self, argin):
        # PROTECTED REGION ID(CspSubElementObsDevice.ConfigureScan) ENABLED START #
        """
        Configure the observing device parameters for a search window.

        :param argin: JSON formatted string with the search window configuration.
        :type argin: 'DevString'

        :return: A tuple containing a return code and a string message indicating status.
            The message is for information purpose only.
        :rtype: (ResultCode, str)
        """
        # This validation is already performed in the CbfSubarray ConfigureScan.
        # TODO: Improve validation (validation should only be done once,
        # most of the validation can be done through a schema instead of manually
        # through functions).
        command = self.get_command_object("ConfigureSearchWindow")

        (valid, message) = command.validate_input(argin)
        if not valid:
            self._raise_configuration_fatal_error(
                message, "ConfigureSearchWindow"
            )

        (result_code, message) = command(argin)

        return [[result_code], [message]]
        # PROTECTED REGION END #    //  CspSubElementObsDevice.ConfigureScan


# ----------
# Run server
# ----------


def main(args=None, **kwargs):
    # PROTECTED REGION ID(Vcc.main) ENABLED START #
    return run((Vcc,), args=args, **kwargs)
    # PROTECTED REGION END #    //  Vcc.main


if __name__ == "__main__":
    main()<|MERGE_RESOLUTION|>--- conflicted
+++ resolved
@@ -623,12 +623,10 @@
 
             device._configuring_from_idle = False
 
-<<<<<<< HEAD
             device.set_change_event("frequencyBand", True, True)
-=======
+
             device.write_simulationMode(True)
 
->>>>>>> 3844ac29
             device.set_change_event("subarrayMembership", True, True)
 
             # TODO remove when ugrading base class from 0.11.3
