# -*- coding: utf-8 -*-
#
# This file is part of the Mid.CBF MCS project
#
#
#
# Distributed under the terms of the GPL license.
# See LICENSE.txt for more info.

# """
# Author: James Jiang James.Jiang@nrc-cnrc.gc.ca,
# Herzberg Astronomy and Astrophysics, National Research Council of Canada
# Copyright (c) 2019 National Research Council of Canada
# """

# Vcc TANGO device class

# PROTECTED REGION ID(Vcc.additional_import) ENABLED START #
from __future__ import annotations  # allow forward references in type hints

import json
from typing import List, Optional, Tuple

# Tango imports
import tango
from ska_csp_lmc_base.obs.obs_device import CspSubElementObsDevice
from ska_tango_base.commands import FastCommand, ResultCode
from ska_tango_base.control_model import ObsState, PowerState, SimulationMode
from tango import AttrWriteType, DebugIt
from tango.server import attribute, command, device_property, run

# SKA imports
from ska_mid_cbf_mcs.commons.global_enum import const, freq_band_dict
from ska_mid_cbf_mcs.component.component_manager import CommunicationStatus
from ska_mid_cbf_mcs.vcc.vcc_component_manager import VccComponentManager

# PROTECTED REGION END #    //  Vcc.additional_import

__all__ = ["Vcc", "main"]


class Vcc(CspSubElementObsDevice):
    """
    Vcc TANGO device class for the prototype
    """

    # -----------------
    # Device Properties
    # -----------------

    VccID = device_property(dtype="DevUShort")

    TalonLRUAddress = device_property(dtype="str")

    VccControllerAddress = device_property(dtype="str")

    Band1And2Address = device_property(dtype="str")

    Band3Address = device_property(dtype="str")

    Band4Address = device_property(dtype="str")

    Band5Address = device_property(dtype="str")

    SW1Address = device_property(dtype="str")

    SW2Address = device_property(dtype="str")

    # ----------
    # Attributes
    # ----------

    dishID = attribute(
        dtype="str",
        access=AttrWriteType.READ_WRITE,
        label="DISH ID",
        doc="DISH ID",
    )

    subarrayMembership = attribute(
        dtype="uint16",
        access=AttrWriteType.READ_WRITE,
        label="subarrayMembership",
        doc="Subarray membership",
    )

    frequencyBand = attribute(
        dtype="DevEnum",
        access=AttrWriteType.READ,
        label="Frequency band",
        doc="Frequency band; an int in the range [0, 5]",
        enum_labels=["1", "2", "3", "4", "5a", "5b"],
    )

    band5Tuning = attribute(
        dtype=("float",),
        max_dim_x=2,
        access=AttrWriteType.READ,
        label="Stream tuning (GHz)",
        doc="Stream tuning (GHz)",
    )

    frequencyBandOffsetStream1 = attribute(
        dtype="int",
        access=AttrWriteType.READ,
        label="Frequency band offset (stream 1) (Hz)",
        doc="Frequency band offset (stream 1) (Hz)",
    )

    frequencyBandOffsetStream2 = attribute(
        dtype="int",
        access=AttrWriteType.READ,
        label="Frequency band offset (stream 2) (Hz)",
        doc="Frequency band offset (stream 2) (Hz)",
    )

    dopplerPhaseCorrection = attribute(
        dtype=("float",),
        access=AttrWriteType.READ_WRITE,
        max_dim_x=4,
        label="Doppler phase correction coefficients",
        doc="Doppler phase correction coefficients",
    )

    rfiFlaggingMask = attribute(
        dtype="str",
        access=AttrWriteType.READ,
        label="RFI Flagging Mask",
        doc="RFI Flagging Mask",
    )

    delayModel = attribute(
        dtype="str",
        access=AttrWriteType.READ,
        label="Delay model coefficients",
        doc="Delay model coefficients, given per frequency slice",
    )

    jonesMatrix = attribute(
        dtype=str,
        access=AttrWriteType.READ,
        label="Jones Matrix elements",
        doc="Jones Matrix elements, given per frequency slice",
    )

    scanID = attribute(
        dtype="DevULong",
        access=AttrWriteType.READ,
        label="scanID",
        doc="scan ID",
    )

    configID = attribute(
        dtype="DevString",
        access=AttrWriteType.READ,
        label="config ID",
        doc="config ID",
    )

    simulationMode = attribute(
        dtype=SimulationMode,
        access=AttrWriteType.READ_WRITE,
        memorized=True,
        doc="Reports the simulation mode of the device. \nSome devices may implement "
        "both modes, while others will have simulators that set simulationMode "
        "to True while the real devices always set simulationMode to False.",
    )

    # ---------------
    # General methods
    # ---------------

    # PROTECTED REGION ID(Vcc.class_variable) ENABLED START #

    def init_command_objects(self: Vcc) -> None:
        """
        Sets up the command objects
        """
        super().init_command_objects()

        device_args = (self, self.logger)

        self.register_command_object("On", self.OnCommand(*device_args))

        self.register_command_object("Off", self.OffCommand(*device_args))

        self.register_command_object(
            "Standby", self.StandbyCommand(*device_args)
        )

        self.register_command_object(
            "ConfigureBand", self.ConfigureBandCommand(*device_args)
        )

        self.register_command_object(
            "UpdateDopplerPhaseCorrection",
            self.UpdateDopplerPhaseCorrectionCommand(*device_args),
        )

        self.register_command_object(
            "UpdateDelayModel", self.UpdateDelayModelCommand(*device_args)
        )

        self.register_command_object(
            "UpdateJonesMatrix", self.UpdateJonesMatrixCommand(*device_args)
        )

        self.register_command_object(
            "ConfigureSearchWindow",
            self.ConfigureSearchWindowCommand(*device_args),
        )

        device_args = (
            self,
            self.op_state_model,
            self.obs_state_model,
            self.logger,
        )

        self.register_command_object(
            "ConfigureScan", self.ConfigureScanCommand(*device_args)
        )

        self.register_command_object("Scan", self.ScanCommand(*device_args))

        self.register_command_object(
            "EndScan", self.EndScanCommand(*device_args)
        )

        self.register_command_object("Abort", self.AbortCommand(*device_args))

        self.register_command_object(
            "ObsReset", self.ObsResetCommand(*device_args)
        )

        self.register_command_object(
            "GoToIdle", self.GoToIdleCommand(*device_args)
        )

    # PROTECTED REGION END #    //  Vcc.class_variable

    def create_component_manager(self: Vcc) -> VccComponentManager:
        self._communication_status: Optional[CommunicationStatus] = None
        self._component_power_mode: Optional[PowerState] = None

        return VccComponentManager(
            vcc_id=self.VccID,
            talon_lru=self.TalonLRUAddress,
            vcc_controller=self.VccControllerAddress,
            vcc_band=[
                self.Band1And2Address,
                self.Band3Address,
                self.Band4Address,
                self.Band5Address,
            ],
            search_window=[self.SW1Address, self.SW2Address],
            logger=self.logger,
            push_change_event_callback=self.push_change_event,
            communication_status_changed_callback=self._communication_status_changed,
            component_power_mode_changed_callback=self._component_power_mode_changed,
            component_fault_callback=self._component_fault,
            component_obs_fault_callback=self._component_obsfault,
        )

    def always_executed_hook(self: Vcc) -> None:
        # PROTECTED REGION ID(Vcc.always_executed_hook) ENABLED START #
        """Hook to be executed before any commands."""
        # PROTECTED REGION END #    //  Vcc.always_executed_hook

    def delete_device(self: Vcc) -> None:
        # PROTECTED REGION ID(Vcc.delete_device) ENABLED START #
        """Hook to delete device."""
        # PROTECTED REGION END #    //  Vcc.delete_device

    # ---------
    # Callbacks
    # ---------

    def _communication_status_changed(
        self: Vcc, communication_status: CommunicationStatus
    ) -> None:
        """
        Handle change in communications status between component manager and component.

        This is a callback hook, called by the component manager when
        the communications status changes. It is implemented here to
        drive the op_state.

        :param communication_status: the status of communications
            between the component manager and its component.
        """

        self._communication_status = communication_status

        if communication_status == CommunicationStatus.DISABLED:
            self.op_state_model.perform_action("component_disconnected")
        elif communication_status == CommunicationStatus.NOT_ESTABLISHED:
            self.op_state_model.perform_action("component_unknown")
        elif (
            communication_status == CommunicationStatus.ESTABLISHED
            and self._component_power_mode is not None
        ):
            self._component_power_mode_changed(self._component_power_mode)
        else:  # self._component_power_mode is None
            pass  # wait for a power mode update

    def _component_power_mode_changed(
        self: Vcc, power_mode: PowerState
    ) -> None:
        """
        Handle change in the power mode of the component.

        This is a callback hook, called by the component manager when
        the power mode of the component changes. It is implemented here
        to drive the op_state.

        :param power_mode: the power mode of the component.
        """
        self._component_power_mode = power_mode

        if self._communication_status == CommunicationStatus.ESTABLISHED:
            action_map = {
                PowerState.OFF: "component_off",
                PowerState.STANDBY: "component_standby",
                PowerState.ON: "component_on",
                PowerState.UNKNOWN: "component_unknown",
            }
            self.op_state_model.perform_action(action_map[power_mode])

    def _component_fault(self: Vcc, faulty: bool) -> None:
        """
        Handle component fault
        """
        if faulty:
            self.op_state_model.perform_action("component_fault")
            self.set_status("The device is in FAULT state.")
        else:
            self.set_status("The device has recovered from FAULT state.")

    def _component_obsfault(self: Vcc, faulty: bool) -> None:
        """
        Handle notification that the component has obsfaulted.

        This is a callback hook.
        """
        self.component_manager.obs_faulty = faulty
        if faulty:
            self.obs_state_model.perform_action("component_obsfault")
            self.set_status("The device is in FAULT state")

    # ------------------
    # Attributes methods
    # ------------------

    def read_simulationMode(self: Vcc) -> SimulationMode:
        """
        Get the simulation mode.

        :return: the current simulation mode
        """
        return self.component_manager.simulation_mode
    
    def write_simulationMode(self: Vcc, value: SimulationMode) -> None:
        """
        Set the simulation mode of the device.

        :param value: SimulationMode
        """
        self.logger.info(f"Writing simulationMode to {value}")
        self.component_manager.simulation_mode = value

    def read_dishID(self: Vcc) -> str:
        # PROTECTED REGION ID(Vcc.dishID_read) ENABLED START #
        """
        Read the dishID attribute.

        :return: the Vcc's DISH ID.
        :rtype: str
        """
        return self.component_manager.dish_id
        # PROTECTED REGION END #    //  Vcc.dishID_read

    def write_dishID(self: Vcc, value: str) -> None:
        # PROTECTED REGION ID(Vcc.dishID_write) ENABLED START #
        """
        Write the dishID attribute.

        :param value: the dishID value.
        """
        self.component_manager.dish_id = value
        # PROTECTED REGION END #    //  Vcc.dishID_write

    def read_subarrayMembership(self: Vcc) -> int:
        # PROTECTED REGION ID(Vcc.subarrayMembership_read) ENABLED START #
        """
        Read the subarrayMembership attribute.

        :return: the subarray membership (0 = no affiliation).
        :rtype: int
        """
        return self._subarray_membership
        # PROTECTED REGION END #    //  Vcc.subarrayMembership_read

    def write_subarrayMembership(self: Vcc, value: int) -> None:
        # PROTECTED REGION ID(Vcc.subarrayMembership_write) ENABLED START #
        """
        Write the subarrayMembership attribute.

        :param value: the subarray membership value (0 = no affiliation).
        """
        self.logger.debug(
            f"Entering write_subarrayMembership(), value = {value}"
        )
        self._subarray_membership = value
        self.push_change_event("subarrayMembership", value)
        self.component_manager.deconfigure()
        # PROTECTED REGION END #    //  Vcc.subarrayMembership_write

    def read_frequencyBand(self: Vcc) -> tango.DevEnum:
        # PROTECTED REGION ID(Vcc.frequencyBand_read) ENABLED START #
        """
        Read the frequencyBand attribute.

        :return: the frequency band (being observed by the current scan, one of
            ["1", "2", "3", "4", "5a", "5b"]).
        :rtype: tango.DevEnum
        """
        return self.component_manager.frequency_band
        # PROTECTED REGION END #    //  Vcc.frequencyBand_read

    def read_band5Tuning(self: Vcc) -> List[float]:
        # PROTECTED REGION ID(Vcc.band5Tuning_read) ENABLED START #
        """
        Read the band5Tuning attribute.

        :return: the band5Tuning attribute (stream tuning (GHz)).
        :rtype: list of float
        """
        return self.component_manager.stream_tuning
        # PROTECTED REGION END #    //  Vcc.band5Tuning_read

    def read_frequencyBandOffsetStream1(self: Vcc) -> int:
        # PROTECTED REGION ID(Vcc.frequencyBandOffsetStream1_read) ENABLED START #
        """
        Read the frequencyBandOffsetStream1 attribute.

        :return: the frequencyBandOffsetStream1 attribute.
        :rtype: int
        """
        return self.component_manager.frequency_band_offset_stream1
        # PROTECTED REGION END #    //  Vcc.frequencyBandOffsetStream1_read

    def read_frequencyBandOffsetStream2(self: Vcc) -> int:
        # PROTECTED REGION ID(Vcc.frequencyBandOffsetStream2_read) ENABLED START #
        """
        Read the frequencyBandOffsetStream2 attribute.

        :return: the frequencyBandOffsetStream2 attribute.
        :rtype: int
        """
        return self.component_manager.frequency_band_offset_stream2
        # PROTECTED REGION END #    //  Vcc.frequencyBandOffsetStream2_read

    def read_dopplerPhaseCorrection(self: Vcc) -> List[float]:
        # PROTECTED REGION ID(Vcc.dopplerPhaseCorrection_read) ENABLED START #
        """
        Read the dopplerPhaseCorrection attribute.

        :return: the dopplerPhaseCorrection attribute.
        :rtype: list of float
        """
        return self.component_manager.doppler_phase_correction
        # PROTECTED REGION END #    //  Vcc.dopplerPhaseCorrection_read

    def write_dopplerPhaseCorrection(self: Vcc, value: List[float]) -> None:
        # PROTECTED REGION ID(Vcc.dopplerPhaseCorrection_write) ENABLED START #
        """
        Write the dopplerPhaseCorrection attribute.

        :param value: the dopplerPhaseCorrection attribute value.
        """
        self.component_manager.doppler_phase_correction = value
        # PROTECTED REGION END #    //  Vcc.dopplerPhaseCorrection_write

    def read_rfiFlaggingMask(self: Vcc) -> str:
        # PROTECTED REGION ID(Vcc.rfiFlaggingMask_read) ENABLED START #
        """
        Read the rfiFlaggingMask attribute.

        :return: the rfiFlaggingMask attribute.
        :rtype: str/JSON
        """
        return self.component_manager.rfi_flagging_mask
        # PROTECTED REGION END #    //  Vcc.rfiFlaggingMask_read

    def read_delayModel(self: Vcc) -> str:
        # PROTECTED REGION ID(Vcc.delayModel_read) ENABLED START #
        """
        Read the delayModel attribute.

        :return: the delayModel attribute (delay model coefficients,
            :return: the delayModel attribute (delay model coefficients,
        :return: the delayModel attribute (delay model coefficients,
            given per frequency slice).
        :rtype: list of list of float
        """
        return self.component_manager.delay_model
        # PROTECTED REGION END #    //  Vcc.delayModel_read

    def read_jonesMatrix(self: Vcc) -> str:
        # PROTECTED REGION ID(Vcc.jonesMatrix_read) ENABLED START #
        """
        Read the jonesMatrix attribute.

        :return: the jonesMatrix attribute (jones matrix values,
            given per frequency slice).
        :rtype: str
        """
        return self.component_manager.jones_matrix
        # PROTECTED REGION END #    //  Vcc.jonesMatrix_read

    def read_scanID(self: Vcc) -> int:
        # PROTECTED REGION ID(Vcc.scanID_read) ENABLED START #
        """
        Read the scanID attribute.

        :return: the scanID attribute.
        :rtype: int
        """
        return self.component_manager.scan_id
        # PROTECTED REGION END #    //  Vcc.scanID_read

    def read_configID(self: Vcc) -> str:
        # PROTECTED REGION ID(Vcc.configID_read) ENABLED START #
        """
        Read the configID attribute.

        :return: the configID attribute.
        :rtype: str
        """
        return self.component_manager.config_id
        # PROTECTED REGION END #    //  Vcc.configID_read

    # --------
    # Commands
    # --------

    class InitCommand(CspSubElementObsDevice.InitCommand):
        """
        A class for the Vcc's init_device() "command".
        """

        def do(
            self: Vcc.InitCommand,
        ) -> Tuple[ResultCode, str]:
            """
            Stateless hook for device initialisation.

            :return: A tuple containing a return code and a string
                message indicating status. The message is for
                information purpose only.
            :rtype: (ResultCode, str)
            """
            device = self._device
            (result_code, msg) = super().do()

            

            # Make a private copy of the device properties:
            device._vcc_id = device.VccID

            # initialize attribute values
            device._subarray_membership = 0
            device._last_scan_configuration = ""

            device._configuring_from_idle = False

            device.set_change_event("frequencyBand", True, True)

            # Setting initial simulation mode to True
            device.write_simulationMode(SimulationMode.TRUE)

            device.set_change_event("subarrayMembership", True, True)

            # TODO remove when upgrading base class from 0.11.3
            device.set_change_event("healthState", True, True)

            return (result_code, msg)

    class OnCommand:
        """
        A class for the Vcc's on command.
        """

        def do(
            self: Vcc.OnCommand,
        ) -> Tuple[ResultCode, str]:
            """
            Stateless hook for device initialisation.

            :return: A tuple containing a return code and a string
                message indicating status. The message is for
                information purpose only.
            :rtype: (ResultCode, str)
            """
            self.logger.info("Entering Vcc.OnCommand")
            return self.target.component_manager.on()

    class OffCommand:
        """
        A class for the Vcc's off command.
        """

        def do(
            self: Vcc.OffCommand,
        ) -> Tuple[ResultCode, str]:
            """
            Stateless hook for device initialisation.

            :return: A tuple containing a return code and a string
                message indicating status. The message is for
                information purpose only.
            :rtype: (ResultCode, str)
            """
            return self.target.component_manager.off()

    class StandbyCommand:
        """
        A class for the Vcc's standby command.
        """

        def do(
            self: Vcc.StandbyCommand,
        ) -> Tuple[ResultCode, str]:
            """
            Stateless hook for device initialisation.

            :return: A tuple containing a return code and a string
                message indicating status. The message is for
                information purpose only.
            :rtype: (ResultCode, str)
            """
            return self.target.component_manager.standby()

    class ConfigureBandCommand(FastCommand):
        """
        A class for the Vcc's ConfigureBand() command.

        Turn on the corresponding band device and disable all the others.
        """

        def do(
            self: Vcc.ConfigureBandCommand, argin: str
        ) -> Tuple[ResultCode, str]:
            """
            Stateless hook for ConfigureBand() command functionality.

            :param freq_band_name: the frequency band name

            :return: A tuple containing a return code and a string
                message indicating status. The message is for
                information purpose only.
            :rtype: (ResultCode, str)
            """
            return self.target.component_manager.configure_band(argin)

    @command(dtype_in="DevString", doc_in="Band config string.")
    @DebugIt()
    def ConfigureBand(self, band_config: str) -> None:
        # PROTECTED REGION ID(CspSubElementObsDevice.ConfigureBand) ENABLED START #
        """
        Turn on the corresponding band device and disable all the others.

        :param band_config: json string containing: the frequency band name, dish sample rate, and number of samples per frame

        :return: A tuple containing a return code and a string
            message indicating status. The message is for
            information purpose only.
        :rtype: (ResultCode, str)
        """
        command = self.get_command_object("ConfigureBand")
        (result_code, message) = command(band_config)
        return [[result_code], [message]]
        # PROTECTED REGION END #    //  CspSubElementObsDevice.ConfigureBand

    def _raise_configuration_fatal_error(
        self: Vcc, msg: str, cmd: str
    ) -> None:
        """
        Throw an error message if ConfigureScan/ConfigureSearchWindow fails

        :param msg: the error message
        ::param cmd: the failed command
        """
        self.logger.error(msg)
        tango.Except.throw_exception(
            "Command failed", msg, cmd + " execution", tango.ErrSeverity.ERR
        )

    class ConfigureScanCommand(CspSubElementObsDevice.ConfigureScanCommand):
        """
        A class for the Vcc's ConfigureScan() command.
        """

        def do(
            self: Vcc.ConfigureScanCommand, argin: str
        ) -> Tuple[ResultCode, str]:
            """
            Stateless hook for ConfigureScan() command functionality.

            :param argin: The configuration as JSON formatted string
            :type argin: str

            :return: A tuple containing a return code and a string
                message indicating status. The message is for
                information purpose only.
            :rtype: (ResultCode, str)
            :raises: ``CommandError`` if the configuration data validation fails.
            """
<<<<<<< HEAD
            device = self._device
            # By this time, the receptor_ID should be set:
            device.logger.debug(
                f"receptorID: {device.component_manager.receptor_id}"
            )
=======
            device = self.target
            # By this time, the DISH ID should be set:
            device.logger.debug(f"dishID: {device.component_manager.dish_id}")
>>>>>>> 30c9fadf

            (result_code, msg) = device.component_manager.configure_scan(argin)

            if result_code == ResultCode.OK:
                # store the configuration on command success
                device._last_scan_configuration = argin
                if device._configuring_from_idle:
                    device.obs_state_model.perform_action(
                        "component_configured"
                    )

            return (result_code, msg)

        def validate_input(
            self: Vcc.ConfigureScanCommand, argin: str
        ) -> Tuple[bool, str]:
            """
            Validate the configuration parameters against allowed values, as needed.

            :param argin: The JSON formatted string with configuration for the device.
                :type argin: 'DevString'
            :return: A tuple containing a boolean and a string message.
            :rtype: (bool, str)
            """
            try:
                configuration = json.loads(argin)
            except json.JSONDecodeError:
                msg = (
                    "Scan configuration object is not a valid JSON object."
                    " Aborting configuration."
                )
                return (False, msg)

            # Validate config_id.
            if "config_id" not in configuration:
                msg = "'configID' attribute is required."
                return (False, msg)

            # Validate frequency_band.
            if "frequency_band" not in configuration:
                msg = "'frequencyBand' attribute is required."
                return (False, msg)

            # Validate frequency_band_offset_stream1.
            if "frequency_band_offset_stream1" not in configuration:
                configuration["frequency_band_offset_stream1"] = 0
            if (
                abs(int(configuration["frequency_band_offset_stream1"]))
                <= const.FREQUENCY_SLICE_BW * 10**6 / 2
            ):
                pass
            else:
                msg = (
                    "Absolute value of 'frequencyBandOffsetStream1' must be at "
                    "most half of the frequency slice bandwidth. Aborting configuration."
                )
                return (False, msg)

            # Validate frequency_band_offset_stream2.
            if "frequency_band_offset_stream2" not in configuration:
                configuration["frequency_band_offset_stream2"] = 0
            if (
                abs(int(configuration["frequency_band_offset_stream2"]))
                <= const.FREQUENCY_SLICE_BW * 10**6 / 2
            ):
                pass
            else:
                msg = (
                    "Absolute value of 'frequencyBandOffsetStream2' must be at "
                    "most half of the frequency slice bandwidth. Aborting configuration."
                )
                return (False, msg)

            # Validate frequency_band.
            valid_freq_bands = ["1", "2", "3", "4", "5a", "5b"]
            if configuration["frequency_band"] not in valid_freq_bands:
                msg = (
                    configuration["frequency_band"]
                    + " not a valid frequency band. Aborting configuration."
                )
                return (False, msg)

            # Validate band_5_tuning, frequency_band_offset_stream2
            # if frequency_band is 5a or 5b.
            if configuration["frequency_band"] in ["5a", "5b"]:
                # band_5_tuning is optional
                if "band_5_tuning" in configuration:
                    pass
                    # check if stream_tuning is an array of length 2
                    try:
                        assert len(configuration["band_5_tuning"]) == 2
                    except (TypeError, AssertionError):
                        msg = "'band_5_tuning' must be an array of length 2. Aborting configuration."
                        return (False, msg)

                    stream_tuning = [
                        *map(float, configuration["band_5_tuning"])
                    ]
                    if configuration["frequency_band"] == "5a":
                        if all(
                            [
                                const.FREQUENCY_BAND_5a_TUNING_BOUNDS[0]
                                <= stream_tuning[i]
                                <= const.FREQUENCY_BAND_5a_TUNING_BOUNDS[1]
                                for i in [0, 1]
                            ]
                        ):
                            pass
                        else:
                            msg = (
                                "Elements in 'band_5_tuning must be floats between "
                                + f"{const.FREQUENCY_BAND_5a_TUNING_BOUNDS[0]} and "
                                + f"{const.FREQUENCY_BAND_5a_TUNING_BOUNDS[1]} "
                                + f"(received {stream_tuning[0]} and {stream_tuning[1]})"
                                + " for a 'frequencyBand' of 5a. Aborting configuration."
                            )
                            return (False, msg)
                    else:  # configuration["frequency_band"] == "5b"
                        if all(
                            [
                                const.FREQUENCY_BAND_5b_TUNING_BOUNDS[0]
                                <= stream_tuning[i]
                                <= const.FREQUENCY_BAND_5b_TUNING_BOUNDS[1]
                                for i in [0, 1]
                            ]
                        ):
                            pass
                        else:
                            msg = (
                                "Elements in 'band_5_tuning must be floats between "
                                + f"{const.FREQUENCY_BAND_5b_TUNING_BOUNDS[0]} and "
                                + f"{const.FREQUENCY_BAND_5b_TUNING_BOUNDS[1]} "
                                + f"(received {stream_tuning[0]} and {stream_tuning[1]})"
                                + " for a 'frequencyBand' of 5b. Aborting configuration."
                            )
                            return (False, msg)

            return (True, "Configuration validated OK")

    @command(
        dtype_in="DevString",
        doc_in="JSON formatted string with the scan configuration.",
        dtype_out="DevVarLongStringArray",
        doc_out="A tuple containing a return code and a string message indicating status. "
        "The message is for information purpose only.",
    )
    @DebugIt()
    def ConfigureScan(self, argin) -> None:
        # PROTECTED REGION ID(CspSubElementObsDevice.ConfigureScan) ENABLED START #
        """
        Configure the observing device parameters for the current scan.

        :param argin: JSON formatted string with the scan configuration.
        :type argin: 'DevString'

        :return: A tuple containing a return code and a string message indicating status.
            The message is for information purpose only.
        :rtype: (ResultCode, str)
        """
        # This validation is already performed in the CbfSubarray ConfigureScan.
        # TODO: Improve validation (validation should only be done once,
        # most of the validation can be done through a schema instead of manually
        # through functions).
        command = self.get_command_object("ConfigureScan")

        (valid, message) = command.validate_input(argin)
        if not valid:
            self._raise_configuration_fatal_error(message, "ConfigureScan")
        else:
            if self._obs_state == ObsState.IDLE:
                self._configuring_from_idle = True
            else:
                self._configuring_from_idle = False
            (result_code, message) = command(argin)
            # store the configuration on command success
            self._last_scan_configuration = argin

        return [[result_code], [message]]
        # PROTECTED REGION END #    //  CspSubElementObsDevice.ConfigureScan

    class ScanCommand(CspSubElementObsDevice.ScanCommand):
        """
        A class for the Vcc's Scan() command.
        """

        def do(self: Vcc.ScanCommand, argin: int) -> Tuple[ResultCode, str]:
            """
            Stateless hook for Scan() command functionality.

            :param argin: The scan ID as JSON formatted string
            :type argin: int

            :return: A tuple containing a return code and a string
                message indicating status. The message is for
                information purpose only.
            :rtype: (ResultCode, str)
            """

            device = self._device
            (result_code, msg) = device.component_manager.scan(argin)

            if result_code == ResultCode.STARTED:
                device.obs_state_model.perform_action("component_scanning")

            return (result_code, msg)

    @command(
        dtype_in="DevShort",
        doc_in="An integer with the scan ID",
        dtype_out="DevVarLongStringArray",
        doc_out="A tuple containing a return code and a string message indicating status."
        "The message is for information purpose only.",
    )
    @DebugIt()
    def Scan(self, argin) -> None:
        # PROTECTED REGION ID(CspSubElementObsDevice.Scan) ENABLED START #
        """
        Start an observing scan.

        :param argin: A string with the scan ID
        :type argin: 'DevShort'

        :return: A tuple containing a return code and a string message indicating status.
            The message is for information purpose only.
        :rtype: (ResultCode, str)
        """
        command = self.get_command_object("Scan")
        (return_code, message) = command(argin)
        return [[return_code], [message]]

    class EndScanCommand:
        """
        A class for the Vcc's EndScan() command.
        """

        def do(self: Vcc.EndScanCommand) -> Tuple[ResultCode, str]:
            """
            Stateless hook for EndScan() command functionality.

            :return: A tuple containing a return code and a string
                message indicating status. The message is for
                information purpose only.
            :rtype: (ResultCode, str)
            """
            device = self._device
            (result_code, msg) = device.component_manager.end_scan()

            if result_code == ResultCode.OK:
                device.obs_state_model.perform_action("component_not_scanning")

            return (result_code, msg)

    class ObsResetCommand:
        """A class for the VCC's ObsReset command."""

        def do(self):
            """
            Stateless hook for ObsReset() command functionality.

            :return: A tuple containing a return code and a string
                message indicating status. The message is for
                information purpose only.
            :rtype: (ResultCode, str)
            """
            device = self._device
            return device.component_manager.obsreset()

    class AbortCommand(CspSubElementObsDevice.AbortCommand):
        """A class for the VCC's Abort command."""

        def do(self):
            """
            Stateless hook for Abort() command functionality.

            :return: A tuple containing a return code and a string
                message indicating status. The message is for
                information purpose only.
            :rtype: (ResultCode, str)
            """
            device = self._device
            return device.component_manager.abort()

    class GoToIdleCommand:
        """
        A class for the Vcc's GoToIdle command.
        """

        def do(
            self: Vcc.GoToIdleCommand,
        ) -> Tuple[ResultCode, str]:
            """
            Stateless hook for GoToIdle() command functionality.

            :return: A tuple containing a return code and a string
                message indicating status. The message is for
                information purpose only.
            :rtype: (ResultCode, str)
            """

            self.logger.debug("Entering GoToIdleCommand()")

            device = self._device

            # Reset all values intialized in InitCommand.do():
            device.component_manager.deconfigure()

            if device._obs_state == ObsState.IDLE:
                return (
                    ResultCode.OK,
                    "GoToIdle command completed OK. Device already IDLE",
                )

            device.obs_state_model.perform_action("component_unconfigured")

            return (ResultCode.OK, "GoToIdle command completed OK")

    class UpdateDopplerPhaseCorrectionCommand(FastCommand):
        """
        A class for the Vcc's UpdateDopplerPhaseCorrection() command.

        Update Vcc's doppler phase correction.
        """

        def is_allowed(self: Vcc.UpdateDopplerPhaseCorrectionCommand) -> bool:
            """
            Determine if UpdateDopplerPhaseCorrection is allowed
            (allowed when Devstate is ON and ObsState is READY OR SCANNING).

            :return: if UpdateDopplerPhaseCorrection is allowed
            :rtype: bool
            """
            if (
                self.target.get_state() == tango.DevState.ON
                and self.target._obs_state
                in [
                    ObsState.READY,
                    ObsState.SCANNING,
                ]
            ):
                return True
            return False

        def do(
            self: Vcc.UpdateDopplerPhaseCorrectionCommand, argin: str
        ) -> None:
            """
            Stateless hook for UpdateDopplerPhaseCorrection() command functionality.

            :param argin: the doppler phase correction JSON
            """
            if self.is_allowed():
                self.target.component_manager.update_doppler_phase_correction(
                    argin
                )

    @command(
        dtype_in="DevString",
        doc_in="JSON formatted string with the Doppler phase correction model.",
    )
    @DebugIt()
    def UpdateDopplerPhaseCorrection(self, argin: str):
        # PROTECTED REGION ID(CspSubElementObsDevice.UpdateDopplerPhaseCorrection) ENABLED START #
        """
        Update Vcc's doppler phase correction.
        """
        self.get_command_object("UpdateDopplerPhaseCorrection")(argin)
        # PROTECTED REGION END #    //  CspSubElementObsDevice.UpdateDopplerPhaseCorrection

    class UpdateDelayModelCommand(FastCommand):
        """
        A class for the Vcc's UpdateDelayModel() command.

        Update Vcc's delay model.
        """

        def is_allowed(self: Vcc.UpdateDelayModelCommand) -> bool:
            """
            Determine if UpdateDelayModel is allowed
            (allowed when Devstate is ON and ObsState is READY OR SCANNING).

            :return: if UpdateDelayModel is allowed
            :rtype: bool
            """
            if (
                self.target.get_state() == tango.DevState.ON
                and self.target._obs_state
                in [
                    ObsState.READY,
                    ObsState.SCANNING,
                ]
            ):
                return True
            return False

        def do(self: Vcc.UpdateDelayModelCommand, argin: str) -> None:
            """
            Stateless hook for UpdateDelayModel() command functionality.

            :param argin: the delay model JSON
            """
            if self.is_allowed():
                self.target.component_manager.update_delay_model(argin)

    @command(
        dtype_in="DevString",
        doc_in="JSON formatted string with the delay model.",
    )
    @DebugIt()
    def UpdateDelayModel(self, argin: str):
        # PROTECTED REGION ID(CspSubElementObsDevice.UpdateDelayModel) ENABLED START #
        """
        Update Vcc's delay model.
        """
        self.get_command_object("UpdateDelayModel")(argin)
        # PROTECTED REGION END #    //  CspSubElementObsDevice.UpdateDelayModel

    class UpdateJonesMatrixCommand(FastCommand):
        """
        A class for the Vcc's UpdateJonesMatrix() command.

        Update Vcc's Jones matrix.
        """

        def is_allowed(self: Vcc.UpdateJonesMatrixCommand) -> bool:
            """
            Determine if UpdateJonesMatrix is allowed
            (allowed when Devstate is ON and ObsState is READY OR SCANNING).

            :return: if UpdateJonesMatrix is allowed
            :rtype: bool
            """
            if (
                self.target.get_state() == tango.DevState.ON
                and self.target._obs_state
                in [
                    ObsState.READY,
                    ObsState.SCANNING,
                ]
            ):
                return True
            return False

        def do(self: Vcc.UpdateJonesMatrixCommand, argin: str) -> None:
            """
            Stateless hook for UpdateJonesMatrix() command functionality.

            :param argin: the Jones Matrix JSON
            """
            if self.is_allowed():
                self.target.component_manager.update_jones_matrix(argin)

    @command(
        dtype_in="DevString",
        doc_in="JSON formatted string with the delay model.",
    )
    @DebugIt()
    def UpdateJonesMatrix(self, argin: str):
        # PROTECTED REGION ID(CspSubElementObsDevice.UpdateJonesMatrix) ENABLED START #
        """
        Update Vcc's Jones matrix.
        """
        self.get_command_object("UpdateJonesMatrix")(argin)
        # PROTECTED REGION END #    //  CspSubElementObsDevice.UpdateJonesMatrix

    class ConfigureSearchWindowCommand(FastCommand):
        """
        A class for the Vcc's ConfigureSearchWindow() command.

        Configure a search window by sending parameters from the input(JSON) to
        SearchWindow device.
        This function is called by the subarray after the configuration has
        already been validated.
        """

        def is_allowed(self: Vcc.ConfigureSearchWindowCommand) -> bool:
            """
            Determine if ConfigureSearchWindow is allowed
            (allowed if DevState is ON and ObsState is CONFIGURING)

            :return: if ConfigureSearchWindow is allowed
            :rtype: bool
            """
            if self.target.get_state() == tango.DevState.ON and (
                self.target._obs_state == ObsState.CONFIGURING
                or self.target._obs_state == ObsState.READY
            ):
                return True
            return False

        def validate_input(
            self: Vcc.ConfigureSearchWindowCommand, argin: str
        ) -> Tuple[bool, str]:
            """
            Validate a search window configuration

            :param argin: JSON object with the search window parameters
            """
            self.logger.debug(f"Validating argin: {argin}")
            device = self._device

            # try to deserialize input string to a JSON object
            try:
                argin = json.loads(argin)
            except json.JSONDecodeError:  # argument not a valid JSON object
                msg = "Search window configuration object is not a valid JSON object."
                return (False, msg)

            # Validate searchWindowID.
            if "search_window_id" in argin:
                sw_id = argin["search_window_id"]
                if sw_id in [1, 2]:
                    pass
                else:  # searchWindowID not in valid range
                    msg = f"'search_window_id' must be one of [1, 2] (received {sw_id})."
                    return (False, msg)
            else:
                msg = "Search window specified, but 'search_window_id' not given."
                return (False, msg)

            self.logger.debug(
                f"Validated search_window_id: {argin['search_window_id']}"
            )

            # Validate searchWindowTuning.
            if "search_window_tuning" in argin:
                freq_band_name = argin["frequency_band"]
                if freq_band_name not in [
                    "5a",
                    "5b",
                ]:  # frequency band is not band 5
                    frequencyBand_mi = freq_band_dict()[freq_band_name][
                        "band_index"
                    ]

                    frequencyBand = ["1", "2", "3", "4", "5a", "5b"].index(
                        argin["frequency_band"]
                    )

                    assert frequencyBand_mi == frequencyBand

                    start_freq_Hz, stop_freq_Hz = [
                        const.FREQUENCY_BAND_1_RANGE_HZ,
                        const.FREQUENCY_BAND_2_RANGE_HZ,
                        const.FREQUENCY_BAND_3_RANGE_HZ,
                        const.FREQUENCY_BAND_4_RANGE_HZ,
                    ][frequencyBand]

                    device.logger.debug(f"start_freq_Hz = {start_freq_Hz}")
                    device.logger.debug(f"stop_freq_Hz = {stop_freq_Hz}")

                    if (
                        start_freq_Hz + argin["frequency_band_offset_stream1"]
                        <= int(argin["search_window_tuning"])
                        <= stop_freq_Hz
                        + argin["frequency_band_offset_stream1"]
                    ):
                        pass
                    else:
                        msg = "'search_window_tuning' must be within observed band."
                        return (False, msg)
                # frequency band 5a or 5b (two streams with bandwidth 2.5 GHz)
                else:
                    if argin["band_5_tuning"] == [
                        0,
                        0,
                    ]:  # band 5 tuning not specified in configuration
                        pass
                    else:
                        frequency_band_range_1 = (
                            argin["band_5_tuning"][0] * 10**9
                            + argin["frequency_band_offset_stream1"]
                            - const.BAND_5_STREAM_BANDWIDTH * 10**9 / 2,
                            argin["band_5_tuning"][0] * 10**9
                            + argin["frequency_band_offset_stream1"]
                            + const.BAND_5_STREAM_BANDWIDTH * 10**9 / 2,
                        )

                        frequency_band_range_2 = (
                            argin["band_5_tuning"][1] * 10**9
                            + argin["frequency_band_offset_stream2"]
                            - const.BAND_5_STREAM_BANDWIDTH * 10**9 / 2,
                            argin["band_5_tuning"][1] * 10**9
                            + argin["frequency_band_offset_stream2"]
                            + const.BAND_5_STREAM_BANDWIDTH * 10**9 / 2,
                        )

                        if (
                            frequency_band_range_1[0]
                            <= int(argin["search_window_tuning"])
                            <= frequency_band_range_1[1]
                        ) or (
                            frequency_band_range_2[0]
                            <= int(argin["search_window_tuning"])
                            <= frequency_band_range_2[1]
                        ):
                            pass
                        else:
                            msg = "'searchWindowTuning' must be within observed band."
                            device.logger.error(msg)
                            tango.Except.throw_exception(
                                "Command failed",
                                msg,
                                "ConfigureSearchWindow execution",
                                tango.ErrSeverity.ERR,
                            )
            else:
                msg = "Search window specified, but 'search_window_tuning' not given."
                return (False, msg)

            self.logger.debug(
                f"Validated search_window_tuning: {json.dumps(argin['search_window_tuning'])}"
            )

            # Validate tdcEnable.
            if "tdc_enable" in argin:
                if argin["tdc_enable"] in [True, False]:
                    pass
                else:
                    msg = (
                        "Search window specified, but 'tdc_enable' not given."
                    )
                    return (False, msg)
            else:
                msg = "Search window specified, but 'tdc_enable' not given."
                return (False, msg)

            self.logger.debug("Validated tdcEnable")

            # Validate tdcNumBits.
            if argin["tdc_enable"]:
                if "tdc_num_bits" in argin:
                    tdc_num_bits = argin["tdc_num_bits"]
                    if tdc_num_bits in [2, 4, 8]:
                        pass
                    else:
                        msg = f"'tdcNumBits' must be one of [2, 4, 8] (received {tdc_num_bits})."
                        return (False, msg)
                else:
                    msg = "Search window specified with TDC enabled, but 'tdcNumBits' not given."
                    return (False, msg)

            self.logger.debug("Validated tdcNumBits")

            # Validate tdcPeriodBeforeEpoch.
            if "tdc_period_before_epoch" in argin:
                tdc_pbe = argin["tdc_period_before_epoch"]
                if tdc_pbe > 0:
                    pass
                else:
                    msg = f"'tdcPeriodBeforeEpoch' must be a positive integer (received {tdc_pbe})."
                    return (False, msg)
            else:
                pass

            self.logger.debug("Validated tdcPeriodBeforeEpoch")

            # Validate tdcPeriodAfterEpoch.
            if "tdc_period_after_epoch" in argin:
                tdc_pae = argin["tdc_period_after_epoch"]
                if tdc_pae > 0:
                    pass
                else:
                    msg = f"'tdcPeriodAfterEpoch' must be a positive integer (received {tdc_pae})."
                    return (False, msg)
            else:
                pass

            self.logger.debug("Validated tdcPeriodAfterEpoch")

            # Validate tdcDestinationAddress.
            if argin["tdc_enable"]:
                try:
                    for receptor in argin["tdc_destination_address"]:
                        if (
                            receptor["receptor_id"]
                            == device.component_manager.dish_id
                        ):
                            # TODO: validate tdc_destination_address
                            break
                        else:
                            pass
                except KeyError:
                    # tdcDestinationAddress not given or receptor_id not in tdcDestinationAddress
                    msg = (
                        "Search window specified with TDC enabled, but 'tdcDestinationAddress' "
                        "not given or missing receptors."
                    )
                    return (False, msg)

            self.logger.debug("Validated tdcDestinationAddress")
            self.logger.debug("Search window validation complete")
            return (True, "Search window validated.")

        def do(
            self: Vcc.ConfigureSearchWindowCommand, argin: str
        ) -> Tuple[ResultCode, str]:
            """
            Stateless hook for ConfigureSearchWindow() command functionality.

            :param argin: JSON object with the search window parameters

            :return: A tuple containing a return code and a string
                message indicating status. The message is for
                information purpose only.
            :rtype: (ResultCode, str)
            """
            self.logger.debug(f"argin: {argin}")
            return self.target.component_manager.configure_search_window(argin)

    @command(
        dtype_in="DevString",
        doc_in="JSON formatted string with the search window configuration.",
        dtype_out="DevVarLongStringArray",
        doc_out="A tuple containing a return code and a string message indicating status. "
        "The message is for information purpose only.",
    )
    @DebugIt()
    def ConfigureSearchWindow(self, argin) -> None:
        # PROTECTED REGION ID(CspSubElementObsDevice.ConfigureScan) ENABLED START #
        """
        Configure the observing device parameters for a search window.

        :param argin: JSON formatted string with the search window configuration.
        :type argin: 'DevString'

        :return: A tuple containing a return code and a string message indicating status.
            The message is for information purpose only.
        :rtype: (ResultCode, str)
        """
        # This validation is already performed in the CbfSubarray ConfigureScan.
        # TODO: Improve validation (validation should only be done once,
        # most of the validation can be done through a schema instead of manually
        # through functions).
        command = self.get_command_object("ConfigureSearchWindow")
        self.logger.debug(f"argin: {argin}")

        (valid, message) = command.validate_input(argin)
        self.logger.debug(
            f"ConfigureSearchWindow validation result: {message}"
        )

        if not valid:
            self._raise_configuration_fatal_error(
                message, "ConfigureSearchWindow"
            )

        (result_code, message) = command(argin)

        self.logger.debug(f"ConfigureSearchWindow result: {message}")
        return [[result_code], [message]]
        # PROTECTED REGION END #    //  CspSubElementObsDevice.ConfigureScan


# ----------
# Run server
# ----------


def main(args=None, **kwargs):
    # PROTECTED REGION ID(Vcc.main) ENABLED START #
    return run((Vcc,), args=args, **kwargs)
    # PROTECTED REGION END #    //  Vcc.main


if __name__ == "__main__":
    main()<|MERGE_RESOLUTION|>--- conflicted
+++ resolved
@@ -717,17 +717,9 @@
             :rtype: (ResultCode, str)
             :raises: ``CommandError`` if the configuration data validation fails.
             """
-<<<<<<< HEAD
             device = self._device
-            # By this time, the receptor_ID should be set:
-            device.logger.debug(
-                f"receptorID: {device.component_manager.receptor_id}"
-            )
-=======
-            device = self.target
             # By this time, the DISH ID should be set:
             device.logger.debug(f"dishID: {device.component_manager.dish_id}")
->>>>>>> 30c9fadf
 
             (result_code, msg) = device.component_manager.configure_scan(argin)
 
