# -*- coding: utf-8 -*-
#
# This file is part of the SKA Mid.CBF MCS project
#
#
#
# Distributed under the terms of the GPL license.
# See LICENSE.txt for more info.

# Copyright (c) 2019 National Research Council of Canada

"""
VccComponentManager
Sub-element VCC component manager for Mid.CBF
"""
from __future__ import annotations  # allow forward references in type hints

import copy
import json
import logging
from typing import Callable, List, Optional, Tuple

# tango imports
import tango
from ska_tango_base.commands import ResultCode
from ska_tango_base.control_model import PowerMode, SimulationMode
from ska_tango_base.csp.obs import CspObsComponentManager

from ska_mid_cbf_mcs.commons.global_enum import const, freq_band_dict
from ska_mid_cbf_mcs.component.component_manager import (
    CbfComponentManager,
    CommunicationStatus,
)
from ska_mid_cbf_mcs.device_proxy import CbfDeviceProxy
from ska_mid_cbf_mcs.vcc.vcc_band_simulator import VccBandSimulator
from ska_mid_cbf_mcs.vcc.vcc_controller_simulator import VccControllerSimulator

# SKA Specific imports


__all__ = ["VccComponentManager"]

VCC_PARAM_PATH = "mnt/vcc_param/"


class VccComponentManager(CbfComponentManager, CspObsComponentManager):
    """Component manager for Vcc class."""

    @property
    def config_id(self: VccComponentManager) -> str:
        """
        Configuration ID

        :return: the configuration ID
        """
        return self._config_id

    @config_id.setter
    def config_id(self: VccComponentManager, config_id: str) -> None:
        """
        Set the configuration ID.

        :param config_id: Configuration ID
        """
        self._config_id = config_id

    @property
    def scan_id(self: VccComponentManager) -> int:
        """
        Scan ID

        :return: the scan ID
        """
        return self._scan_id

    @scan_id.setter
    def scan_id(self: VccComponentManager, scan_id: int) -> None:
        """
        Set the scan ID.

        :param scan_id: Scan ID
        """
        self._scan_id = scan_id

    @property
    def receptor_id(self: VccComponentManager) -> int:
        """
        Receptor ID

        :return: the receptor ID
        """
        return self._receptor_id

    @receptor_id.setter
    def receptor_id(self: VccComponentManager, receptor_id: int) -> None:
        """
        Set the receptor ID.

        :param receptor_id: Receptor ID
        """
        self._receptor_id = receptor_id

    @property
    def frequency_band(self: VccComponentManager) -> int:
        """
        Frequency Band

        :return: the frequency band as the integer index in an array
                of frequency band labels: ["1", "2", "3", "4", "5a", "5b"]
        """
        return self._frequency_band

    @property
    def stream_tuning(self: VccComponentManager) -> List[float]:
        """
        Band 5 Stream Tuning

        :return: the band 5 stream tuning
        """
        return self._stream_tuning

    @property
    def frequency_band_offset_stream1(self: VccComponentManager) -> int:
        """
        Frequency Band Offset Stream 1

        :return: the frequency band offset for stream 1
        """
        return self._frequency_band_offset_stream1

    @property
    def frequency_band_offset_stream2(self: VccComponentManager) -> int:
        """
        Frequency Band Offset Stream 2

        :return: the frequency band offset for stream 2, this
                is only use when band 5 is active
        """
        return self._frequency_band_offset_stream2

    @property
    def rfi_flagging_mask(self: VccComponentManager) -> str:
        """
        RFI Flagging Mask

        :return: the RFI flagging mask
        """
        return self._rfi_flagging_mask

    @property
    def jones_matrix(self: VccComponentManager) -> str:
        """
        Jones Matrix

        :return: the last received Jones matrix
        """
        return self._jones_matrix

    @property
    def delay_model(self: VccComponentManager) -> str:
        """
        Delay Model

        :return: the last received delay model
        """
        return self._delay_model

    @property
    def doppler_phase_correction(self: VccComponentManager) -> List[float]:
        """
        Doppler Phase Correction

        :return: the last received Doppler phase correction array
        """
        return self._doppler_phase_correction

    def __init__(
        self: VccComponentManager,
        talon_lru: str,
        vcc_controller: str,
        vcc_band: List[str],
        search_window: List[str],
        logger: logging.Logger,
        push_change_event_callback: Optional[Callable],
        communication_status_changed_callback: Callable[
            [CommunicationStatus], None
        ],
        component_power_mode_changed_callback: Callable[[PowerMode], None],
        component_fault_callback: Callable,
        simulation_mode: SimulationMode = SimulationMode.TRUE,
    ) -> None:
        """
        Initialize a new instance.

        :param talon_lru: FQDN of the TalonLRU device
        :param vcc_controller: FQDN of the HPS VCC controller device
        :param vcc_band: FQDNs of HPS VCC band devices
        :param search_window: FQDNs of VCC search windows
        :param logger: a logger for this object to use
        :param push_change_event_callback: method to call when the base classes
            want to send an event
        :param communication_status_changed_callback: callback to be
            called when the status of the communications channel between the
            component manager and its component changes
        :param component_power_mode_changed_callback: callback to be called when
            the component power mode changes
        :param component_fault_callback: callback to be called in event of
            component fault
        :param simulation_mode: simulation mode identifies if the real VCC HPS
            applications or the simulator should be connected
        """
        self._logger = logger

        self._simulation_mode = simulation_mode

        self._talon_lru_fqdn = talon_lru
        self._vcc_controller_fqdn = vcc_controller
        self._vcc_band_fqdn = vcc_band
        self._search_window_fqdn = search_window

        self.connected = False
        self._ready = False

        # Initialize attribute values
        self._receptor_id = 0

        self._scan_id = 0
        self._config_id = ""

        self._frequency_band = 0
        self._freq_band_name = ""
        self._stream_tuning = (0, 0)
        self._frequency_band_offset_stream1 = 0
        self._frequency_band_offset_stream2 = 0
        self._rfi_flagging_mask = ""

        self._jones_matrix = ""
        self._delay_model = ""
        self._doppler_phase_correction = [0 for _ in range(4)]

        # Initialize list of band proxies and band -> index translation;
        # entry for each of: band 1 & 2, band 3, band 4, band 5
        self._band_proxies = []
        self._freq_band_index = dict(
            zip(freq_band_dict().keys(), [0, 0, 1, 2, 3, 3])
        )

        self._sw_proxies = []
        self._talon_lru_proxy = None
        self._vcc_controller_proxy = None

        # Create simulators
        self._band_simulators = [
            VccBandSimulator(vcc_band[0]),
            VccBandSimulator(vcc_band[1]),
            VccBandSimulator(vcc_band[2]),
            VccBandSimulator(vcc_band[3]),
        ]
        self._vcc_controller_simulator = VccControllerSimulator(
            vcc_controller,
            self._band_simulators[0],
            self._band_simulators[1],
            self._band_simulators[2],
            self._band_simulators[3],
        )

        super().__init__(
            logger=logger,
            push_change_event_callback=push_change_event_callback,
            communication_status_changed_callback=communication_status_changed_callback,
            component_power_mode_changed_callback=component_power_mode_changed_callback,
            component_fault_callback=component_fault_callback,
            obs_state_model=None,
        )

    @property
    def simulation_mode(self: VccComponentManager) -> SimulationMode:
        """
        Get the simulation mode of the component manager.

        :return: simulation mode of the component manager
        """
        return self._simulation_mode

    @simulation_mode.setter
    def simulation_mode(
        self: VccComponentManager, value: SimulationMode
    ) -> None:
        """
        Set the simulation mode of the component manager.

        :param value: value to set simulation mode to
        """
        self._simulation_mode = value

    def start_communicating(self: VccComponentManager) -> None:
        """Establish communication with the component, then start monitoring."""
        if self.connected:
            self._logger.info("Already connected.")
            return

        super().start_communicating()

        try:
            self._talon_lru_proxy = CbfDeviceProxy(
                fqdn=self._talon_lru_fqdn, logger=self._logger
            )

            self._sw_proxies = [
                CbfDeviceProxy(fqdn=fqdn, logger=self._logger)
                for fqdn in self._search_window_fqdn
            ]
        except tango.DevFailed:
            self.update_component_fault(True)
            self._logger.error("Error in proxy connection")
            return

        self.connected = True
        self.update_communication_status(CommunicationStatus.ESTABLISHED)
        self.update_component_power_mode(self._get_power_mode())
        self.update_component_fault(False)

    def stop_communicating(self: VccComponentManager) -> None:
        """Stop communication with the component."""
        super().stop_communicating()
        self.update_component_power_mode(PowerMode.UNKNOWN)
        self.connected = False

    def _get_power_mode(self: VccComponentManager) -> PowerMode:
        """
        Get the power mode of this VCC based on the current power
        mode of the LRU this VCC belongs to.

        :return: VCC power mode
        """
        try:
            pdu1_power_mode = self._talon_lru_proxy.PDU1PowerMode
            pdu2_power_mode = self._talon_lru_proxy.PDU2PowerMode

            if (
                pdu1_power_mode == PowerMode.ON
                or pdu2_power_mode == PowerMode.ON
            ):
                return PowerMode.ON
            elif (
                pdu1_power_mode == PowerMode.OFF
                and pdu2_power_mode == PowerMode.OFF
            ):
                return PowerMode.OFF
            else:
                return PowerMode.UNKNOWN
        except tango.DevFailed:
            self._logger.error("Could not connect to Talon LRU device")
            self.update_component_fault(True)
            return PowerMode.UNKNOWN

    def on(self: VccComponentManager) -> Tuple[ResultCode, str]:
        """
        Turn on VCC component. This attempts to establish communication
        with the VCC devices on the HPS.

        :return: A tuple containing a return code and a string
            message indicating status. The message is for
            information purpose only.
        :rtype: (ResultCode, str)

        :raise ConnectionError: if unable to connect to HPS VCC devices
        """
        self._logger.info("Entering VccComponentManager.on")
        try:
            # Try to connect to HPS devices, they should be running at this point
            if not self._simulation_mode:
                self._logger.info(
                    "Connecting to HPS VCC controller and band devices"
                )

                self._vcc_controller_proxy = CbfDeviceProxy(
                    fqdn=self._vcc_controller_fqdn, logger=self._logger
                )

                self._band_proxies = [
                    CbfDeviceProxy(fqdn=fqdn, logger=self._logger)
                    for fqdn in self._vcc_band_fqdn
                ]

        except tango.DevFailed as df:
            self._logger.error(str(df.args[0].desc))
            self.update_component_fault(True)
            return (ResultCode.FAILED, "Failed to connect to HPS VCC devices")

        self._logger.info("Completed VccComponentManager.on")
        self.update_component_power_mode(PowerMode.ON)
        return (ResultCode.OK, "On command completed OK")

<<<<<<< HEAD
    def _init_vcc_controller_parameters(self: VccComponentManager) -> None:
        """
        Initialize the set of parameters in the VCC Controller device that
        are common to all bands and will not change during scan configuration.
        """
        # Calculate sample, frame, and stream rates from deltaF and K
        sample_rate = (
            const.BASE_TRANSPORT_SAMPLE_RATE_BAND_1_2_MSPS * 1000000
            + self._frequency_offset_k * self._frequency_offset_delta_f
        )
        frame_rate = round(sample_rate / const.NUM_SAMPLES_PER_FRAME)
        stream_rate = (
            3.96e9 + self._frequency_offset_k * 1800
        ) / const.NUM_SAMPLES_PER_FRAME

        param_init = {
            "sample_rate": sample_rate,
            "frame_rate": frame_rate,
            "stream_rate": stream_rate,
        }

        if self._simulation_mode:
            self._logger.info(
                "Initializing VCC Controller constant parameters"
            )
            self._vcc_controller_simulator.InitCommonParameters(
                json.dumps(param_init)
            )

        else:
            # Wait for VCC Controller
            for i in range(6):
                try:
                    self._vcc_controller_proxy.ping()
                    break
                except tango.DevFailed:
                    time.sleep(5)

            # Skip this if the device has already been initialized
            if self._vcc_controller_proxy.State() != tango.DevState.INIT:
                self._logger.info(
                    "VCC Controller parameters already initialized"
                )
                return

            self._logger.info(
                "Initializing VCC Controller constant parameters"
            )
            self._vcc_controller_proxy.InitCommonParameters(
                json.dumps(param_init)
            )

=======
>>>>>>> e97791a6
    def off(self: VccComponentManager) -> Tuple[ResultCode, str]:
        """
        Turn off VCC component; currently unimplemented.

        :return: A tuple containing a return code and a string
            message indicating status. The message is for
            information purpose only.
        :rtype: (ResultCode, str)
        """
        self.update_component_power_mode(PowerMode.OFF)
        return (ResultCode.OK, "Off command completed OK")

    def standby(self: VccComponentManager) -> Tuple[ResultCode, str]:
        """
        Turn VCC component to standby; currently unimplemented.

        :return: A tuple containing a return code and a string
            message indicating status. The message is for
            information purpose only.
        :rtype: (ResultCode, str)
        """
        self.update_component_power_mode(PowerMode.STANDBY)
        return (ResultCode.OK, "Standby command completed OK")

    def configure_band(
        self: VccComponentManager, argin: str
    ) -> Tuple[ResultCode, str]:
        """
        Configure the corresponding band. At the HPS level, this reconfigures the
        FPGA to the correct bitstream and enables the respective band device. All
        other band devices are disabled.

        :param freq_band_name: the frequency band name

        :return: A tuple containing a return code and a string
            message indicating status. The message is for
            information purpose only.
        :rtype: (ResultCode, str)
        """
        (result_code, msg) = (ResultCode.OK, "ConfigureBand completed OK.")

        try:
            band_config = json.loads(argin)
            freq_band_name = band_config["frequency_band"]

            # Configure the band via the VCC Controller device
            self._logger.info(f"Configuring VCC band {freq_band_name}")
            frequency_band = freq_band_dict()[freq_band_name]["band_index"]
            self._freq_band_name = freq_band_name
            if self._simulation_mode:
                self._vcc_controller_simulator.ConfigureBand(frequency_band)
            else:
                self._vcc_controller_proxy.ConfigureBand(frequency_band)

            # Set internal params for the configured band
            self._logger.info(
                f"Configuring internal parameters for VCC band {freq_band_name}"
            )

            internal_params_file_name = f"{VCC_PARAM_PATH}internal_params_receptor{self._receptor_id}_band{freq_band_name}.json"
            self._logger.debug(
                f"Using parameters stored in {internal_params_file_name}"
            )
            try:
                with open(internal_params_file_name, "r") as f:
                    json_string = f.read()
            except FileNotFoundError:
                self._logger.info(
                    f"Could not find internal parameters file for receptor {self._receptor_id}, band {freq_band_name}; using default."
                )
                with open(
                    f"{VCC_PARAM_PATH}internal_params_default.json", "r"
                ) as f:
                    json_string = f.read()

            self._logger.info(f"VCC internal parameters: {json_string}")

            args = json.loads(json_string)
            args.update({"dish_sample_rate": band_config["dish_sample_rate"]})
            args.update(
                {"samples_per_frame": band_config["samples_per_frame"]}
            )
            json_string = json.dumps(args)

            idx = self._freq_band_index[self._freq_band_name]
            if self._simulation_mode:
                self._band_simulators[idx].SetInternalParameters(json_string)
            else:
                self._band_proxies[idx].SetInternalParameters(json_string)

            self._frequency_band = frequency_band
            self._push_change_event("frequencyBand", self._frequency_band)

        except tango.DevFailed as df:
            self._logger.error(str(df.args[0].desc))
            self.update_component_fault(True)
            (result_code, msg) = (
                ResultCode.FAILED,
                "Failed to connect to HPS VCC devices.",
            )
        except FileNotFoundError:
            self._logger.error(
                "Could not find default internal parameters file."
            )
            (result_code, msg) = (
                ResultCode.FAILED,
                "Missing default internal parameters file.",
            )

        return (result_code, msg)

    def deconfigure(self: VccComponentManager) -> None:
        """Deconfigure scan configuration parameters."""
        self._doppler_phase_correction = [0 for _ in range(4)]
        self._jones_matrix = ""
        self._delay_model = ""
        self._rfi_flagging_mask = ""
        self._frequency_band_offset_stream2 = 0
        self._frequency_band_offset_stream1 = 0
        self._stream_tuning = (0, 0)
        self._frequency_band = 0
        self._freq_band_name = ""
        self._config_id = ""
        self._scan_id = 0

        if self._ready:
            if self._simulation_mode:
                self._vcc_controller_simulator.Unconfigure()
            else:
                try:
                    self._vcc_controller_proxy.Unconfigure()
                except tango.DevFailed as df:
                    self._logger.error(str(df.args[0].desc))
                    self.update_component_fault(True)
            self._ready = False

    def configure_scan(
        self: VccComponentManager, argin: str
    ) -> Tuple[ResultCode, str]:
        """
        Execute configure scan operation.

        :param argin: JSON string with the configure scan parameters

        :return: A tuple containing a return code and a string
            message indicating status. The message is for
            information purpose only.
        :rtype: (ResultCode, str)
        """
        configuration = json.loads(argin)
        self._config_id = configuration["config_id"]

        # TODO: The frequency band attribute is optional but
        # if not specified the previous frequency band set should be used
        # (see Mid.CBF Scan Configuration in ICD). Therefore, the previous frequency
        # band value needs to be stored, and if the frequency band is not
        # set in the config it should be replaced with the previous value.
        freq_band = freq_band_dict()[configuration["frequency_band"]][
            "band_index"
        ]
        if self._frequency_band != freq_band:
            return (
                ResultCode.FAILED,
                f"Error in Vcc.ConfigureScan; scan configuration frequency band {freq_band} "
                + f"not the same as enabled band device {self._frequency_band}",
            )

        if self._frequency_band in [4, 5]:
            self._stream_tuning = configuration["band_5_tuning"]

        self._frequency_band_offset_stream1 = int(
            configuration["frequency_band_offset_stream1"]
        )
        self._frequency_band_offset_stream2 = int(
            configuration["frequency_band_offset_stream2"]
        )

        if "rfi_flagging_mask" in configuration:
            self._rfi_flagging_mask = str(configuration["rfi_flagging_mask"])
        else:
            self._logger.warning("'rfiFlaggingMask' not given. Proceeding.")

        # Send the ConfigureScan command to the HPS
        idx = self._freq_band_index[self._freq_band_name]
        if self._simulation_mode:
            self._band_simulators[idx].ConfigureScan(argin)
        else:
            try:
                self._band_proxies[idx].ConfigureScan(argin)
            except tango.DevFailed as df:
                self._logger.error(str(df.args[0].desc))
                self.update_component_fault(True)
                return (
                    ResultCode.FAILED,
                    "Failed to connect to VCC band device",
                )

        self._ready = True
        return (ResultCode.OK, "Vcc ConfigureScanCommand completed OK")

    def scan(
        self: VccComponentManager, scan_id: int
    ) -> Tuple[ResultCode, str]:
        """
        Begin scan operation.

        :param argin: scan ID integer

        :return: A tuple containing a return code and a string
            message indicating status. The message is for
            information purpose only.
        :rtype: (ResultCode, str)
        """
        self._logger.info("Starting scan")
        self._scan_id = scan_id

        # Send the Scan command to the HPS
        idx = self._freq_band_index[self._freq_band_name]
        if self._simulation_mode:
            self._band_simulators[idx].Scan(scan_id)
        else:
            try:
                self._band_proxies[idx].Scan(scan_id)
            except tango.DevFailed as df:
                self._logger.error(str(df.args[0].desc))
                self.update_component_fault(True)
                return (
                    ResultCode.FAILED,
                    "Failed to connect to VCC band device",
                )

        return (ResultCode.STARTED, "Vcc ScanCommand completed OK")

    def end_scan(self: VccComponentManager) -> Tuple[ResultCode, str]:
        """
        End scan operation.

        :return: A tuple containing a return code and a string
            message indicating status. The message is for
            information purpose only.
        :rtype: (ResultCode, str)
        """
        self._logger.info("Ending scan")

        # Send the EndScan command to the HPS
        idx = self._freq_band_index[self._freq_band_name]
        if self._simulation_mode:
            self._band_simulators[idx].EndScan()
        else:
            try:
                self._band_proxies[idx].EndScan()
            except tango.DevFailed as df:
                self._logger.error(str(df.args[0].desc))
                self.update_component_fault(True)
                return (
                    ResultCode.FAILED,
                    "Failed to connect to VCC band device",
                )

        return (ResultCode.OK, "Vcc EndScanCommand completed OK")

    def abort(self):
        """Tell the current VCC band device to abort whatever it was doing."""
        if self._freq_band_name != "":
            idx = self._freq_band_index[self._freq_band_name]
            if self._simulation_mode:
                self._band_simulators[idx].Abort()
            else:
                try:
                    self._band_proxies[idx].Abort()
                except tango.DevFailed as df:
                    self._logger.error(str(df.args[0].desc))
                    self.update_component_fault(True)
                    return (
                        ResultCode.FAILED,
                        "Failed to connect to VCC band device",
                    )
        else:
            # if no value for _freq_band_name, assume in IDLE state,
            # either from initialization or after deconfigure has been called
            self._logger.info(
                "Aborting from IDLE; not issuing Abort command to VCC band devices"
            )

        return (ResultCode.OK, "Vcc Abort command completed OK")

    def obsreset(self):
        """Reset the configuration."""
        if self._freq_band_name != "":
            idx = self._freq_band_index[self._freq_band_name]
            if self._simulation_mode:
                self._band_simulators[idx].ObsReset()
            else:
                try:
                    self._band_proxies[idx].ObsReset()
                except tango.DevFailed as df:
                    self._logger.error(str(df.args[0].desc))
                    self.update_component_fault(True)
                    return (
                        ResultCode.FAILED,
                        "Failed to connect to VCC band device",
                    )
        else:
            # if no value for _freq_band_name, assume in IDLE state,
            # either from initialization or after deconfigure has been called
            self._logger.info(
                "Aborted from IDLE; not issuing ObsReset command to VCC band devices"
            )

        return (ResultCode.OK, "Vcc ObsReset command completed OK")

    def configure_search_window(
        self: VccComponentManager, argin: str
    ) -> Tuple[ResultCode, str]:
        """
        Configure a search window by sending parameters from the input(JSON) to
        SearchWindow self. This function is called by the subarray after the
        configuration has already been validated, so the checks here have been
        removed to reduce overhead.

        :param argin: JSON string with the search window parameters

        :return: A tuple containing a return code and a string
            message indicating status. The message is for
            information purpose only.
        :rtype: (ResultCode, str)
        """
        result_code = ResultCode.OK
        msg = "ConfigureSearchWindow completed OK"

        argin = json.loads(argin)
        self._logger.debug(f"vcc argin: {json.dumps(argin)}")

        # variable to use as SW proxy
        proxy_sw = None
        # Configure searchWindowID.
        if int(argin["search_window_id"]) == 1:
            proxy_sw = self._sw_proxies[0]
        elif int(argin["search_window_id"]) == 2:
            proxy_sw = self._sw_proxies[1]

        self._logger.debug(f"search_window_id == {argin['search_window_id']}")

        try:
            # Configure searchWindowTuning.
            if self._frequency_band in list(
                range(4)
            ):  # frequency band is not band 5
                proxy_sw.searchWindowTuning = argin["search_window_tuning"]

                start_freq_Hz, stop_freq_Hz = [
                    const.FREQUENCY_BAND_1_RANGE_HZ,
                    const.FREQUENCY_BAND_2_RANGE_HZ,
                    const.FREQUENCY_BAND_3_RANGE_HZ,
                    const.FREQUENCY_BAND_4_RANGE_HZ,
                ][self._frequency_band]

                if (
                    start_freq_Hz
                    + self._frequency_band_offset_stream1
                    + const.SEARCH_WINDOW_BW_HZ / 2
                    <= int(argin["search_window_tuning"])
                    <= stop_freq_Hz
                    + self._frequency_band_offset_stream1
                    - const.SEARCH_WINDOW_BW_HZ / 2
                ):
                    # this is the acceptable range
                    pass
                else:
                    # log a warning message
                    log_msg = (
                        "'searchWindowTuning' partially out of observed band. "
                        "Proceeding."
                    )
                    self._logger.warning(log_msg)
            else:  # frequency band 5a or 5b (two streams with bandwidth 2.5 GHz)
                proxy_sw.searchWindowTuning = argin["search_window_tuning"]

                frequency_band_range_1 = (
                    self._stream_tuning[0] * 10**9
                    + self._frequency_band_offset_stream1
                    - const.BAND_5_STREAM_BANDWIDTH * 10**9 / 2,
                    self._stream_tuning[0] * 10**9
                    + self._frequency_band_offset_stream1
                    + const.BAND_5_STREAM_BANDWIDTH * 10**9 / 2,
                )

                frequency_band_range_2 = (
                    self._stream_tuning[1] * 10**9
                    + self._frequency_band_offset_stream2
                    - const.BAND_5_STREAM_BANDWIDTH * 10**9 / 2,
                    self._stream_tuning[1] * 10**9
                    + self._frequency_band_offset_stream2
                    + const.BAND_5_STREAM_BANDWIDTH * 10**9 / 2,
                )

                if (
                    frequency_band_range_1[0]
                    + const.SEARCH_WINDOW_BW * 10**6 / 2
                    <= int(argin["search_window_tuning"])
                    <= frequency_band_range_1[1]
                    - const.SEARCH_WINDOW_BW * 10**6 / 2
                ) or (
                    frequency_band_range_2[0]
                    + const.SEARCH_WINDOW_BW * 10**6 / 2
                    <= int(argin["search_window_tuning"])
                    <= frequency_band_range_2[1]
                    - const.SEARCH_WINDOW_BW * 10**6 / 2
                ):
                    # this is the acceptable range
                    pass
                else:
                    # log a warning message
                    log_msg = (
                        "'searchWindowTuning' partially out of observed band. "
                        "Proceeding."
                    )
                    self._logger.warning(log_msg)

                # Configure tdcEnable.
                proxy_sw.tdcEnable = argin["tdc_enable"]
                # if argin["tdc_enable"]:
                #     proxy_sw.On()
                # else:
                #     proxy_sw.Off()

                # Configure tdcNumBits.
                if argin["tdc_enable"]:
                    proxy_sw.tdcNumBits = int(argin["tdc_num_bits"])

                # Configure tdcPeriodBeforeEpoch.
                if "tdc_period_before_epoch" in argin:
                    proxy_sw.tdcPeriodBeforeEpoch = int(
                        argin["tdc_period_before_epoch"]
                    )
                else:
                    proxy_sw.tdcPeriodBeforeEpoch = 2
                    log_msg = (
                        "Search window specified, but 'tdcPeriodBeforeEpoch' not given. "
                        "Defaulting to 2."
                    )
                    self._logger.warning(log_msg)

                # Configure tdcPeriodAfterEpoch.
                if "tdc_period_after_epoch" in argin:
                    proxy_sw.tdcPeriodAfterEpoch = int(
                        argin["tdc_period_after_epoch"]
                    )
                else:
                    proxy_sw.tdcPeriodAfterEpoch = 22
                    log_msg = (
                        "Search window specified, but 'tdcPeriodAfterEpoch' not given. "
                        "Defaulting to 22."
                    )
                    self._logger.warning(log_msg)

                # Configure tdcDestinationAddress.
                if argin["tdc_enable"]:
                    for tdc_dest in argin["tdc_destination_address"]:
                        # "receptor" value is a pair of str and int
                        if tdc_dest["receptor_id"][1] == self._receptor_id:
                            # TODO: validate input
                            proxy_sw.tdcDestinationAddress = tdc_dest[
                                "tdc_destination_address"
                            ]
                            break

        except tango.DevFailed as df:
            self._logger.error(str(df.args[0].desc))
            (result_code, msg) = (
                ResultCode.FAILED,
                "Error configuring search window.",
            )

        return (result_code, msg)

    def update_doppler_phase_correction(
        self: VccComponentManager, argin: str
    ) -> None:
        """
        Update Vcc's doppler phase correction

        :param argin: the doppler phase correction JSON string
        """
        argin = json.loads(argin)

        for dopplerDetails in argin:
            # "receptor" value is a pair of str and int
            if dopplerDetails["receptor"][1] == self._receptor_id:
                coeff = dopplerDetails["dopplerCoeff"]
                if len(coeff) == 4:
                    self._doppler_phase_correction = coeff.copy()
                else:
                    log_msg = "Invalid length for 'dopplerCoeff' "
                    self._logger.error(log_msg)

    def update_delay_model(self: VccComponentManager, argin: str) -> None:
        """
        Update Vcc's delay model

        :param argin: the delay model JSON string
        """
        delay_model_obj = json.loads(argin)

        # find the delay model that applies to this vcc's
        # receptor and store it
        dm_found = False

        # the delay model schema allows for a set of
        # receptors to be included in the delay model
        # Even though there will only be one entry
        # for a VCC, there should still be a list
        # with a single entry so that the schema is followed
        # Set up the delay model to be a list
        list_of_entries = []
        for entry in delay_model_obj["delay_details"]:
            self._logger.debug(
                f"Received delay model for receptor {entry['receptor'][0]}"
            )
            if entry["receptor"][1] == self._receptor_id:
                self._logger.debug("Updating delay model for this VCC")
                list_of_entries.append(copy.deepcopy(entry))
                self._delay_model = json.dumps(
                    {"delay_details": list_of_entries}
                )
                dm_found = True
                break
        if not dm_found:
            log_msg = f"Delay Model for VCC (receptor: {self._receptor_id}) not found"
            self._logger.error(log_msg)

    def update_jones_matrix(self: VccComponentManager, argin: str) -> None:
        """
        Update Vcc's jones matrix

        :param argin: the jones matrix JSON string
        """
        matrix = json.loads(argin)

        # find the Jones matrix that applies to this vcc's
        # receptor and store it
        jm_found = False

        # the Jones matrix schema allows for a set of
        # receptors to be included in the Jones matrix
        # Even though there will only be one entry
        # for a VCC, there should still be a list
        # with a single entry so that the schema is followed
        # Set up the Jones matrix to be a list
        list_of_entries = []
        for entry in matrix["jones_matrix"]:
            self._logger.debug(
                f"Received Jones matrix for receptor {entry['receptor'][0]}"
            )
            if entry["receptor"][1] == self._receptor_id:
                self._logger.debug("Updating Jones Matrix for this VCC")
                list_of_entries.append(copy.deepcopy(entry))
                self._jones_matrix = json.dumps(
                    {"jones_matrix": list_of_entries}
                )
                jm_found = True
                break

        if not jm_found:
            log_msg = f"Jones matrix for VCC (receptor: {self._receptor_id}) not found"
            self._logger.error(log_msg)<|MERGE_RESOLUTION|>--- conflicted
+++ resolved
@@ -392,61 +392,6 @@
         self.update_component_power_mode(PowerMode.ON)
         return (ResultCode.OK, "On command completed OK")
 
-<<<<<<< HEAD
-    def _init_vcc_controller_parameters(self: VccComponentManager) -> None:
-        """
-        Initialize the set of parameters in the VCC Controller device that
-        are common to all bands and will not change during scan configuration.
-        """
-        # Calculate sample, frame, and stream rates from deltaF and K
-        sample_rate = (
-            const.BASE_TRANSPORT_SAMPLE_RATE_BAND_1_2_MSPS * 1000000
-            + self._frequency_offset_k * self._frequency_offset_delta_f
-        )
-        frame_rate = round(sample_rate / const.NUM_SAMPLES_PER_FRAME)
-        stream_rate = (
-            3.96e9 + self._frequency_offset_k * 1800
-        ) / const.NUM_SAMPLES_PER_FRAME
-
-        param_init = {
-            "sample_rate": sample_rate,
-            "frame_rate": frame_rate,
-            "stream_rate": stream_rate,
-        }
-
-        if self._simulation_mode:
-            self._logger.info(
-                "Initializing VCC Controller constant parameters"
-            )
-            self._vcc_controller_simulator.InitCommonParameters(
-                json.dumps(param_init)
-            )
-
-        else:
-            # Wait for VCC Controller
-            for i in range(6):
-                try:
-                    self._vcc_controller_proxy.ping()
-                    break
-                except tango.DevFailed:
-                    time.sleep(5)
-
-            # Skip this if the device has already been initialized
-            if self._vcc_controller_proxy.State() != tango.DevState.INIT:
-                self._logger.info(
-                    "VCC Controller parameters already initialized"
-                )
-                return
-
-            self._logger.info(
-                "Initializing VCC Controller constant parameters"
-            )
-            self._vcc_controller_proxy.InitCommonParameters(
-                json.dumps(param_init)
-            )
-
-=======
->>>>>>> e97791a6
     def off(self: VccComponentManager) -> Tuple[ResultCode, str]:
         """
         Turn off VCC component; currently unimplemented.
