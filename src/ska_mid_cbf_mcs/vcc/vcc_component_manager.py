--- conflicted
+++ resolved
@@ -102,7 +102,9 @@
         # Update HPS WIB ExpectedDishID property
         if not self._simulation_mode:
             try:
-                self._logger.info("Attempting to update WIB ExpDishID property...")
+                self._logger.info(
+                    "Attempting to update WIB ExpDishID property..."
+                )
                 # Create proxy to VCC band
                 vcc_band_proxy = CbfDeviceProxy(
                     fqdn=self._vcc_band_fqdn[0], logger=self._logger
@@ -110,13 +112,8 @@
                 # Create proxy to this VCC band's WIB
                 wib_fqdn = vcc_band_proxy.get_property(
                     "WidebandInputBufferFQDN"
-<<<<<<< HEAD
-                ][0]
+                )["WidebandInputBufferFQDN"][0]
                 self._logger.info(f"Updating ExpectedDishID in {wib_fqdn}")
-=======
-                )["WidebandInputBufferFQDN"][0]
-                self._logger.debug(f"Updating ExpectedDishID in {wib_fqdn}")
->>>>>>> 5ea5a142
                 wib_proxy = CbfDeviceProxy(fqdn=wib_fqdn, logger=self._logger)
                 old_expDishID = wib_proxy.get_property("ExpectedDishID")[
                     "ExpectedDishID"
@@ -128,11 +125,13 @@
                 ### TODO: Add print of get_prop after updating.
                 wib_proxy.put_property(dish_id_prop)
                 wib_proxy.Init()
-                
+
                 new_expDishID = wib_proxy.get_property("ExpectedDishID")[
                     "ExpectedDishID"
                 ][0]
-                self._logger.info(f"Updated ExpectedDishID from {old_expDishID} to {new_expDishID}")
+                self._logger.info(
+                    f"Updated ExpectedDishID from {old_expDishID} to {new_expDishID}"
+                )
             except tango.DevFailed as df:
                 for item in df.args:
                     log_msg = (
