--- conflicted
+++ resolved
@@ -459,11 +459,7 @@
                 with open(internal_params_file_name, "r") as f:
                     json_string = f.read()
             except FileNotFoundError:
-<<<<<<< HEAD
-                self._logger.warning(
-=======
                 self._logger.info(
->>>>>>> e97791a6
                     f"Could not find internal parameters file for receptor {self._receptor_id}, band {freq_band_name}; using default."
                 )
                 with open(
