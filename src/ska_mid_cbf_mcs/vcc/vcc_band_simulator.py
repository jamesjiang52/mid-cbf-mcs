--- conflicted
+++ resolved
@@ -46,12 +46,6 @@
         self._state = tango.DevState.INIT
         self._obs_state = ObsState.IDLE
 
-<<<<<<< HEAD
-        self._sample_rate = 0
-        self._frame_rate = 0
-        self._stream_rate = 0
-=======
->>>>>>> e97791a6
         self._vcc_gain = []
 
         self._config_id = ""
@@ -69,24 +63,6 @@
         return self._obs_state
 
     @property
-<<<<<<< HEAD
-    def sample_rate(self) -> List[float]:
-        """Return the sample rate attribute."""
-        return self._sample_rate
-
-    @property
-    def frame_rate(self) -> List[float]:
-        """Return the frame rate attribute."""
-        return self._frame_rate
-
-    @property
-    def stream_rate(self) -> List[float]:
-        """Return the stream rate attribute."""
-        return self._stream_rate
-
-    @property
-=======
->>>>>>> e97791a6
     def vccGain(self) -> List[float]:
         """Return the VCC gain attribute."""
         return self._vcc_gain
@@ -124,23 +100,6 @@
         """Get the current state of the device"""
         return self._state
 
-<<<<<<< HEAD
-    def InitCommonParameters(self: VccBandSimulator, json_str: str) -> None:
-        """
-        Initialize the common/constant parameters of this VCC device. These
-        parameters hold the same value across all bands for one receptor, and
-        do not change during scan configuration.
-
-        :param json_str: JSON-formatted string containing the parameters
-        """
-        params = json.loads(json_str)
-        self._sample_rate = params["sample_rate"]
-        self._frame_rate = params["frame_rate"]
-        self._stream_rate = params["stream_rate"]
-        self._state = tango.DevState.DISABLE
-
-=======
->>>>>>> e97791a6
     def SetInternalParameters(self: VccBandSimulator, json_str: str) -> None:
         """
         Set the internal parameters of this VCC device. These parameters are
