apiVersion: v2
name: ska-mid-cbf-umbrella
description: An umbrella Helm chart for deploying the whole Mid_CBF prototype.
<<<<<<< HEAD
appVersion: 0.11.1
version: 0.11.1
=======
appVersion: 0.11.2
version: 0.11.2
>>>>>>> 132ecd72
icon: https://www.skatelescope.org/wp-content/uploads/2016/07/09545_NEW_LOGO_2014.png
dependencies:
- name: ska-tango-util
  version: 0.4.7
  repository: https://artefact.skao.int/repository/helm-internal
- name: ska-tango-base
  version: 0.4.7
  repository: https://artefact.skao.int/repository/helm-internal
- name: ska-mid-cbf-mcs
<<<<<<< HEAD
  version: 0.11.1
  repository: "file://../ska-mid-cbf-mcs"
- name: ska-mid-cbf-tmleafnode
  version: 0.11.1
=======
  version: 0.11.2
  repository: "file://../ska-mid-cbf-mcs"
- name: ska-mid-cbf-tmleafnode
  version: 0.11.2
>>>>>>> 132ecd72
  repository: "file://../ska-mid-cbf-tmleafnode"
- name: ska-taranta
  version: 1.0.29
  repository: https://artefact.skao.int/repository/helm-internal
  condition: ska-taranta.enabled
- name: ska-taranta-auth
  version: 0.1.5
  repository: https://artefact.skao.int/repository/helm-internal
  condition: ska-taranta-auth.enabled
- name: ska-dashboard-repo
  version: 0.1.9
  repository: https://artefact.skao.int/repository/helm-internal
  condition: ska-dashboard-repo.enabled<|MERGE_RESOLUTION|>--- conflicted
+++ resolved
@@ -1,13 +1,8 @@
 apiVersion: v2
 name: ska-mid-cbf-umbrella
 description: An umbrella Helm chart for deploying the whole Mid_CBF prototype.
-<<<<<<< HEAD
-appVersion: 0.11.1
-version: 0.11.1
-=======
 appVersion: 0.11.2
 version: 0.11.2
->>>>>>> 132ecd72
 icon: https://www.skatelescope.org/wp-content/uploads/2016/07/09545_NEW_LOGO_2014.png
 dependencies:
 - name: ska-tango-util
@@ -17,17 +12,10 @@
   version: 0.4.7
   repository: https://artefact.skao.int/repository/helm-internal
 - name: ska-mid-cbf-mcs
-<<<<<<< HEAD
-  version: 0.11.1
-  repository: "file://../ska-mid-cbf-mcs"
-- name: ska-mid-cbf-tmleafnode
-  version: 0.11.1
-=======
   version: 0.11.2
   repository: "file://../ska-mid-cbf-mcs"
 - name: ska-mid-cbf-tmleafnode
   version: 0.11.2
->>>>>>> 132ecd72
   repository: "file://../ska-mid-cbf-tmleafnode"
 - name: ska-taranta
   version: 1.0.29
