--- conflicted
+++ resolved
@@ -38,11 +38,7 @@
   image:
     registry: artefact.skao.int
     image: ska-mid-cbf-mcs
-<<<<<<< HEAD
-    tag: 0.9.3
-=======
     tag: 0.10.6
->>>>>>> 17c50aab
     pullPolicy: IfNotPresent
 
 deviceServers_tm:
