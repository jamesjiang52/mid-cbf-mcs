# Default values for ska-mid-cbf HELM chart.
# This is a YAML-formatted file.
# Declare variables to be passed into your templates.

display: ":0"
xauthority: "~/.Xauthority"

enabled: true

system: csp
subsystem: cbfmcs-mid
telescope: SKA-mid
signalVerificationVersion: 0.2.16
svImageRegistry: "artefact.skao.int"

num_subarrays: 1

labels:
  app: ska-mid-cbf-mcs

global:
  minikube: false
  exposeDatabaseDS: true
  exposeAllDS: false
  tango_host: databaseds-tango-base-test:10000
  dsconfig:
    image:
      registry: artefact.skao.int
      image: ska-tango-images-tango-dsconfig
      tag: 1.5.12
      pullPolicy: IfNotPresent

midcbf:
  image:
    registry: artefact.skao.int
    image: ska-mid-cbf-mcs
<<<<<<< HEAD
    tag: 1.1.0-rc.2
=======
    tag: 1.1.0-rc.1
>>>>>>> 43abcfc9
    pullPolicy: IfNotPresent

resources:
  limits:
    cpu: 200m
    memory: 256Mi
    ephemeral-storage: 512Mi
  requests:
    cpu: 100m
    memory: 128Mi  
    ephemeral-storage: 256Mi

deviceServers:
  cbfcontroller:
    enabled: true
    file: "data/cbfcontroller.yaml"

  cbfsubarray:
    enabled: true
    file: "data/cbfsubarray.yaml"

  vcc:
    enabled: true
    file: "data/vcc.yaml"
  
  fsp:
    enabled: true
    file: "data/fsp.yaml"
  
  powerswitch:
    file: "data/powerswitch.yaml"

  talonlru:
    enabled: true
    file: "data/talonlru.yaml"

  talonboard:
    enabled: true
    file: "data/talonboard.yaml"

  slim:
    enabled: true
    file: "data/slim.yaml"

  slimlink:
    enabled: true
    file: "data/slimlink.yaml"

  talondxlogconsumer:
    enabled: true
    file: "data/talondxlogconsumer.yaml"

controllerTimeout: 60
fspTimeout: 15
slimLinkTimeout: 10
vccTimeout: 3

nodeSelector: {}

affinity: {}

tolerations: []

hostInfo:
  environment: "minikube"
  hostIP: "127.0.0.1"
  externalPort: 10001
  clusterDomain: cluster.local<|MERGE_RESOLUTION|>--- conflicted
+++ resolved
@@ -34,11 +34,7 @@
   image:
     registry: artefact.skao.int
     image: ska-mid-cbf-mcs
-<<<<<<< HEAD
     tag: 1.1.0-rc.2
-=======
-    tag: 1.1.0-rc.1
->>>>>>> 43abcfc9
     pullPolicy: IfNotPresent
 
 resources:
