name: powerswitch
function: power-switch
domain: mid-csp-cbf
command: "PowerSwitch"
instances: ["pdu"]
depends_on:
  - device: sys/database/2
readinessProbe:
  initialDelaySeconds: 0
  periodSeconds: 10
  timeoutSeconds: 5
  successThreshold: 1
  failureThreshold: 3
livenessProbe:
  initialDelaySeconds: 0
  periodSeconds: 10
  timeoutSeconds: 5
  successThreshold: 1
  failureThreshold: 3
server:
  name: "PowerSwitch"
  instances:
  - name: "pdu"
    classes:
    - name: "PowerSwitch"
      devices:
      - name: "mid_csp_cbf/power_switch/001"
        properties:
          - name: "PowerSwitchModel"
            values:
            - "Server Technology Switched PRO2"
          - name: "PowerSwitchIp"
            values:
            - "192.168.1.254"
          - name: "PowerSwitchLogin"
            values: 
            - "admn"
          - name: "PowerSwitchPassword"
            values:
            - "admn-1-Psi"
<<<<<<< HEAD
      - name: "mid_csp_cbf/power_switch/003"
=======
      - name: "mid_csp_cbf/power_switch/002"
>>>>>>> a9d57dce
        properties:
          - name: "PowerSwitchModel"
            values:
            - "APC AP8681 SNMP"
          - name: "PowerSwitchIp"
            values:
            - "192.168.1.252"
          - name: "PowerSwitchLogin"
            values:
            - "apcsnmp"
          - name: "PowerSwitchPassword"
            values:
            - "testingapcsnmp"
image:
  registry: "{{.Values.midcbf.image.registry}}"
  image: "{{.Values.midcbf.image.image}}"
  tag: "{{.Values.midcbf.image.tag}}"
  pullPolicy: "{{.Values.midcbf.image.pullPolicy}}"<|MERGE_RESOLUTION|>--- conflicted
+++ resolved
@@ -38,11 +38,7 @@
           - name: "PowerSwitchPassword"
             values:
             - "admn-1-Psi"
-<<<<<<< HEAD
-      - name: "mid_csp_cbf/power_switch/003"
-=======
       - name: "mid_csp_cbf/power_switch/002"
->>>>>>> a9d57dce
         properties:
           - name: "PowerSwitchModel"
             values:
