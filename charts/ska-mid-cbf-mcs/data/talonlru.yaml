name: talonlru
function: talon-lru
domain: mid-csp-cbf
command: "TalonLRU"
instances: ["01"]
depends_on:
  - device: mid_csp_cbf/power_switch/001
  - device: mid_csp_cbf/power_switch/002
  - device: mid_csp_cbf/power_switch/003
  - device: mid_csp_cbf/power_switch/004
readinessProbe:
  initialDelaySeconds: 0
  periodSeconds: 10
  timeoutSeconds: 5
  successThreshold: 1
  failureThreshold: 3
livenessProbe:
  initialDelaySeconds: 0
  periodSeconds: 10
  timeoutSeconds: 5
  successThreshold: 1
  failureThreshold: 3
server:
  name: "TalonLRU"
  instances:
  - name: "01"
    classes:
    - name: "TalonLRU"
      devices:
      - name: "mid_csp_cbf/talon_lru/001"
        properties:
          - name: "TalonDxBoard1"
            values:
            - "001"
          - name: "TalonDxBoard2"
            values:
            - "002"
          - name: "PDU1"
            values:
            - "002"
          - name: "PDU1PowerOutlet"
            values:
            - "AA41"
          - name: "PDU2"
            values:
            - "002"
          - name: "PDU2PowerOutlet"
            values:
            - "AA41"
          - name: "PDUCommandTimeout"
            values:
            - "20"
<<<<<<< HEAD
  - name: "talonlru-002"
    classes:
    - name: "TalonLRU"
      devices:
=======
          - name: "polled_attr"
            values:
            - "state"
            - "1000"
            - "healthstate"
            - "3000"
            - "adminmode"
            - "3000"
>>>>>>> e8716a02
      - name: "mid_csp_cbf/talon_lru/002"
        properties:
          - name: "TalonDxBoard1"
            values:
            - "003"
          - name: "TalonDxBoard2"
            values:
            - "004"
          - name: "PDU1"
            values:
            - "002"
          - name: "PDU1PowerOutlet"
            values:
            - "AA42"
          - name: "PDU2"
            values:
            - "002"
          - name: "PDU2PowerOutlet"
            values:
            - "AA42"
          - name: "PDUCommandTimeout"
            values:
            - "20"
<<<<<<< HEAD
  - name: "talonlru-003"
    classes:
    - name: "TalonLRU"
      devices:
=======
          - name: "polled_attr"
            values:
            - "state"
            - "1000"
            - "healthstate"
            - "3000"
            - "adminmode"
            - "3000"
>>>>>>> e8716a02
      - name: "mid_csp_cbf/talon_lru/003"
        properties:
          - name: "TalonDxBoard1"
            values:
            - "005"
          - name: "TalonDxBoard2"
            values:
            - "006"
          - name: "PDU1"
            values:
            - "001"
          - name: "PDU1PowerOutlet"
            values:
            - "2"
          - name: "PDU2"
            values:
            - "001"
          - name: "PDU2PowerOutlet"
            values:
            - "2"
          - name: "PDUCommandTimeout"
            values:
            - "20"
<<<<<<< HEAD
  - name: "talonlru-004"
    classes:
    - name: "TalonLRU"
      devices:
=======
          - name: "polled_attr"
            values:
            - "state"
            - "1000"
            - "healthstate"
            - "3000"
            - "adminmode"
            - "3000"
>>>>>>> e8716a02
      - name: "mid_csp_cbf/talon_lru/004"
        properties:
          - name: "TalonDxBoard1"
            values:
            - "007"
          - name: "TalonDxBoard2"
            values:
            - "008"
          - name: "PDU1"
            values:
            - "001"
          - name: "PDU1PowerOutlet"
            values:
            - "3"
          - name: "PDU2"
            values:
            - "001"
          - name: "PDU2PowerOutlet"
            values:
            - "3"
          - name: "PDUCommandTimeout"
            values:
            - "20"
image:
  registry: "{{.Values.midcbf.image.registry}}"
  image: "{{.Values.midcbf.image.image}}"
  tag: "{{.Values.midcbf.image.tag}}"
  pullPolicy: "{{.Values.midcbf.image.pullPolicy}}"
  <|MERGE_RESOLUTION|>--- conflicted
+++ resolved
@@ -50,12 +50,6 @@
           - name: "PDUCommandTimeout"
             values:
             - "20"
-<<<<<<< HEAD
-  - name: "talonlru-002"
-    classes:
-    - name: "TalonLRU"
-      devices:
-=======
           - name: "polled_attr"
             values:
             - "state"
@@ -64,7 +58,6 @@
             - "3000"
             - "adminmode"
             - "3000"
->>>>>>> e8716a02
       - name: "mid_csp_cbf/talon_lru/002"
         properties:
           - name: "TalonDxBoard1"
@@ -88,12 +81,6 @@
           - name: "PDUCommandTimeout"
             values:
             - "20"
-<<<<<<< HEAD
-  - name: "talonlru-003"
-    classes:
-    - name: "TalonLRU"
-      devices:
-=======
           - name: "polled_attr"
             values:
             - "state"
@@ -102,7 +89,6 @@
             - "3000"
             - "adminmode"
             - "3000"
->>>>>>> e8716a02
       - name: "mid_csp_cbf/talon_lru/003"
         properties:
           - name: "TalonDxBoard1"
@@ -126,12 +112,6 @@
           - name: "PDUCommandTimeout"
             values:
             - "20"
-<<<<<<< HEAD
-  - name: "talonlru-004"
-    classes:
-    - name: "TalonLRU"
-      devices:
-=======
           - name: "polled_attr"
             values:
             - "state"
@@ -140,7 +120,6 @@
             - "3000"
             - "adminmode"
             - "3000"
->>>>>>> e8716a02
       - name: "mid_csp_cbf/talon_lru/004"
         properties:
           - name: "TalonDxBoard1"
